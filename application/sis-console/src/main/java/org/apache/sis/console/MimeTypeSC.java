--- conflicted
+++ resolved
@@ -61,23 +61,6 @@
         if (hasUnexpectedFileCount(1, Integer.MAX_VALUE)) {
             return Command.INVALID_ARGUMENT_EXIT_CODE;
         }
-<<<<<<< HEAD
-        final String file = files.get(0);
-        final URI uri;
-        try {
-            uri = new URI(file);
-        } catch (URISyntaxException e) {
-            canNotOpen(0, e);
-            return Command.IO_EXCEPTION_EXIT_CODE;
-        }
-        String type;
-        if (!uri.isAbsolute()) {
-            // If the URI is not absolute, we will not be able to convert to Path.
-            // Open as a String, leaving the conversion to DataStore implementations.
-            type = DataStores.probeContentType(file);
-        } else {
-            type = DataStores.probeContentType(uri);
-=======
         /*
          * Computes the width of the first column, which will contain file names.
          */
@@ -87,7 +70,6 @@
             if (length > width) {
                 width = length;
             }
->>>>>>> 3809f361
         }
         /*
          * Now detect and print MIME type.
@@ -105,13 +87,8 @@
                 // If the URI is not absolute, we will not be able to convert to Path.
                 // Open as a String, leaving the conversion to DataStore implementations.
                 type = DataStores.probeContentType(file);
-            } else try {
-                type = Files.probeContentType(Paths.get(uri));
-            } catch (IllegalArgumentException | FileSystemNotFoundException e) {
+            } else {
                 type = DataStores.probeContentType(uri);
-            } catch (NoSuchFileException e) {
-                error(Errors.format(Errors.Keys.CanNotOpen_1, uri), e);
-                return Command.IO_EXCEPTION_EXIT_CODE;
             }
             /*
              * Output of Unix "file --mime-type" Unix command is of the form:
