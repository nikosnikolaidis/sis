<?xml version="1.0" encoding="UTF-8"?>

<!--
  Licensed to the Apache Software Foundation (ASF) under one
  or more contributor license agreements.  See the NOTICE file
  distributed with this work for additional information
  regarding copyright ownership.  The ASF licenses this file
  to you under the Apache License, Version 2.0 (the
  "License"); you may not use this file except in compliance
  with the License.  You may obtain a copy of the License at

    http://www.apache.org/licenses/LICENSE-2.0

  Unless required by applicable law or agreed to in writing,
  software distributed under the License is distributed on an
  "AS IS" BASIS, WITHOUT WARRANTIES OR CONDITIONS OF ANY
  KIND, either express or implied.  See the License for the
  specific language governing permissions and limitations
  under the License.
-->

<project xmlns              = "http://maven.apache.org/POM/4.0.0"
         xmlns:xsi          = "http://www.w3.org/2001/XMLSchema-instance"
         xsi:schemaLocation = "http://maven.apache.org/POM/4.0.0
                               http://maven.apache.org/xsd/maven-4.0.0.xsd">
  <modelVersion>4.0.0</modelVersion>
  <prerequisites>
    <maven>3.2.2</maven>
  </prerequisites>

  <parent>
    <groupId>org.apache</groupId>
    <artifactId>apache</artifactId>
    <version>18</version>
  </parent>



  <!-- ==============================================================
         Project description. The <organization> and <licenses>
         elements are inherited from the parent Apache pom.xml.
       ============================================================== -->
  <groupId>org.apache.sis</groupId>
  <artifactId>parent</artifactId>
  <version>0.8-jdk9-SNAPSHOT</version>
  <packaging>pom</packaging>

  <name>Apache SIS</name>
  <url>http://sis.apache.org</url>
  <description>
  <!-- Left alignment because this description will be copied in META-INF/MANIFEST.MF
       The leading space after the first line is necessary for proper formatting. -->
Apache SIS is a free software, Java language library for developing geospatial applications.
 SIS provides data structures for geographic data and associated metadata along with methods
 to manipulate those data structures. The SIS metadata module forms the base of the library
 and enables the creation of metadata objects which comply with the ISO 19115 metadata model
 and which can be read from or written to ISO 19139 compliant XML documents.
 The SIS referencing module will enable the construction of geodetic data structures for
 geospatial referencing based on the ISO 19111 model such as axis, projection and coordinate
 reference system definitions, along with the associated operations which enable the mathematical
 conversion of coordinates between different systems of reference.
 The SIS storage modules will provide a common approach to the reading and writing of grid coverages
 applicable to simple imagery as to many dimensional data structures.
  </description>
  <inceptionYear>2010</inceptionYear>



  <!-- ==============================================================
         Source code repository, issue managements and mailing lists.
       ============================================================== -->
  <scm>
    <connection>
      scm:svn:http://svn.apache.org/repos/asf/sis/trunk
    </connection>
    <developerConnection>
      scm:svn:https://svn.apache.org/repos/asf/sis/trunk
    </developerConnection>
    <url>http://svn.apache.org/viewvc/sis/trunk</url>
  </scm>

  <ciManagement>
    <system>jenkins</system>
    <url>https://builds.apache.org/job/sis-dev</url>
  </ciManagement>

  <issueManagement>
    <system>JIRA</system>
    <url>https://issues.apache.org/jira/browse/SIS</url>
  </issueManagement>

  <mailingLists>
    <mailingList>
      <name>Development mailing list</name>
      <subscribe>dev-subscribe@sis.apache.org</subscribe>
      <unsubscribe>dev-unsubscribe@sis.apache.org</unsubscribe>
      <post>dev@sis.apache.org</post>
      <archive>http://mail-archives.apache.org/mod_mbox/sis-dev/</archive>
    </mailingList>
    <mailingList>
      <name>Commit mailing list</name>
      <subscribe>commits-subscribe@sis.apache.org</subscribe>
      <unsubscribe>commits-unsubscribe@sis.apache.org</unsubscribe>
      <post>commits@sis.apache.org</post>
      <archive>http://mail-archives.apache.org/mod_mbox/sis-commits/</archive>
    </mailingList>
    <mailingList>
      <name>User mailing list</name>
      <subscribe>user-subscribe@sis.apache.org</subscribe>
      <unsubscribe>user-unsubscribe@sis.apache.org</unsubscribe>
      <post>user@sis.apache.org</post>
      <archive>http://mail-archives.apache.org/mod_mbox/sis-user/</archive>
    </mailingList>
  </mailingLists>



  <!-- ==============================================================
         Developers and Contributors.
       ============================================================== -->
  <developers>
    <developer>
      <name>Adam Estrada</name>
      <id>aestrada</id>
      <roles>
        <role>PMC member</role>
      </roles>
    </developer>
    <developer>
      <name>Andrew Hart</name>
      <id>ahart</id>
      <roles>
        <role>PMC member</role>
      </roles>
    </developer>
    <developer>
      <name>Charitha</name>
      <id>charithcc</id>
      <roles>
        <role>PMC member</role>
      </roles>
    </developer>
    <developer>
      <name>Chris A. Mattmann</name>
      <id>mattmann</id>
      <email>mattmann@apache.org</email>
      <url>http://sunset.usc.edu/~mattmann/</url>
      <organization>NASA Jet Propulsion Laboratory</organization>
      <organizationUrl>http://www.jpl.nasa.gov</organizationUrl>
      <timezone>-8</timezone>
      <roles>
        <role>PMC emeritus</role>
      </roles>
    </developer>
    <developer>
      <name>Gregory D. Reddin</name>
      <id>greddin</id>
      <roles>
        <role>PMC member</role>
        <role>mentor</role>
      </roles>
    </developer>
    <developer>
      <name>Ian Holsman</name>
      <id>ianh</id>
      <roles>
        <role>PMC member</role>
        <role>mentor</role>
      </roles>
    </developer>
    <developer>
      <name>Joe Schaefer</name>
      <id>joes</id>
      <roles>
        <role>PMC emeritus</role>
      </roles>
    </developer>
    <developer>
      <name>Johann Sorel</name>
      <id>jsorel</id>
      <email>johann.sorel@geomatys.com</email>
      <organization>Geomatys</organization>
      <organizationUrl>http://www.geomatys.com</organizationUrl>
      <timezone>+1</timezone>
      <roles>
        <role>committer</role>
      </roles>
    </developer>
    <developer>
      <name>Joseph F. White</name>
      <id>jwhite</id>
      <roles>
        <role>PMC member</role>
      </roles>
    </developer>
    <developer>
      <name>Marc le Bihan</name>
      <roles>
        <role>PMC member</role>
      </roles>
    </developer>
    <developer>
      <name>Martin Desruisseaux</name>
      <id>desruisseaux</id>
      <email>desruisseaux@apache.org</email>
      <organization>Geomatys</organization>
      <organizationUrl>http://www.geomatys.com</organizationUrl>
      <timezone>+1</timezone>
      <roles>
        <role>PMC member</role>
        <role>chair</role>
      </roles>
    </developer>
    <developer>
      <name>Nga Thien Chung</name>
      <id>nchung</id>
      <email>nchung@apache.org</email>
      <organization>NASA Jet Propulsion Laboratory</organization>
      <organizationUrl>http://www.jpl.nasa.gov</organizationUrl>
      <timezone>-8</timezone>
      <roles>
        <role>PMC member</role>
      </roles>
    </developer>
    <developer>
      <name>Patrick O'Leary</name>
      <id>pjaol</id>
      <email>pjaol@apache.org</email>
      <organization>AT&amp;T Interactive</organization>
      <organizationUrl>http://www.attinteractive.com</organizationUrl>
      <timezone>-8</timezone>
      <roles>
        <role>PMC member</role>
      </roles>
    </developer>
    <developer>
      <name>Paul Michael Ramirez</name>
      <id>pramirez</id>
      <email>pramirez@apache.org</email>
      <url>http://people.apache.org/~pramirez/</url>
      <organization>NASA Jet Propulsion Laboratory</organization>
      <organizationUrl>http://www.jpl.nasa.gov</organizationUrl>
      <timezone>-8</timezone>
      <roles>
        <role>PMC member</role>
      </roles>
    </developer>
    <developer>
      <name>Peter Karich</name>
      <id>pk</id>
      <roles>
        <role>PMC member</role>
      </roles>
    </developer>
    <developer>
      <name>Rémi Maréchal</name>
      <id>rmarechal</id>
      <email>remi.marechal@geomatys.com</email>
      <organization>Geomatys</organization>
      <organizationUrl>http://www.geomatys.com</organizationUrl>
      <timezone>+1</timezone>
      <roles>
        <role>committer</role>
      </roles>
    </developer>
    <developer>
      <name>Ross Laidlaw</name>
      <id>rlaidlaw</id>
      <roles>
        <role>PMC member</role>
      </roles>
    </developer>
    <developer>
      <name>Sean William McCleese</name>
      <id>smcclees</id>
      <email>smcclees@apache.org</email>
      <organization>NASA Jet Propulsion Laboratory</organization>
      <organizationUrl>http://www.jpl.nasa.gov</organizationUrl>
      <timezone>-8</timezone>
      <roles>
        <role>PMC member</role>
      </roles>
    </developer>
    <developer>
      <name>Suresh Marru</name>
      <roles>
        <role>PMC member</role>
      </roles>
    </developer>
    <developer>
      <name>Travis L. Pinney</name>
      <id>tlpinney</id>
      <email>travis.pinney@gmail.com</email>
      <roles>
        <role>PMC member</role>
      </roles>
    </developer>
  </developers>

  <contributors>
    <contributor>
      <name>Adrian Custer</name>
      <roles>
        <role>documentation</role>
      </roles>
    </contributor>
    <contributor>
      <name>Antoine Hnawia</name>
      <organization>Institut de Recherche pour le Développement</organization>
      <organizationUrl>http://www.ird.fr</organizationUrl>
      <timezone>+11</timezone>
      <roles>
        <role>developer</role>
      </roles>
    </contributor>
    <contributor>
      <name>Cédric Briançon</name>
      <email>cedric.briancon@geomatys.com</email>
      <organization>Geomatys</organization>
      <organizationUrl>http://www.geomatys.com</organizationUrl>
      <timezone>+1</timezone>
      <roles>
        <role>developer</role>
      </roles>
    </contributor>
    <contributor>
      <name>Christina Hough</name>
      <roles>
        <role>translator</role>
      </roles>
    </contributor>
    <contributor>
      <name>Guilhem Legal</name>
      <email>guilhem.legal@geomatys.com</email>
      <organization>Geomatys</organization>
      <organizationUrl>http://www.geomatys.com</organizationUrl>
      <timezone>+1</timezone>
      <roles>
        <role>developer</role>
      </roles>
    </contributor>
    <contributor>
      <name>Kevan Miller</name>
      <roles>
        <role>mentor</role>
      </roles>
    </contributor>
    <contributor>
      <name>Minh Chinh Vu</name>
      <email>chinhvm.uet.1995@gmail.com</email>
      <organization>VNSC</organization>
      <organizationUrl>http://vnsc.org.vn</organizationUrl>
      <timezone>+7</timezone>
      <roles>
        <role>developer</role>
      </roles>
    </contributor>
    <contributor>
      <name>Thi Phuong Hao Nguyen</name>
      <email>nguyenthiphuonghao243@gmail.com</email>
      <organization>VNSC</organization>
      <organizationUrl>http://vnsc.org.vn</organizationUrl>
      <timezone>+7</timezone>
      <roles>
        <role>developer</role>
      </roles>
    </contributor>
    <contributor>
      <name>Touraïvane</name>
      <organization>Institut de Recherche pour le Développement (IRD)</organization>
      <organizationUrl>http://www.ird.fr</organizationUrl>
      <timezone>+11</timezone>
      <roles>
        <role>developer</role>
      </roles>
    </contributor>
  </contributors>



  <!-- ==============================================================
         Dependency management. If a POM in a child module declares
         one of those dependencies, then it will use the version
         specified here. Otherwise, those dependencies are ignored.

         See http://search.maven.org/ for latest version numbers.
       ============================================================== -->
  <dependencyManagement>
    <dependencies>
      <!-- Import all dependency management used by the GeAPI project.
           This include JUnit and units of measurement. -->
      <dependency>
        <groupId>org.opengis</groupId>
        <artifactId>geoapi-parent</artifactId>
        <version>${geoapi.version}</version>
        <type>pom</type>
        <scope>import</scope>
      </dependency>
      <dependency>
        <groupId>org.opengis</groupId>
        <artifactId>geoapi-pending</artifactId>
        <version>${geoapi.version}</version>
      </dependency>
      <dependency>
        <groupId>org.opengis</groupId>
        <artifactId>geoapi-conformance</artifactId>
        <version>${geoapi.version}</version>
        <scope>test</scope>
      </dependency>

      <!-- Libraries (language, XML, network) -->
      <dependency>
        <groupId>com.esri.geometry</groupId>
        <artifactId>esri-geometry-api</artifactId>
        <version>1.2.1</version>
      </dependency>
      <dependency>
        <groupId>gov.nist.math</groupId>
        <artifactId>jama</artifactId>
        <version>1.0.3</version>
        <scope>test</scope>
      </dependency>
      <dependency>
        <groupId>javax</groupId>
        <artifactId>javaee-api</artifactId>
        <version>7.0</version>
        <scope>provided</scope>
      </dependency>
      <dependency>
        <groupId>org.apache.commons</groupId>
        <artifactId>commons-compress</artifactId>
        <version>1.13</version>
      </dependency>

      <!-- Databases -->
      <dependency>
        <groupId>org.hsqldb</groupId>
        <artifactId>hsqldb</artifactId>
        <version>2.3.4</version>
        <scope>test</scope>
      </dependency>
      <dependency>
        <groupId>org.postgresql</groupId>
        <artifactId>postgresql</artifactId>
        <version>42.0.0</version>
        <scope>test</scope>
      </dependency>

      <!-- Optional dependencies -->
      <dependency>
        <groupId>org.osgi</groupId>
        <artifactId>org.osgi.core</artifactId>
        <version>6.0.0</version>
        <scope>provided</scope>
      </dependency>
      <dependency>
        <groupId>edu.ucar</groupId>
        <artifactId>cdm</artifactId>
        <version>${netcdf.version}</version>
        <scope>provided</scope>
      </dependency>
      <dependency>
        <groupId>org.slf4j</groupId>
        <artifactId>slf4j-jdk14</artifactId>
        <version>1.7.7</version>                <!-- Must matches the version used by NetCDF. -->
        <scope>runtime</scope>                  <!-- Should never be needed at compile time.  -->
      </dependency>
    </dependencies>
  </dependencyManagement>



  <!-- ===========================================================
           Dependencies to be inherited by all modules.
       =========================================================== -->
  <dependencies>
    <dependency>
      <groupId>junit</groupId>
      <artifactId>junit</artifactId>
      <scope>test</scope>
    </dependency>
  </dependencies>



  <!-- ===================================================================
         Properties used in dependency management and build configuration.
         The last properties in this list depend on the Apache SIS branch.
       =================================================================== -->
  <properties>
    <netcdf.version>4.6.8</netcdf.version>
    <project.build.sourceEncoding>UTF-8</project.build.sourceEncoding>
    <website.encoding>UTF-8</website.encoding>
    <website.locale>en</website.locale>

    <!-- Following properties are branch-specific -->
    <maven.compile.source>9</maven.compile.source>
    <maven.compile.target>9</maven.compile.target>
    <sis.plugin.version>${project.version}</sis.plugin.version>
    <geoapi.version>4.0-SNAPSHOT</geoapi.version>
  </properties>

  <profiles>
    <profile>
      <id>apache-release</id>
      <properties>
        <maven.compiler.debug>false</maven.compiler.debug>              <!-- For smaller JAR files size. -->
        <maven.compiler.optimize>true</maven.compiler.optimize>
        <org.apache.sis.test.extensive>true</org.apache.sis.test.extensive>
      </properties>
    </profile>

    <!-- ===================================================================
           If the user has not set the SIS_DATA environment variable, set a
           default value where we can create a minimalist database.
         =================================================================== -->
    <profile>
      <id>sis-data</id>
      <activation>
        <property>
          <name>!env.SIS_DATA</name>
        </property>
      </activation>
      <build>
        <plugins>
          <plugin>
            <artifactId>maven-surefire-plugin</artifactId>
            <configuration>
              <environmentVariables>
                <SIS_DATA>${session.executionRootDirectory}/target</SIS_DATA>
              </environmentVariables>
            </configuration>
          </plugin>
        </plugins>
      </build>
    </profile>
  </profiles>



  <!-- ==============================================================
         Build configuration.
         See http://maven.apache.org/plugins/ for a plugins list.
       ============================================================== -->
  <build>
    <plugins>

      <!-- Compile -->
      <plugin>
        <artifactId>maven-compiler-plugin</artifactId>
<<<<<<< HEAD
        <version>3.6.0</version>
=======
        <version>3.6.1</version>
>>>>>>> 0c3de86b
        <configuration>
          <source>${maven.compile.source}</source>
          <target>${maven.compile.target}</target>
          <encoding>${project.build.sourceEncoding}</encoding>
          <useIncrementalCompilation>false</useIncrementalCompilation> <!-- https://jira.codehaus.org/browse/MCOMPILER-209 -->
          <compilerArgs>
            <arg>-Xlint:all</arg>
            <arg>-Xdoclint:syntax,html,missing/protected,accessibility/protected</arg>
          </compilerArgs>
        </configuration>
      </plugin>

      <!-- Execute test suites instead of individual test cases. -->
      <plugin>
        <groupId>org.apache.maven.plugins</groupId>
        <artifactId>maven-surefire-plugin</artifactId>
        <version>2.19.1</version>
        <configuration>
          <includes>
            <include>**/*TestSuite.java</include>
          </includes>
          <systemProperties>
            <property>
              <name>derby.stream.error.file</name>
              <value>${project.build.directory}/derby.log</value>
            </property>
          </systemProperties>
        </configuration>
      </plugin>

      <!-- JAR packaging
           Note: <index> and <addClasspath> are mutually exclusive: when both are enabled,
           the META-INF/INDEX.LIST file has precedence over the "Class-Path" entry in the
           META-INF/MANIFEST.MF file,  thus causing java.lang.NoClassDefFoundError if the
           INDEX.LIST file is incomplete (which seem to happen in practice). -->
      <plugin>
        <artifactId>maven-jar-plugin</artifactId>
        <version>3.0.2</version>        <!-- For https://issues.apache.org/jira/browse/MJAR-223 bug fix. -->
        <configuration>
          <archive>
            <addMavenDescriptor>false</addMavenDescriptor>
            <index>false</index>
            <manifest>
              <addClasspath>true</addClasspath>
              <classpathLayoutType>simple</classpathLayoutType>
              <addDefaultImplementationEntries>true</addDefaultImplementationEntries>
            </manifest>
            <manifestEntries>
              <Built-On>${maven.build.timestamp}</Built-On>
              <Specification-Title>GeoAPI</Specification-Title>
              <Specification-Version>${geoapi.version}</Specification-Version>
              <Specification-Vendor>Open Geospatial Consortium</Specification-Vendor>
            </manifestEntries>
          </archive>
          <skipIfEmpty>true</skipIfEmpty>
        </configuration>
        <executions>
          <execution>
            <goals>
              <goal>test-jar</goal>
            </goals>
          </execution>
        </executions>
      </plugin>

      <!-- Set "*-source-release.zip" filename prefix to "sis-*" instead of "parent-*" -->
      <plugin>
        <artifactId>maven-assembly-plugin</artifactId>
        <executions>
          <execution>
            <id>source-release-assembly</id>
            <configuration>
              <finalName>sis-${project.version}</finalName>
            </configuration>
          </execution>
        </executions>
      </plugin>

      <!-- Package as OSGi bundle -->
      <plugin>
        <groupId>org.apache.felix</groupId>
        <artifactId>maven-bundle-plugin</artifactId>
        <version>3.3.0</version>
        <extensions>true</extensions>
        <configuration>
          <excludeDependencies>true</excludeDependencies>
          <instructions>
            <Bundle-DocURL>${project.url}</Bundle-DocURL>
          </instructions>
        </configuration>
      </plugin>

      <!-- Checkstype configuration
           Legal note: Checkstyle is under LGPL license, but it is okay to use it only for
           the build if it is downloaded by Maven (not included in Apache SIS distribution).
           See http://www.apache.org/legal/resolved.html#prohibited
      -->
      <plugin>
        <groupId>org.apache.maven.plugins</groupId>
        <artifactId>maven-checkstyle-plugin</artifactId>
        <version>2.17</version>
        <dependencies>
          <dependency>
            <groupId>com.puppycrawl.tools</groupId>
            <artifactId>checkstyle</artifactId>
            <version>7.6.1</version>
          </dependency>
        </dependencies>
        <executions>
          <execution>
            <goals>
              <goal>check</goal>
            </goals>
            <configuration>
              <skip>${skipTests}</skip> <!-- When skipping tests, skip also checkstyle verification. -->
              <encoding>${project.build.sourceEncoding}</encoding>
              <consoleOutput>true</consoleOutput>
              <checkstyleRules>
                <module name="Checker">
                  <!--
                    Whether whitespaces should be present before or after various kind of tokens,
                    and where line wraps are allowed or mandated.
                  -->
                  <module name="FileTabCharacter"/>                 <!-- No tab characters in the file. -->
                  <module name="NewlineAtEndOfFile"/>               <!-- Newline at the end of each file. -->
                  <module name="TreeWalker">
                    <module name="NoLineWrap"/>                     <!-- Imports and package statements are not line-wrapped. -->
                    <module name="RedundantImport"/>                <!-- No redundant import statements. -->
                    <module name="GenericWhitespace"/>              <!-- Whitespace around the Generic tokens follow typical convention. -->
                    <module name="TypecastParenPad"/>               <!-- No space inside parentheses for typecasts. -->
                    <module name="SeparatorWrap">                   <!-- No line wrapping before comma. -->
                      <property name="tokens" value="COMMA"/>
                    </module>
                    <module name="WhitespaceAfter">                 <!-- Checks that a token is followed by whitespace. -->
                      <property name="tokens" value="TYPECAST, LITERAL_IF, LITERAL_ELSE, LITERAL_WHILE, LITERAL_DO, LITERAL_FOR, DO_WHILE"/>
                    </module>
                    <module name="NoWhitespaceAfter">               <!-- No whitespace after "++" in ++x, etc. -->
                      <property name="tokens" value="INC, DEC, BNOT, LNOT"/>
                    </module>
                    <module name="NoWhitespaceBefore">              <!-- No whitespace before "++" in x++, etc. -->
                      <property name="tokens" value="COMMA, POST_INC, POST_DEC, ELLIPSIS"/>
                    </module>
                    <module name="WhitespaceAround">
                      <property name="tokens" value="
                        MINUS_ASSIGN, STAR_ASSIGN, DIV_ASSIGN, MOD_ASSIGN, MOD,
                        SL, SL_ASSIGN, SR, SR_ASSIGN, BSR, BSR_ASSIGN,
                        BAND, BAND_ASSIGN, BOR, BOR_ASSIGN, BXOR, BXOR_ASSIGN,
                        TYPE_EXTENSION_AND, LAND, LOR, QUESTION, LAMBDA,
                        COLON, DO_WHILE, LITERAL_DO, LITERAL_WHILE, LITERAL_FOR,
                        LITERAL_ELSE, LITERAL_SWITCH,
                        LITERAL_TRY, LITERAL_CATCH, LITERAL_FINALLY,
                        LITERAL_SYNCHRONIZED"/>
                      <property name="allowEmptyConstructors" value="true"/>
                      <property name="allowEmptyMethods"      value="true"/>
                      <property name="allowEmptyTypes"        value="true"/>
                      <property name="allowEmptyLoops"        value="true"/>
                      <property name="allowEmptyLambdas"      value="true"/>
                      <property name="allowEmptyCatches"      value="true"/>
                    </module>
                    <!--
                      Code formatting on other aspects than whitespaces. When there is different ways to express
                      the same thing (e.g. Java-style versus C-style of array declarations), the following rules
                      enforce one specific convention.
                    -->
                    <module name="UpperEll"/>                       <!-- Upper-case 'L' suffix for longs, not 'l'. -->
                    <module name="ArrayTypeStyle"/>                 <!-- Java-style arrays, not C-style. -->
                    <module name="ModifierOrder"/>                  <!-- Order of public, static, etc. keywords. -->
                    <module name="AvoidEscapedUnicodeCharacters">
                      <property name="allowEscapesForControlCharacters" value="true"/>
                      <property name="allowNonPrintableEscapes"         value="true"/>
                      <property name="allowIfAllCharactersEscaped"      value="true"/>
                      <property name="allowByTailComment"               value="true"/>
                    </module>
                    <!--
                      Programming language constructs: number of elements, modifiers, etc.
                    -->
                    <module name="OuterTypeNumber"/>                <!-- Only one outer type per file. -->
                    <module name="OuterTypeFilename"/>              <!-- Outer type name and file name shall match. -->
                    <module name="InterfaceIsType"/>                <!-- Do not allow interface without methods. -->
                    <module name="FinalClass"/>                     <!-- Class having only private constructors should be final. -->
                    <module name="PackageDeclaration"/>             <!-- All classes shall be in a package. -->
                    <module name="HideUtilityClassConstructor"/>    <!-- No public constructor in utility classes. -->
                    <module name="MissingOverride"/>                <!-- @Override annotation everywhere applicable. -->
                    <module name="PackageAnnotation"/>              <!-- Package annotations shall be used only in package-info files. -->
                    <module name="EmptyCatchBlock"/>                <!-- No empty catch unless there is a comment inside. -->
                    <module name="CovariantEquals"/>                <!-- No equals(Foo), unless equals(Object) also exists. -->
                    <module name="ExplicitInitialization"/>         <!-- No unnecessary initialization to 0 or null. -->
                    <module name="SimplifyBooleanReturn"/>          <!-- No if (boolean) return true; else return false. -->
                    <module name="RedundantModifier">               <!-- No modifiers that were implicit. -->
                      <property name="tokens" value="VARIABLE_DEF, ANNOTATION_FIELD_DEF, INTERFACE_DEF, CLASS_DEF, ENUM_DEF, RESOURCE"/>
                    </module>
                  </module>
                  <module name="UniqueProperties"/>                 <!-- No duplicated keys in *.properties files. -->
                </module>
              </checkstyleRules>
            </configuration>
          </execution>
        </executions>
      </plugin>

      <!-- JavaDoc configuration. -->
      <plugin>
        <artifactId>maven-javadoc-plugin</artifactId>
        <configuration>
          <source>${maven.compile.source}</source>              <!-- Enables javadoc to handle language constructs present in target JDK. -->
          <encoding>${project.build.sourceEncoding}</encoding>  <!-- Encoding of Java source file. -->
          <docencoding>${website.encoding}</docencoding>        <!-- Encoding of the generated HTML files. -->
          <charset>${website.encoding}</charset>                <!-- Encoding to declare in the HTML META tag. -->
          <locale>${website.locale}</locale>                    <!-- Locale for navigation bar, help file contents, etc. -->
          <author>false</author>                                <!-- Excludes the authors text in the generated docs. -->
          <version>false</version>                              <!-- Excludes the version text in the generated docs. -->
          <noqualifier>all</noqualifier>                        <!-- Omit qualifying package name before class names in output. -->
          <quiet>true</quiet>                                   <!-- Shuts off non-error and non-warning messages. -->
          <keywords>true</keywords>                             <!-- Adds HTML meta keyword tags to the generated files. -->
          <breakiterator>true</breakiterator>                   <!-- Better boundary detection when determining the end of the first sentence. -->
          <validateLinks>true</validateLinks>                   <!-- Validates content of package-list resources. -->
          <links>
            <link>http://unitsofmeasurement.github.io/unit-api/site/apidocs</link>
            <link>http://www.geoapi.org/snapshot/pending</link>
          </links>

          <additionalparam>
              -Xdoclint:syntax -Xdoclint:html -Xdoclint:missing -Xdoclint:accessibility
          </additionalparam>

          <!-- Separates packages on the overview page into the groups specified. -->
          <groups>
            <group>
              <title>Testing tools</title> <!-- Exists in test javadoc only. -->
              <packages>org.apache.sis.test*</packages>
            </group>
            <group>
              <title>Applications</title>
              <packages>org.apache.sis.console*:org.apache.sis.services*</packages>
            </group>
            <group>
              <title>Data storage</title>
              <packages>org.apache.sis.storage*:org.apache.sis.index*</packages>
            </group>
            <group>
              <title>Feature and Geometry</title>
              <packages>org.apache.sis.feature*:org.apache.sis.geometry*</packages>
            </group>
            <group>
              <title>Referencing</title>
              <packages>org.apache.sis.referencing*:org.apache.sis.parameter*:org.apache.sis.distance*</packages>
            </group>
            <group>
              <title>Metadata</title>
              <packages>org.apache.sis.metadata*:org.apache.sis.io.wkt</packages>
            </group>
            <group>
              <title>Utilities</title>
              <packages>org.apache.sis.math*:org.apache.sis.measure*:org.apache.sis.util*:org.apache.sis.io*:org.apache.sis.xml*:org.apache.sis.setup*</packages>
            </group>
            <group>
              <title>Profiles</title>
              <packages>org.apache.sis.profile*</packages>
            </group>
          </groups>

          <!-- Internal packages to hide from javadoc. -->
          <excludePackageNames>org.apache.sis.internal:org.apache.sis.util.resources:org.apache.sis.referencing.operation.provider:com</excludePackageNames>

          <!-- Custom taglets, some of them implemented in Java. -->
          <tags>
            <tag><placement>t</placement> <name>goal</name>     <head>Maven goal:</head></tag>
            <tag><placement>t</placement> <name>phase</name>    <head>Maven phase:</head></tag>
            <tag><placement>X</placement> <name>category</name> <head>Category:</head></tag>
            <tag><placement>a</placement> <name>todo</name>     <head>TODO:</head></tag>
          </tags>
          <taglets>
            <taglet><tagletClass>org.apache.sis.internal.taglet.Module</tagletClass></taglet>
            <taglet><tagletClass>org.apache.sis.internal.taglet.Include</tagletClass></taglet>
            <taglet><tagletClass>org.apache.sis.internal.taglet.Preformat</tagletClass></taglet>
          </taglets>
          <doclet>org.apache.sis.internal.doclet.Doclet</doclet>
          <tagletArtifact>
            <groupId>org.apache.sis.core</groupId>
            <artifactId>sis-build-helper</artifactId>
            <version>${sis.plugin.version}</version>
          </tagletArtifact>
          <docletArtifact>
            <groupId>org.apache.sis.core</groupId>
            <artifactId>sis-build-helper</artifactId>
            <version>${sis.plugin.version}</version>
          </docletArtifact>
        </configuration>
      </plugin>

      <!-- Create web site. The Maven generated site is not deployed at the URL
           declared in this pom.xml (namely http://sis.apache.org). Consequently,
           we disable links relativization for avoiding confusing behavior. -->
      <plugin>
        <artifactId>maven-site-plugin</artifactId>
        <configuration>
          <locales>${website.locale}</locales>
          <inputEncoding>${project.build.sourceEncoding}</inputEncoding>
          <outputEncoding>${website.encoding}</outputEncoding>
          <relativizeDecorationLinks>false</relativizeDecorationLinks>
        </configuration>
      </plugin>

      <!-- Dependencies requires for the SIS FindBugs configuration file. -->
      <plugin>
        <groupId>org.codehaus.mojo</groupId>
        <artifactId>findbugs-maven-plugin</artifactId>
        <version>3.0.4</version>
        <dependencies>
          <dependency>
            <groupId>org.apache.sis.core</groupId>
            <artifactId>sis-build-helper</artifactId>
            <version>${sis.plugin.version}</version>
          </dependency>
        </dependencies>
      </plugin>
    </plugins>

    <!-- Following plugins are used only by some specific modules. -->
    <pluginManagement>
      <plugins>
        <plugin>
          <groupId>org.codehaus.mojo</groupId>
          <artifactId>build-helper-maven-plugin</artifactId>
          <version>3.0.0</version>
        </plugin>
        <plugin>
          <groupId>org.eclipse.jetty</groupId>
          <artifactId>jetty-maven-plugin</artifactId>
          <version>9.4.3.v20170317</version>
        </plugin>
      </plugins>
    </pluginManagement>
  </build>



  <!-- ==============================================================
         Additional repositories from which to download artifacts.
         The parent pom.xml already declares the apache.snapshots
         repository for library artifacts. But we also need it for
         Maven plugins in order to download sis-build-helper when
         the user did not built it himself.
       ============================================================== -->
  <pluginRepositories>
    <pluginRepository>
      <id>apache.snapshots</id>
      <name>Apache Snapshot Repository</name>
      <url>http://repository.apache.org/snapshots</url>
      <releases>
        <enabled>false</enabled>
      </releases>
    </pluginRepository>
  </pluginRepositories>

  <!-- Used for GeoAPI snapshots only.
       Shall be removed on SIS trunk. -->
  <repositories>
    <repository>
      <id>geotoolkit</id>
      <name>Geotoolkit.org repository</name>
      <url>http://maven.geotoolkit.org</url>
    </repository>
  </repositories>



  <!-- ==============================================================
         Group of modules to build in approximate dependency order.
       ============================================================== -->
  <modules>
    <module>core</module>
    <module>storage</module>
    <module>application</module>
    <module>profiles</module>
  </modules>

</project><|MERGE_RESOLUTION|>--- conflicted
+++ resolved
@@ -548,11 +548,7 @@
       <!-- Compile -->
       <plugin>
         <artifactId>maven-compiler-plugin</artifactId>
-<<<<<<< HEAD
-        <version>3.6.0</version>
-=======
         <version>3.6.1</version>
->>>>>>> 0c3de86b
         <configuration>
           <source>${maven.compile.source}</source>
           <target>${maven.compile.target}</target>
