--- conflicted
+++ resolved
@@ -734,13 +734,8 @@
           <breakiterator>true</breakiterator>                   <!-- Better boundary detection when determining the end of the first sentence. -->
           <validateLinks>true</validateLinks>                   <!-- Validates content of package-list resources. -->
           <links>
-<<<<<<< HEAD
-            <link>http://static.javadoc.io/javax.measure/unit-api/1.0</link>
+            <link>http://unitsofmeasurement.github.io/unit-api/site/apidocs</link>
             <link>http://www.geoapi.org/3.0/javadoc</link>
-=======
-            <link>http://unitsofmeasurement.github.io/unit-api/site/apidocs</link>
-            <link>http://www.geoapi.org/snapshot/pending</link>
->>>>>>> 3fe58008
           </links>
 
           <!-- Separates packages on the overview page into the groups specified. -->
