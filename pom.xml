--- conflicted
+++ resolved
@@ -560,13 +560,8 @@
     <maven.compiler.source>8</maven.compiler.source>
     <maven.compiler.target>8</maven.compiler.target>
     <sis.plugin.version>${project.version}</sis.plugin.version>
-<<<<<<< HEAD
-    <sis.non-free.version>1.0-M1</sis.non-free.version>                 <!-- Used only if "non-free" profile is enabled. -->
+    <sis.non-free.version>1.0</sis.non-free.version>                 <!-- Used only if "non-free" profile is enabled. -->
     <geoapi.version>3.1-SNAPSHOT</geoapi.version>
-=======
-    <sis.non-free.version>1.0</sis.non-free.version>                 <!-- Used only if "non-free" profile is enabled. -->
-    <geoapi.version>4.0-SNAPSHOT</geoapi.version>
->>>>>>> 8bc9157a
     <jaxb.version>2.3.2</jaxb.version>
   </properties>
 
