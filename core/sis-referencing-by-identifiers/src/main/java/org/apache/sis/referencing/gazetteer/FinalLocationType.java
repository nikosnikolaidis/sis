--- conflicted
+++ resolved
@@ -201,13 +201,8 @@
      */
     private static Object unmodifiable(Object metadata) {
         if (metadata instanceof ModifiableMetadata) {
-<<<<<<< HEAD
             metadata = MetadataCopier.forModifiable(((ModifiableMetadata) metadata).getStandard()).copy(metadata);
-            ((ModifiableMetadata) metadata).transition(ModifiableMetadata.State.FINAL);
-=======
-            metadata = MetadataCopier.forModifiable(((ModifiableMetadata) metadata).getStandard()).copy(type, metadata);
             ((ModifiableMetadata) metadata).transitionTo(ModifiableMetadata.State.FINAL);
->>>>>>> 6217d6de
         }
         return metadata;
     }
