--- conflicted
+++ resolved
@@ -217,29 +217,15 @@
         builder.onCreate(true);
         for (final Map.Entry<String,?> entry : builder.properties.entrySet()) {
             final Object value = entry.getValue();
-<<<<<<< HEAD
             final String key = entry.getKey();
-            if (key.equals(Identifier.AUTHORITY_KEY)) {
-                assertSame("Authority and codespace shall be unchanged.", IOGP, value);
-            } else if (key.equals(Identifier.CODESPACE_KEY)) {
-                assertEquals("Authority and codespace shall be unchanged.", "EPSG", value);
-            } else {
-                assertNull("Should not contain any non-null value except the authority.", value);
-=======
-            switch (entry.getKey()) {
-                case Identifier.AUTHORITY_KEY: {
+            { // This is a switch(String) in the JDK7 branch.
+                if (key.equals(Identifier.AUTHORITY_KEY)) {
                     assertSame("Authority and codespace shall be unchanged.", Citations.EPSG, value);
-                    break;
+                } else if (key.equals(Identifier.CODESPACE_KEY)) {
+                    assertEquals("Authority and codespace shall be unchanged.", "EPSG", value);
+                } else {
+                    assertNull("Should not contain any non-null value except the authority.", value);
                 }
-                case Identifier.CODESPACE_KEY: {
-                    assertEquals("Authority and codespace shall be unchanged.", "EPSG", value);
-                    break;
-                }
-                default: {
-                    assertNull("Should not contain any non-null value except the authority.", value);
-                    break;
-                }
->>>>>>> 95238d51
             }
         }
         assertSame(builder, builder.addNamesAndIdentifiers(object));
