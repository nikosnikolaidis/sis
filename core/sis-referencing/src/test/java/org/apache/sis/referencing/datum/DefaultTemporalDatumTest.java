--- conflicted
+++ resolved
@@ -52,14 +52,8 @@
     /**
      * Creates the temporal datum to use for testing purpose.
      */
-<<<<<<< HEAD
-    @Test
-    public void testMarshalling() throws JAXBException {
+    private static DefaultTemporalDatum create() {
         final Map<String,Object> properties = new HashMap<String,Object>(4);
-=======
-    private static DefaultTemporalDatum create() {
-        final Map<String,Object> properties = new HashMap<>(4);
->>>>>>> 97f9135c
         assertNull(properties.put(DefaultTemporalDatum.IDENTIFIERS_KEY,
                 new ImmutableIdentifier(HardCodedCitations.SIS, "SIS", "MJ")));
         assertNull(properties.put(DefaultTemporalDatum.NAME_KEY, "Modified Julian"));
