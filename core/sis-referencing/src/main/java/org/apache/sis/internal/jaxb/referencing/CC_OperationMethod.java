--- conflicted
+++ resolved
@@ -42,9 +42,6 @@
 import org.apache.sis.util.resources.Errors;
 import org.apache.sis.util.ArraysExt;
 
-// Branch-specific imports
-import org.apache.sis.referencing.operation.DefaultCoordinateOperationFactory;
-
 
 /**
  * JAXB adapter mapping implementing class to the GeoAPI interface. See
@@ -182,17 +179,9 @@
      * @return A parameter group containing at least the given descriptors, or equivalent descriptors.
      */
     public static ParameterDescriptorGroup group(final Identifier name, final GeneralParameterDescriptor[] descriptors) {
-<<<<<<< HEAD
-        final DefaultCoordinateOperationFactory factory =
-                DefaultFactories.forBuildin(CoordinateOperationFactory.class, DefaultCoordinateOperationFactory.class);
-        OperationMethod method = null;
-        if (factory != null) try {
-            method = factory.getOperationMethod(name.getCode());
-=======
         OperationMethod method;
         try {
             method = CoordinateOperations.factory().getOperationMethod(name.getCode());
->>>>>>> fb7948b2
         } catch (FactoryException e) {
             // Use DefaultOperationMethod as the source class because it is the first public class in callers.
             Context.warningOccured(Context.current(), DefaultOperationMethod.class, "setDescriptors", e, true);
