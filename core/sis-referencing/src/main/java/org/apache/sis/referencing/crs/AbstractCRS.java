--- conflicted
+++ resolved
@@ -323,10 +323,6 @@
      */
     final AbstractCRS getCached(final AxesConvention convention) {
         assert Thread.holdsLock(this);
-<<<<<<< HEAD
-        if (derived == null) {
-            derived = new EnumMap<AxesConvention,AbstractCRS>(AxesConvention.class);
-=======
         return (forConvention != null) ? forConvention.get(convention) : null;
     }
 
@@ -339,7 +335,7 @@
     final AbstractCRS setCached(final AxesConvention convention, AbstractCRS crs) {
         assert Thread.holdsLock(this);
         if (forConvention == null) {
-            forConvention = new EnumMap<>(AxesConvention.class);
+            forConvention = new EnumMap<AxesConvention,AbstractCRS>(AxesConvention.class);
         } else if (crs != this) {
             for (final AbstractCRS existing : forConvention.values()) {
                 if (crs.equals(existing)) {
@@ -350,7 +346,6 @@
         }
         if (forConvention.put(convention, crs) != null) {
             throw new ConcurrentModificationException(); // Should never happen, unless we have a synchronization bug.
->>>>>>> 6d1b0d4b
         }
         return crs;
     }
