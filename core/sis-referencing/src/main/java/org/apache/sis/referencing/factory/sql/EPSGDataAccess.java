/*
 * Licensed to the Apache Software Foundation (ASF) under one or more
 * contributor license agreements.  See the NOTICE file distributed with
 * this work for additional information regarding copyright ownership.
 * The ASF licenses this file to You under the Apache License, Version 2.0
 * (the "License"); you may not use this file except in compliance with
 * the License.  You may obtain a copy of the License at
 *
 *     http://www.apache.org/licenses/LICENSE-2.0
 *
 * Unless required by applicable law or agreed to in writing, software
 * distributed under the License is distributed on an "AS IS" BASIS,
 * WITHOUT WARRANTIES OR CONDITIONS OF ANY KIND, either express or implied.
 * See the License for the specific language governing permissions and
 * limitations under the License.
 */
package org.apache.sis.referencing.factory.sql;

import java.util.Set;
import java.util.Map;
import java.util.List;
import java.util.HashSet;
import java.util.HashMap;
import java.util.LinkedHashSet;
import java.util.LinkedHashMap;
import java.util.ArrayList;
import java.util.Collections;
import java.util.Iterator;
import java.util.Calendar;
import java.util.Date;
import java.util.Locale;
import java.util.TimeZone;
import java.util.logging.Level;
import java.util.logging.LogRecord;
import java.sql.Connection;
import java.sql.DatabaseMetaData;
import java.sql.PreparedStatement;
import java.sql.ResultSet;
import java.sql.ResultSetMetaData;
import java.sql.Statement;
import java.sql.SQLException;
import java.text.DateFormat;
import java.text.SimpleDateFormat;
import java.text.ParseException;
import java.net.URI;
import java.net.URISyntaxException;
import javax.measure.unit.Unit;
import javax.measure.quantity.Angle;
import javax.measure.quantity.Length;

import org.opengis.util.NameSpace;
import org.opengis.util.GenericName;
import org.opengis.util.InternationalString;
import org.opengis.util.FactoryException;
import org.opengis.util.NoSuchIdentifierException;
import org.opengis.metadata.Identifier;
import org.opengis.metadata.extent.Extent;
import org.opengis.metadata.citation.Citation;
import org.opengis.metadata.citation.OnLineFunction;
import org.opengis.parameter.ParameterValue;
import org.opengis.parameter.ParameterValueGroup;
import org.opengis.parameter.ParameterDescriptor;
import org.opengis.parameter.ParameterNotFoundException;
import org.opengis.referencing.cs.*;
import org.opengis.referencing.crs.*;
import org.opengis.referencing.datum.*;
import org.opengis.referencing.operation.*;
import org.opengis.referencing.IdentifiedObject;
import org.opengis.referencing.NoSuchAuthorityCodeException;
import org.apache.sis.internal.metadata.ReferencingServices;
import org.apache.sis.internal.metadata.TransformationAccuracy;
import org.apache.sis.internal.metadata.sql.SQLUtilities;
import org.apache.sis.internal.referencing.DeprecatedCode;
import org.apache.sis.internal.referencing.EPSGParameterDomain;
import org.apache.sis.internal.referencing.Formulas;
import org.apache.sis.internal.system.Loggers;
import org.apache.sis.internal.system.Semaphores;
import org.apache.sis.internal.util.Constants;
import org.apache.sis.internal.util.CollectionsExt;
import org.apache.sis.metadata.iso.ImmutableIdentifier;
import org.apache.sis.metadata.iso.citation.Citations;
import org.apache.sis.metadata.iso.citation.DefaultCitation;
import org.apache.sis.metadata.iso.citation.DefaultOnlineResource;
import org.apache.sis.metadata.iso.extent.DefaultExtent;
import org.apache.sis.metadata.iso.extent.DefaultGeographicBoundingBox;
import org.apache.sis.parameter.DefaultParameterDescriptor;
import org.apache.sis.parameter.DefaultParameterDescriptorGroup;
import org.apache.sis.referencing.NamedIdentifier;
import org.apache.sis.referencing.IdentifiedObjects;
import org.apache.sis.referencing.AbstractIdentifiedObject;
import org.apache.sis.referencing.cs.CoordinateSystems;
import org.apache.sis.referencing.datum.BursaWolfParameters;
import org.apache.sis.referencing.datum.DefaultGeodeticDatum;
import org.apache.sis.referencing.operation.DefaultOperationMethod;
import org.apache.sis.referencing.operation.DefaultCoordinateOperationFactory;
import org.apache.sis.referencing.operation.transform.DefaultMathTransformFactory;
import org.apache.sis.referencing.factory.FactoryDataException;
import org.apache.sis.referencing.factory.GeodeticAuthorityFactory;
import org.apache.sis.referencing.factory.IdentifiedObjectFinder;
import org.apache.sis.util.iso.SimpleInternationalString;
import org.apache.sis.util.iso.DefaultNameSpace;
import org.apache.sis.util.resources.Vocabulary;
import org.apache.sis.util.resources.Messages;
import org.apache.sis.util.resources.Errors;
import org.apache.sis.util.logging.Logging;
import org.apache.sis.util.ArgumentChecks;
import org.apache.sis.util.CharSequences;
import org.apache.sis.util.Localized;
import org.apache.sis.util.Version;
import org.apache.sis.util.collection.Containers;
import org.apache.sis.measure.MeasurementRange;
import org.apache.sis.measure.NumberRange;
import org.apache.sis.measure.Units;

import static org.apache.sis.internal.referencing.ServicesForMetadata.CONNECTION;

// Branch-dependent imports
import org.apache.sis.internal.jdk7.JDK7;
import org.apache.sis.internal.jdk8.JDK8;
import org.apache.sis.internal.jdk7.AutoCloseable;


/**
 * <cite>Data Access Object</cite> (DAO) creating geodetic objects from a JDBC connection to an EPSG database.
 * The EPSG database is freely available at <a href="http://www.epsg.org">http://www.epsg.org</a>.
 * Current version of this class requires EPSG database version 6.6 or above.
 *
 * <div class="section">Object identifier (code or name)</div>
 * EPSG codes are numerical identifiers. For example code 3395 stands for <cite>"WGS 84 / World Mercator"</cite>.
 * Coordinate Reference Objects are normally created from their numerical codes, but this factory accepts also names.
 * For example {@code createProjectedCRS("3395")} and {@code createProjectedCRS("WGS 84 / World Mercator")} both fetch
 * the same object.
 * However, names may be ambiguous since the same name may be used for more than one object.
 * This is the case of <cite>"WGS 84"</cite> for instance.
 * If such an ambiguity is found, an exception will be thrown.
 *
 * <div class="section">Life cycle and caching</div>
 * {@code EPSGDataAccess} instances should be short-lived since they may hold a significant amount of JDBC resources.
 * {@code EPSGDataAccess} instances are created on the fly by {@link EPSGFactory} and closed after a relatively short
 * {@linkplain EPSGFactory#getTimeout timeout}.
 * In addition {@code EPSGFactory} caches the most recently created objects, which reduce greatly
 * the amount of {@code EPSGDataAccess} instantiations (and consequently the amount of database accesses)
 * in the common case where only a few EPSG codes are used by an application.
 * {@code EPSGDataAccess.createFoo(String)} methods do not cache by themselves and query the database on every invocation.
 *
 * <div class="section">SQL dialects</div>
 * Because the primary distribution format for the EPSG dataset is MS-Access, this class uses SQL statements formatted
 * for the MS-Access dialect. For usage with other database softwares like PostgreSQL or Derby, a {@link SQLTranslator}
 * instance is provided to the constructor.
 *
 * @author  Yann Cézard (IRD)
 * @author  Martin Desruisseaux (IRD, Geomatys)
 * @author  Rueben Schulz (UBC)
 * @author  Matthias Basler
 * @author  Andrea Aime (TOPP)
 * @author  Johann Sorel (Geomatys)
 * @since   0.7
 * @version 0.7
 * @module
 *
 * @see <a href="http://sis.apache.org/book/tables/CoordinateReferenceSystems.html">List of authority codes</a>
 */
@AutoCloseable
public class EPSGDataAccess extends GeodeticAuthorityFactory implements CRSAuthorityFactory,
        CSAuthorityFactory, DatumAuthorityFactory, CoordinateOperationAuthorityFactory, Localized
{
    /**
     * The deprecated ellipsoidal coordinate systems and their replacements. Those coordinate systems are deprecated
     * because they use a unit of measurement which is no longer supported by OGC (for example degree-minute-second).
     * Those replacements can be used only if the ellipsoidal CS is used for the base geographic CRS of a derived or
     * projected CRS, because the units of measurement of the base CRS do not impact the units of measurements of the
     * derived CRS.
     *
     * <p>We perform those replacements for avoiding a "Unit conversion from “DMS” to “°” is non-linear" exception
     * at projected CRS creation time.</p>
     *
     * @see #replaceDeprecatedCS
     */
    private static final Map<Integer,Integer> DEPRECATED_CS = deprecatedCS();
    static Map<Integer,Integer> deprecatedCS() {
        final Map<Integer,Integer> m = new HashMap<>(24);

        // Ellipsoidal 2D CS. Axes: latitude, longitude. Orientations: north, east. UoM: degree
        Integer replacement = 6422;
        m.put(6402, replacement);
        for (int code = 6405; code <= 6412; code++) {
            m.put(code, replacement);
        }

        // Ellipsoidal 3D CS. Axes: latitude, longitude, ellipsoidal height. Orientations: north, east, up. UoM: degree, degree, metre.
        replacement = 6423;
        m.put(6401, replacement);
        for (int code = 6413; code <= 6420; code++) {
            m.put(code, replacement);
        }
        return m;
    }

    /**
     * The namespace of EPSG names and codes. This namespace is needed by all {@code createFoo(String)} methods.
     * The {@code EPSGDataAccess} constructor relies on the {@link EPSGFactory#nameFactory} caching mechanism
     * for giving us the same {@code NameSpace} instance than the one used by previous {@code EPSGDataAccess}
     * instances, if any.
     */
    private final NameSpace namespace;

    /**
     * The last table in which object name were looked for.
     * This is for internal use by {@link #toPrimaryKey} only.
     */
    private String lastTableForName;

    /**
     * The calendar instance for creating {@link Date} objects from a year (the "epoch" in datum definition).
     * We use the UTC timezone, which may not be quite accurate. But there is no obvious timezone for "epoch",
     * and the "epoch" is approximative anyway.
     *
     * @see #getCalendar()
     */
    private Calendar calendar;

    /**
     * The object to use for parsing dates, created when first needed. This is used for
     * parsing the origin of temporal datum. This is an Apache SIS specific extension.
     */
    private DateFormat dateFormat;

    /**
     * A pool of prepared statements. Keys are {@link String} objects related to their originating method
     * (for example "Ellipsoid" for {@link #createEllipsoid(String)}).
     */
    private final Map<String,PreparedStatement> statements = new HashMap<String,PreparedStatement>();

    /**
     * The set of authority codes for different types. This map is used by the {@link #getAuthorityCodes(Class)}
     * method as a cache for returning the set created in a previous call. We do not want this map to exist for
     * a long time anyway.
     *
     * <p>Note that this {@code EPSGDataAccess} instance can not be closed as long as this map is not empty, since
     * {@link AuthorityCodes} caches some SQL statements and consequently require the {@linkplain #connection}
     * to be open. This is why we use weak references rather than hard ones, in order to know when no
     * {@link AuthorityCodes} are still in use.</p>
     *
     * <p>The {@link CloseableReference#dispose()} method takes care of closing the statements used by the map.
     * The {@link AuthorityCodes} reference in this map is then cleared by the garbage collector.
     * The {@link #canClose()} method checks if there is any remaining live reference in this map,
     * and returns {@code false} if some are found (thus blocking the call to {@link #close()}
     * by the {@link org.apache.sis.referencing.factory.ConcurrentAuthorityFactory} timer).</p>
     */
    private final Map<Class<?>, CloseableReference<AuthorityCodes>> authorityCodes = new HashMap<Class<?>, CloseableReference<AuthorityCodes>>();

    /**
     * Cache for axis names. This service is not provided by {@code ConcurrentAuthorityFactory}
     * since {@link AxisName} objects are particular to the EPSG database.
     *
     * @see #getAxisName(int)
     */
    private final Map<Integer,AxisName> axisNames = new HashMap<Integer,AxisName>();

    /**
     * Cache for the number of dimensions of coordinate systems. This service is not provided by
     * {@code ConcurrentAuthorityFactory} since the number of dimension is used internally in this class.
     *
     * @see #getDimensionForCS(int)
     */
    private final Map<Integer,Integer> csDimensions = new HashMap<Integer,Integer>();

    /**
     * Cache for whether conversions are projections. This service is not provided by {@code ConcurrentAuthorityFactory}
     * since the check for conversion type is used internally in this class.
     *
     * @see #isProjection(int)
     */
    private final Map<Integer,Boolean> isProjection = new HashMap<Integer,Boolean>();

    /**
     * Cache of naming systems other than EPSG. There is usually few of them (at most 15).
     * This is used for aliases.
     *
     * @see #createProperties(String, String, String, String, boolean)
     */
    private final Map<String,NameSpace> namingSystems = new HashMap<String,NameSpace>();

    /**
     * The properties to be given the objects to construct.
     * Reused every time {@code createProperties(…)} is invoked.
     */
    private final Map<String,Object> properties = new HashMap<String,Object>();

    /**
     * A safety guard for preventing never-ending loops in recursive calls to some {@code createFoo(String)} methods.
     * Recursivity may happen while creating Bursa-Wolf parameters, projected CRS if the database has erroneous data,
     * compound CRS if there is cycles, or coordinate operations.
     *
     * <div class="note"><b>Example:</b>
     * {@link #createDatum(String)} invokes {@link #createBursaWolfParameters(Integer)}, which creates a target datum.
     * The target datum could have its own Bursa-Wolf parameters, with one of them pointing again to the source datum.
     * </div>
     *
     * Keys are EPSG codes and values are the type of object being constructed (but those values are not yet used).
     */
    private final Map<Integer,Class<?>> safetyGuard = new HashMap<Integer,Class<?>>();

    /**
     * {@code true} for disabling the logging of warnings when this factory creates deprecated objects.
     * This flag should be always {@code false}, except during {@link Finder#find(IdentifiedObject)}
     * execution since that method may temporarily creates deprecated objects which are later discarded.
     * May also be {@code false} when creating base CRS of deprecated projected or derived CRS.
     */
    private transient boolean quiet;

    /**
     * {@code true} if {@link #createCoordinateReferenceSystem(String)} is allowed to replace deprecated
     * coordinate system at CRS creation time. This flag should be set to {@code true} only when creating
     * the base CRS of a projected or derived CRS.
     *
     * @see #DEPRECATED_CS
     */
    private transient boolean replaceDeprecatedCS;

    /**
     * The {@code ConcurrentAuthorityFactory} that created this Data Access Object (DAO).
     * The owner supplies caching for all {@code createFoo(String)} methods.
     */
    protected final EPSGFactory owner;

    /**
     * The connection to the EPSG database. This connection is specified at {@linkplain #EPSGDataAccess construction time}
     * and closed by the {@link #close()} method.
     *
     * @see #close()
     */
    protected final Connection connection;

    /**
     * The translator from the SQL statements using MS-Access dialect
     * to SQL statements using the dialect of the actual database.
     */
    protected final SQLTranslator translator;

    /**
     * Creates a factory using the given connection. The connection will be {@linkplain Connection#close() closed}
     * when this factory will be {@linkplain #close() closed}.
     *
     * <div class="note"><b>API design note:</b>
     * this constructor is protected because {@code EPSGDataAccess} instances should not be created as standalone factories.
     * This constructor is for allowing definition of custom {@code EPSGDataAccess} subclasses, which are then instantiated
     * by the {@link EPSGFactory#newDataAccess(Connection, SQLTranslator)} method of a corresponding custom
     * {@code EPSGFactory} subclass.</div>
     *
     * @param owner       The {@code EPSGFactory} which is creating this Data Access Object (DAO).
     * @param connection  The connection to the underlying EPSG database.
     * @param translator  The translator from the SQL statements using MS-Access dialect
     *                    to SQL statements using the dialect of the actual database.
     *
     * @see EPSGFactory#newDataAccess(Connection, SQLTranslator)
     */
    protected EPSGDataAccess(final EPSGFactory owner, final Connection connection, final SQLTranslator translator) {
        ArgumentChecks.ensureNonNull("connection", connection);
        ArgumentChecks.ensureNonNull("translator", translator);
        this.owner      = owner;
        this.connection = connection;
        this.translator = translator;
        this.namespace  = owner.nameFactory.createNameSpace(
                          owner.nameFactory.createLocalName(null, Constants.IOGP), null);
    }

    /**
     * Returns the locale used by this factory for producing error messages.
     * This locale does not change the way data are read from the EPSG database.
     *
     * @return The locale for error messages.
     */
    @Override
    public Locale getLocale() {
        return owner.getLocale();
    }

    /**
     * Returns the calendar to use for reading dates in the database.
     */
    @SuppressWarnings("ReturnOfDateField")
    private Calendar getCalendar() {
        if (calendar == null) {
            calendar = Calendar.getInstance(TimeZone.getTimeZone("UTC"), Locale.CANADA);
            // Canada locale is closer to ISO than US.
        }
        calendar.clear();
        return calendar;
    }

    /**
     * Returns the authority for this EPSG dataset. The returned citation contains the database version
     * in the {@linkplain Citation#getEdition() edition} attribute, together with date of last update in
     * the {@linkplain Citation#getEditionDate() edition date}.
     * Example (the exact content will vary with Apache SIS versions, JDBC driver and EPSG dataset versions):
     *
     * {@preformat text
     *   Citation
     *   ├─ Title ……………………………………………………… EPSG Geodetic Parameter Dataset
     *   ├─ Identifier ………………………………………… EPSG
     *   ├─ Online resource (1 of 2)
     *   │  ├─ Linkage ………………………………………… http://epsg-registry.org/
     *   │  └─ Function ……………………………………… Browse
     *   └─ Online resource (2 of 2)
     *      ├─ Linkage ………………………………………… jdbc:derby:/my/path/to/SIS_DATA/Databases/SpatialMetadata
     *      ├─ Description ……………………………… EPSG dataset version 8.9 on “Apache Derby Embedded JDBC Driver” version 10.12.
     *      └─ Function ……………………………………… Connection
     * }
     */
    @Override
    public synchronized Citation getAuthority() {
        /*
         * We do not cache this citation because the caching service is already provided by ConcurrentAuthorityFactory.
         */
        final DefaultCitation c = new DefaultCitation("EPSG Geodetic Parameter Dataset");
        c.setIdentifiers(Collections.singleton(new ImmutableIdentifier(null, null, Constants.EPSG)));
        try {
            /*
             * Get the most recent version number from the history table. We get the date in local timezone
             * instead then UTC because the date is for information purpose only, and the local timezone is
             * more likely to be shown nicely (without artificial hours) to the user.
             */
            final String query = translator.apply("SELECT VERSION_NUMBER, VERSION_DATE FROM [Version History]" +
                                                  " ORDER BY VERSION_DATE DESC, VERSION_HISTORY_CODE DESC");
            String version = null;
            final Statement statement = connection.createStatement();
            final ResultSet result = statement.executeQuery(query);
            try {
                while (result.next()) {
                    version = getOptionalString(result, 1);
                    final Date date = result.getDate(2);                            // Local timezone.
                    if (version != null && date != null) {                          // Paranoiac check.
                        c.setEdition(new SimpleInternationalString(version));
                        c.setEditionDate(date);
                        break;
                    }
                }
            } finally {
                result.close();
                statement.close();
            }
            /*
             * Add some hard-coded links to EPSG resources, and finally add the JDBC driver name and version number.
             * The list last OnlineResource looks like:
             *
             *    Linkage:      jdbc:derby:/my/path/to/SIS_DATA/Databases/SpatialMetadata
             *    Function:     Connection
             *    Description:  EPSG dataset version 8.9 on “Apache Derby Embedded JDBC Driver” version 10.12.
             *
             * TODO: A future version should use Citations.EPSG as a template.
             *       See the "EPSG" case in ServiceForUtility.createCitation(String).
             */
            final DatabaseMetaData metadata  = connection.getMetaData();
addURIs:    for (int i=0; ; i++) {
                String url;
                OnLineFunction function;
                InternationalString description = null;
                switch (i) {
                    case 0: url = "http://epsg-registry.org/"; function = OnLineFunction.SEARCH; break;
                    case 1: url = "http://www.epsg.org/"; function = OnLineFunction.DOWNLOAD; break;
                    case 2: {
                        url = metadata.getURL();
                        function = OnLineFunction.valueOf(CONNECTION);
                        description = Messages.formatInternational(Messages.Keys.DataBase_4,
                                Constants.EPSG, version, metadata.getDatabaseProductName(),
                                Version.valueOf(metadata.getDatabaseMajorVersion(),
                                                metadata.getDatabaseMinorVersion()));
                        break;
                    }
                    default: break addURIs;     // Finished adding all URIs.
                }
                final DefaultOnlineResource r = new DefaultOnlineResource();
                try {
                    r.setLinkage(new URI(SQLUtilities.getSimplifiedURL(metadata)));
                } catch (URISyntaxException exception) {
                    unexpectedException("getAuthority", exception);
                }
                r.setFunction(function);
                r.setDescription(description);
                c.getOnlineResources().add(r);
            }
        } catch (SQLException exception) {
            unexpectedException("getAuthority", exception);
        } finally {
            c.freeze();
        }
        return c;
    }

    /**
     * Returns the set of authority codes of the given type.
     * This returned set may keep a connection to the EPSG database,
     * so the set can execute efficiently idioms like the following one:
     *
     * {@preformat java
     *     getAuthorityCodes(type).containsAll(others)
     * }
     *
     * The returned set should not be referenced for a long time, as it may prevent this factory to release
     * JDBC resources. If the set of codes is needed for a long time, their values should be copied in another
     * collection object.
     *
     * <div class="section">Handling of deprecated objects</div>
     * The collection returned by this method gives an enumeration of EPSG codes for valid objects only.
     * The EPSG codes of deprecated objects are not included in iterations, computation of {@code Set.size()} value,
     * {@code Set.toString()} result, <i>etc.</i> with one exception:
     * a call to {@code Set.contains(…)} will return {@code true} if the given identifier exists
     * for a deprecated object, even if that identifier does not show up in iterations.
     *
     * <p>An other point of view could be to said that the returned collection behaves as if the deprecated codes
     * were included in the set but invisible.</p>
     *
     * @param  type The spatial reference objects type (may be {@code Object.class}).
     * @return The set of authority codes for spatial reference objects of the given type (may be an empty set).
     * @throws FactoryException if access to the underlying database failed.
     */
    @Override
    public Set<String> getAuthorityCodes(final Class<? extends IdentifiedObject> type) throws FactoryException {
        try {
            return getCodeMap(type).keySet();
        } catch (SQLException exception) {
            throw new FactoryException(exception.getLocalizedMessage(), exception);
        }
    }

    /**
     * Returns a map of EPSG authority codes as keys and object names as values.
     */
    private synchronized Map<String,String> getCodeMap(final Class<?> type) throws SQLException {
        CloseableReference<AuthorityCodes> reference = authorityCodes.get(type);
        if (reference != null) {
            AuthorityCodes existing = reference.get();
            if (existing != null) {
                return existing;
            }
        }
        Map<String,String> result = Collections.emptyMap();
        for (final TableInfo table : TableInfo.EPSG) {
            /*
             * We test 'isAssignableFrom' in the two ways for catching the following use cases:
             *
             *  - table.type.isAssignableFrom(type)
             *    is for the case where a table is for CoordinateReferenceSystem while the user type is some subtype
             *    like GeographicCRS. The GeographicCRS need to be queried into the CoordinateReferenceSystem table.
             *    An additional filter will be applied inside the AuthorityCodes class implementation.
             *
             *  - type.isAssignableFrom(table.type)
             *    is for the case where the user type is IdentifiedObject or Object, in which case we basically want
             *    to iterate through every tables.
             */
            if (table.type.isAssignableFrom(type) || type.isAssignableFrom(table.type)) {
                /*
                 * Maybe an instance already existed but was not found above because the user specified some
                 * implementation class instead of an interface class. Before to return a newly created map,
                 * check again in the cached maps using the type computed by AuthorityCodes itself.
                 */
                AuthorityCodes codes = new AuthorityCodes(connection, table, type, this);
                reference = authorityCodes.get(codes.type);
                if (reference != null) {
                    AuthorityCodes existing = reference.get();
                    if (existing != null) {
                        codes = existing;
                    } else {
                        reference = null;   // The weak reference is no longer valid.
                    }
                }
                if (reference == null) {
                    reference = codes.createReference();
                    authorityCodes.put(codes.type, reference);
                }
                if (type != codes.type) {
                    authorityCodes.put(type, reference);
                }
                /*
                 * We now have the codes for a single type. Append with the codes of previous types, if any.
                 * This usually happen only if the user asked for the IdentifiedObject type. Of course this
                 * break all our effort to query the data only when first needed, but the user should ask
                 * for more specific types.
                 */
                if (result.isEmpty()) {
                    result = codes;
                } else {
                    if (result instanceof AuthorityCodes) {
                        result = new LinkedHashMap<String,String>(result);
                    }
                    result.putAll(codes);
                }
            }
        }
        return result;
    }

    /**
     * Returns an empty set since this data access class expects no namespace.
     * Code shall be given to {@code createFoo(String)} methods directly, without {@code "EPSG:"} prefix.
     *
     * @return Empty set.
     */
    @Override
    public Set<String> getCodeSpaces() {
        return Collections.emptySet();
    }

    /**
     * Gets a description of the object corresponding to a code.
     * This method returns the object name in a lightweight manner, without creating the full {@link IdentifiedObject}.
     *
     * @param  code Value allocated by authority.
     * @return The object name, or {@code null} if the object corresponding to the specified {@code code} has no name.
     * @throws NoSuchAuthorityCodeException if the specified {@code code} was not found.
     * @throws FactoryException if the query failed for some other reason.
     */
    @Override
    public InternationalString getDescriptionText(final String code) throws NoSuchAuthorityCodeException, FactoryException {
        try {
            for (final TableInfo table : TableInfo.EPSG) {
                final String text = getCodeMap(table.type).get(code);
                if (text != null) {
                    return (table.nameColumn != null) ? new SimpleInternationalString(text) : null;
                }
            }
        } catch (SQLException exception) {
            throw new FactoryException(exception.getLocalizedMessage(), exception);
        }
        throw noSuchAuthorityCode(IdentifiedObject.class, code);
    }

    /**
     * Returns {@code true} if the specified code may be a primary key in some table.
     * This method does not need to check any entry in the database.
     * It should just check from the syntax if the code looks like a valid EPSG identifier.
     *
     * <p>When this method returns {@code false}, {@code createFoo(String)} methods
     * may look for the code in the name column instead than the primary key column.
     * This allows to accept the <cite>"WGS 84 / World Mercator"</cite> string (for example)
     * in addition to the {@code "3395"} primary key. Both string values should fetch the same object.</p>
     *
     * <p>If this method returns {@code true}, then this factory does not search for matching names.
     * In such case, an appropriate exception will be thrown in {@code createFoo(String)} methods
     * if the code is not found in the primary key column.</p>
     *
     * <div class="section">Default implementation</div>
     * The default implementation returns {@code true} if all characters are decimal digits 0 to 9.
     *
     * @param  code  The code the inspect.
     * @return {@code true} if the code is probably a primary key.
     * @throws FactoryException if an unexpected error occurred while inspecting the code.
     */
    private boolean isPrimaryKey(final String code) throws FactoryException {
        int i = code.length();
        if (i == 0) {
            return false;
        }
        do {
            final char c = code.charAt(--i);
            if (c < '0' || c > '9') {
                return false;
            }
        } while (i != 0);
        return true;
    }

    /**
     * Converts EPSG codes or EPSG names to the numerical identifiers (the primary keys).
     *
     * <div class="note"><b>Note:</b>
     * this method could be seen as the converse of above {@link #getDescriptionText(String)} method.</div>
     *
     * @param  table       The table where the code should appears, or {@code null} if none.
     * @param  codeColumn  The column name for the codes, or {@code null} if none.
     * @param  nameColumn  The column name for the names, or {@code null} if none.
     * @param  codes       The codes or names to convert to primary keys, as an array of length 1 or 2.
     * @return The numerical identifiers (i.e. the table primary key values).
     * @throws SQLException if an error occurred while querying the database.
     */
    private int[] toPrimaryKeys(final String table, final String codeColumn, final String nameColumn, final String... codes)
            throws SQLException, FactoryException
    {
        final int[] primaryKeys = new int[codes.length];
        for (int i=0; i<codes.length; i++) {
            final String code = codes[i];
            if (codeColumn != null && nameColumn != null && !isPrimaryKey(code)) {
                /*
                 * The given string is not a numerical code. Search the value in the database.
                 * If a prepared statement is already available, reuse it providing that it was
                 * created for the current table. Otherwise we will create a new statement.
                 */
                final String KEY = "PrimaryKey";
                PreparedStatement statement = statements.get(KEY);
                if (statement != null) {
                    if (!table.equals(lastTableForName)) {
                        statements.remove(KEY);
                        statement.close();
                        statement        = null;
                        lastTableForName = null;
                    }
                }
                if (statement == null) {
                    statement = connection.prepareStatement(translator.apply(
                            "SELECT " + codeColumn + ", " + nameColumn +
                            " FROM [" + table + "] WHERE " + nameColumn + " LIKE ?"));
                    statements.put(KEY, statement);
                    lastTableForName = table;
                }
                statement.setString(1, toLikePattern(code));
                Integer resolved = null;
                final ResultSet result = statement.executeQuery();
                try {
                    while (result.next()) {
                        if (SQLUtilities.filterFalsePositive(code, result.getString(2))) {
                            resolved = ensureSingleton(getOptionalInteger(result, 1), resolved, code);
                        }
                    }
                } finally {
                    result.close();
                }
                if (resolved != null) {
                    primaryKeys[i] = resolved;
                    continue;
                }
            }
            /*
             * At this point, 'identifier' should be the primary key. It may still be a non-numerical string
             * if we the above code did not found a match in the name column.
             */
            try {
                primaryKeys[i] = Integer.parseInt(code);
            } catch (NumberFormatException e) {
                final NoSuchAuthorityCodeException ne = new NoSuchAuthorityCodeException(error().getString(
                        Errors.Keys.IllegalIdentifierForCodespace_2, Constants.EPSG, code), Constants.EPSG, code);
                ne.initCause(e);
                throw ne;
            }
        }
        return primaryKeys;
    }

    /**
     * Creates a statement and executes for the given codes. The first code value is assigned to parameter #1,
     * the second code value (if any) is assigned to parameter #2, <i>etc</i>. If a given code is not a
     * {@linkplain #isPrimaryKey primary key}, then this method assumes that the code is the object name
     * and will search for its primary key value.
     *
     * @param  table       The table where the code should appears.
     * @param  codeColumn  The column name for the codes, or {@code null} if none.
     * @param  nameColumn  The column name for the names, or {@code null} if none.
     * @param  sql         The SQL statement to use for creating the {@link PreparedStatement} object.
     *                     Will be used only if no prepared statement was already created for the given code.
     * @param  codes       The codes of the object to create, as an array of length 1 or 2.
     * @return The result of the query.
     * @throws SQLException if an error occurred while querying the database.
     */
    private ResultSet executeQuery(final String table, final String codeColumn, final String nameColumn,
            final String sql, final String... codes) throws SQLException, FactoryException
    {
        assert Thread.holdsLock(this);
        assert sql.contains('[' + table + ']') : table;
        assert (codeColumn == null) || sql.contains(codeColumn) || table.equals("Area") : codeColumn;
        assert (nameColumn == null) || sql.contains(nameColumn) || table.equals("Area") : nameColumn;
        return executeQuery(table, sql, toPrimaryKeys(table, codeColumn, nameColumn, codes));
    }

    /**
     * Creates a statement and executes for the given codes. The first code value is assigned to parameter #1,
     * the second code value (if any) is assigned to parameter #2, <i>etc</i>.
     *
     * @param  table A key uniquely identifying the caller (e.g. {@code "Ellipsoid"} for {@link #createEllipsoid(String)}).
     * @param  sql   The SQL statement to use for creating the {@link PreparedStatement} object.
     *               Will be used only if no prepared statement was already created for the specified key.
     * @param  codes The codes of the object to create, as an array of length 1 or 2.
     * @return The result of the query.
     * @throws SQLException if an error occurred while querying the database.
     */
    private ResultSet executeQuery(final String table, final String sql, final int... codes) throws SQLException {
        assert Thread.holdsLock(this);
        PreparedStatement stmt = statements.get(table);
        if (stmt == null) {
            stmt = connection.prepareStatement(translator.apply(sql));
            statements.put(table, stmt);
        }
        // Partial check that the statement is for the right SQL query.
        assert stmt.getParameterMetaData().getParameterCount() == CharSequences.count(sql, '?');
        for (int i=0; i<codes.length; i++) {
            stmt.setInt(i+1, codes[i]);
        }
        return stmt.executeQuery();
    }

    /**
     * Gets the value from the specified {@link ResultSet}, or {@code null} if none.
     *
     * @param  result       The result set to fetch value from.
     * @param  columnIndex  The column index (1-based).
     * @return The string at the specified column, or {@code null}.
     * @throws SQLException if an error occurred while querying the database.
     */
    private static String getOptionalString(final ResultSet result, final int columnIndex) throws SQLException {
        String value = result.getString(columnIndex);
        return (value != null) && !(value = value.trim()).isEmpty() && !result.wasNull() ? value : null;
    }

    /**
     * Gets the value from the specified {@link ResultSet}, or {@code NaN} if none.
     *
     * @param  result       The result set to fetch value from.
     * @param  columnIndex  The column index (1-based).
     * @return The number at the specified column, or {@code NaN}.
     * @throws SQLException if an error occurred while querying the database.
     */
    private static double getOptionalDouble(final ResultSet result, final int columnIndex) throws SQLException {
        final double value = result.getDouble(columnIndex);
        return result.wasNull() ? Double.NaN : value;
    }

    /**
     * Gets the value from the specified {@link ResultSet}, or {@code null} if none.
     *
     * @param  result       The result set to fetch value from.
     * @param  columnIndex  The column index (1-based).
     * @return The integer at the specified column, or {@code null}.
     * @throws SQLException if an error occurred while querying the database.
     */
    private static Integer getOptionalInteger(final ResultSet result, final int columnIndex) throws SQLException {
        final int value = result.getInt(columnIndex);
        return result.wasNull() ? null : value;
    }

    /**
     * Gets the value from the specified {@link ResultSet}, or {@code false} if none.
     * The EPSG database stores boolean values as integers instead than using the SQL type.
     *
     * @param  result       The result set to fetch value from.
     * @param  columnIndex  The column index (1-based).
     * @return The boolean at the specified column, or {@code null}.
     * @throws SQLException if an error occurred while querying the database.
     */
    private boolean getOptionalBoolean(final ResultSet result, final int columnIndex) throws SQLException {
        return translator.useBoolean() ? result.getBoolean(columnIndex) : (result.getInt(columnIndex) != 0);
    }

    /**
     * Formats an error message for an unexpected null value.
     */
    private String nullValue(final ResultSet result, final int columnIndex, final Comparable<?> code) throws SQLException {
        final ResultSetMetaData metadata = result.getMetaData();
        final String column = metadata.getColumnName(columnIndex);
        final String table  = metadata.getTableName (columnIndex);
        result.close();
        return error().getString(Errors.Keys.NullValueInTable_3, table, column, code);
    }

    /**
     * Same as {@link #getString(Comparable, ResultSet, int)},
     * but reports the fault on an alternative column if the value is null.
     */
    private String getString(final String code, final ResultSet result, final int columnIndex, final int columnFault)
            throws SQLException, FactoryDataException
    {
        String value = result.getString(columnIndex);
        if (value == null || (value = value.trim()).isEmpty() || result.wasNull()) {
            throw new FactoryDataException(nullValue(result, columnFault, code));
        }
        return value;
    }

    /**
     * Gets the string from the specified {@link ResultSet}.
     * The string is required to be non-null. A null string will throw an exception.
     *
     * @param  code         The identifier of the record where the string was found.
     * @param  result       The result set to fetch value from.
     * @param  columnIndex  The column index (1-based).
     * @return The string at the specified column.
     * @throws SQLException if an error occurred while querying the database.
     * @throws FactoryDataException if a null value was found.
     */
    private String getString(final Comparable<?> code, final ResultSet result, final int columnIndex)
            throws SQLException, FactoryDataException
    {
        String value = result.getString(columnIndex);
        if (value == null || (value = value.trim()).isEmpty() || result.wasNull()) {
            throw new FactoryDataException(nullValue(result, columnIndex, code));
        }
        return value;
    }

    /**
     * Gets the value from the specified {@link ResultSet}.
     * The value is required to be non-null. A null value (i.e. blank) will throw an exception.
     *
     * @param  code         The identifier of the record where the double was found.
     * @param  result       The result set to fetch value from.
     * @param  columnIndex  The column index (1-based).
     * @return The double at the specified column.
     * @throws SQLException if an error occurred while querying the database.
     * @throws FactoryDataException if a null value was found.
     */
    private double getDouble(final Comparable<?> code, final ResultSet result, final int columnIndex)
            throws SQLException, FactoryDataException
    {
        final double value = result.getDouble(columnIndex);
        if (Double.isNaN(value) || result.wasNull()) {
            throw new FactoryDataException(nullValue(result, columnIndex, code));
        }
        return value;
    }

    /**
     * Gets the value from the specified {@link ResultSet}.
     * The value is required to be non-null. A null value (i.e. blank) will throw an exception.
     *
     * <p>We return the value as the {@code Integer} wrapper instead than the {@code int} primitive type
     * because the caller will often need that value as an object (for use as key in {@link HashMap}, etc.).</p>
     *
     * @param  code         The identifier of the record where the integer was found.
     * @param  result       The result set to fetch value from.
     * @param  columnIndex  The column index (1-based).
     * @return The integer at the specified column.
     * @throws SQLException if an error occurred while querying the database.
     * @throws FactoryDataException if a null value was found.
     */
    private Integer getInteger(final Comparable<?> code, final ResultSet result, final int columnIndex)
            throws SQLException, FactoryDataException
    {
        final int value = result.getInt(columnIndex);
        if (result.wasNull()) {
            throw new FactoryDataException(nullValue(result, columnIndex, code));
        }
        return value;
    }

    /**
     * Makes sure that an object constructed from the database is not incoherent.
     * If the code supplied to a {@code createFoo(String)} method exists in the database,
     * then we should find only one record. However we will do a paranoiac check and verify if there is
     * more records, using a {@code while (results.next())} loop instead of {@code if (results.next())}.
     * This method is invoked in the loop for making sure that, if there is more than one record
     * (which should never happen), at least they have identical content.
     *
     * @param  newValue  The newly constructed object.
     * @param  oldValue  The object previously constructed, or {@code null} if none.
     * @param  code The EPSG code (for formatting error message).
     * @throws FactoryDataException if a duplication has been detected.
     */
    private <T> T ensureSingleton(final T newValue, final T oldValue, final Comparable<?> code) throws FactoryDataException {
        if (oldValue == null) {
            return newValue;
        }
        if (oldValue.equals(newValue)) {
            return oldValue;
        }
        throw new FactoryDataException(error().getString(Errors.Keys.DuplicatedIdentifier_1, code));
    }

    /**
     * Ensures that this factory is not already building an object of the given code.
     * This method shall be followed by a {@code try ... finally} block like below:
     *
     * {@preformat java
     *     ensureNoCycle(type, code);
     *     try {
     *         ...
     *     } finally {
     *         endOfRecursive(type, code);
     *     }
     * }
     */
    private void ensureNoCycle(final Class<?> type, final Integer code) throws FactoryException {
        if (JDK8.putIfAbsent(safetyGuard, code, type) != null) {
            throw new FactoryException(error().getString(Errors.Keys.RecursiveCreateCallForCode_2, type, code));
        }
    }

    /**
     * Invoked after the block protected against infinite recursivity.
     */
    private void endOfRecursivity(final Class<?> type, final Integer code) throws FactoryException {
        if (safetyGuard.remove(code) != type) {
            throw new FactoryException(String.valueOf(code));   // Would be an EPSGDataAccess bug if it happen.
        }
    }

    /**
     * Returns {@code true} if the given table {@code name} matches the {@code expected} name.
     * The given {@code name} may be prefixed by {@code "epsg_"} and may contain abbreviations of the full name.
     * For example {@code "epsg_coordoperation"} is considered as a match for {@code "Coordinate_Operation"}.
     *
     * <p>The table name should be one of the values enumerated in the {@code epsg_table_name} type of the
     * {@code EPSG_Prepare.sql} file.</p>
     *
     * @param  expected  The expected table name (e.g. {@code "Coordinate_Operation"}).
     * @param  name      The actual table name.
     * @return Whether the given {@code name} is considered to match the expected name.
     */
    static boolean tableMatches(final String expected, String name) {
        if (name == null) {
            return false;
        }
        if (name.startsWith(SQLTranslator.TABLE_PREFIX)) {
            name = name.substring(SQLTranslator.TABLE_PREFIX.length());
        }
        return CharSequences.isAcronymForWords(name, expected);
    }

    /**
     * Logs a warning saying that the given code is deprecated and returns the code of the proposed replacement.
     *
     * @param  table  The table of the deprecated code.
     * @param  code   The deprecated code.
     * @param  locale The locale for logging messages.
     * @return The proposed replacement (may be the "(none)" text).
     */
    private String getSupersession(final String table, final Integer code, final Locale locale) throws SQLException {
        String reason = null;
        Object replacedBy = null;
        final ResultSet result = executeQuery("Deprecation",
                "SELECT OBJECT_TABLE_NAME, DEPRECATION_REASON, REPLACED_BY" +
                " FROM [Deprecation] WHERE OBJECT_CODE = ?", code);
        try {
            while (result.next()) {
                if (tableMatches(table, result.getString(1))) {
                    reason     = getOptionalString (result, 2);
                    replacedBy = getOptionalInteger(result, 3);
                    break;
                }
            }
        } finally {
            result.close();
        }
        if (replacedBy == null) {
            replacedBy = '(' + Vocabulary.getResources(locale).getString(Vocabulary.Keys.None).toLowerCase(locale) + ')';
        } else {
            replacedBy = replacedBy.toString();
        }
        /*
         * Try to infer the method name from the table name. For example if the deprecated code was found in
         * the [Coordinate Reference System] table, then we declare createCoordinateReferenceSystem(String)
         * as the source of the log message.
         */
        String method = "create";
        for (final TableInfo info : TableInfo.EPSG) {
            if (tableMatches(info.table, table)) {
                method += info.type.getSimpleName();
                break;
            }
        }
        if (!quiet) {
            LogRecord record = Messages.getResources(locale).getLogRecord(Level.WARNING, Messages.Keys.DeprecatedCode_3,
                    Constants.EPSG + DefaultNameSpace.DEFAULT_SEPARATOR + code, replacedBy, reason);
            record.setLoggerName(Loggers.CRS_FACTORY);
            Logging.log(EPSGDataAccess.class, method, record);
        }
        return (String) replacedBy;
    }

    /**
     * Returns the name and aliases for the {@link IdentifiedObject} to construct.
     *
     * @param  table       The table on which a query has been executed.
     * @param  name        The name for the {@link IndentifiedObject} to construct.
     * @param  code        The EPSG code of the object to construct.
     * @param  remarks     Remarks, or {@code null} if none.
     * @param  deprecated  {@code true} if the object to create is deprecated.
     * @return The name together with a set of properties.
     */
    @SuppressWarnings("ReturnOfCollectionOrArrayField")
    private Map<String,Object> createProperties(final String table, String name, final Integer code,
            String remarks, final boolean deprecated) throws SQLException, FactoryDataException
    {
        /*
         * Search for aliases. Note that searching for the object code is not sufficient. We also need to check if the
         * record is really from the table we are looking for since different tables may have objects with the same ID.
         *
         * Some aliases are identical to the name except that some letters are replaced by their accented letters.
         * For example "Reseau Geodesique Francais" → "Réseau Géodésique Français". If we find such alias, replace
         * the name by the alias so we have proper display in user interface. Notes:
         *
         *   - WKT formatting will still be compliant with ISO 19162 because the WKT formatter replaces accented
         *     letters by ASCII ones.
         *   - We do not perform this replacement directly in our EPSG database because ASCII letters are more
         *     convenient for implementing accent-insensitive searches.
         */
        final List<GenericName> aliases = new ArrayList<GenericName>();
        final ResultSet result = executeQuery("Alias",
                "SELECT OBJECT_TABLE_NAME, NAMING_SYSTEM_NAME, ALIAS" +
                " FROM [Alias] INNER JOIN [Naming System]" +
                  " ON [Alias].NAMING_SYSTEM_CODE =" +
                " [Naming System].NAMING_SYSTEM_CODE" +
                " WHERE OBJECT_CODE = ?", code);
        try {
            while (result.next()) {
                if (tableMatches(table, result.getString(1))) {
                    final String naming = getOptionalString(result, 2);
                    final String alias  = getString(code,   result, 3);
                    NameSpace ns = null;
                    if (naming != null) {
                        ns = namingSystems.get(naming);
                        if (ns == null) {
                            ns = owner.nameFactory.createNameSpace(owner.nameFactory.createLocalName(null, naming), null);
                            namingSystems.put(naming, ns);
                        }
                    }
                    if (CharSequences.toASCII(alias).toString().equals(name)) {
                        name = alias;
                    } else {
                        aliases.add(owner.nameFactory.createLocalName(ns, alias));
                    }
                }
            }
        } finally {
            result.close();
        }
        /*
         * At this point we can fill the properties map.
         */
        properties.clear();
        GenericName gn = null;
        final Locale locale = getLocale();
        final Citation authority = owner.getAuthority();
        final InternationalString edition = authority.getEdition();
        final String version = (edition != null) ? edition.toString() : null;
        if (name != null) {
            gn = owner.nameFactory.createGenericName(namespace, Constants.EPSG, name);
            properties.put("name", gn);
            properties.put(NamedIdentifier.CODE_KEY,      name);
            properties.put(NamedIdentifier.VERSION_KEY,   version);
            properties.put(NamedIdentifier.AUTHORITY_KEY, authority);
            properties.put(AbstractIdentifiedObject.LOCALE_KEY, locale);
            final NamedIdentifier id = new NamedIdentifier(properties);
            properties.clear();
            properties.put(IdentifiedObject.NAME_KEY, id);
        }
        if (!aliases.isEmpty()) {
            properties.put(IdentifiedObject.ALIAS_KEY, aliases.toArray(new GenericName[aliases.size()]));
        }
        if (code != null) {
            final String codeString = code.toString();
            final ImmutableIdentifier identifier;
            if (deprecated) {
                final String replacedBy = getSupersession(table, code, locale);
                identifier = new DeprecatedCode(authority, Constants.EPSG, codeString, version,
                        Character.isDigit(replacedBy.charAt(0)) ? replacedBy : null,
                        Vocabulary.formatInternational(Vocabulary.Keys.SupersededBy_1, replacedBy));
                properties.put(AbstractIdentifiedObject.DEPRECATED_KEY, Boolean.TRUE);
            } else {
                identifier = new ImmutableIdentifier(authority, Constants.EPSG, codeString, version,
                                    (gn != null) ? gn.toInternationalString() : null);
            }
            properties.put(IdentifiedObject.IDENTIFIERS_KEY, identifier);
        }
        properties.put(IdentifiedObject.REMARKS_KEY, remarks);
        properties.put(AbstractIdentifiedObject.LOCALE_KEY, locale);
        properties.put(ReferencingServices.MT_FACTORY, owner.mtFactory);
        return properties;
    }

    /**
     * Returns the name, aliases and domain of validity for the {@link IdentifiedObject} to construct.
     *
     * @param  table      The table on which a query has been executed.
     * @param  name       The name for the {@link IndentifiedObject} to construct.
     * @param  code       The EPSG code of the object to construct.
     * @param  domainCode The code for the domain of validity, or {@code null} if none.
     * @param  scope      The scope, or {@code null} if none.
     * @param  remarks    Remarks, or {@code null} if none.
     * @param  deprecated {@code true} if the object to create is deprecated.
     * @return The name together with a set of properties.
     */
    private Map<String,Object> createProperties(final String table, final String name, final Integer code,
            final String domainCode, String scope, String remarks, final boolean deprecated) throws SQLException, FactoryException
    {
        final Map<String,Object> properties = createProperties(table, name, code, remarks, deprecated);
        if (domainCode != null) {
            properties.put(Datum.DOMAIN_OF_VALIDITY_KEY, owner.createExtent(domainCode));
        }
        properties.put(Datum.SCOPE_KEY, scope);
        return properties;
    }

    /**
     * Returns a string like the given string but with accented letters replaced by ASCII letters
     * and all characters that are not letter or digit replaced by the wildcard % character.
     *
     * @see SQLUtilities#toLikePattern(String)
     */
    private static String toLikePattern(final String name) {
        return SQLUtilities.toLikePattern(CharSequences.toASCII(name).toString());
    }

    /**
     * Returns an arbitrary object from a code. The default implementation delegates to more specific methods,
     * for example {@link #createCoordinateReferenceSystem(String)}, {@link #createDatum(String)}, <i>etc.</i>
     * until a successful one is found.
     *
     * <p><strong>Note that this method may be ambiguous</strong> since the same EPSG code can be used for different
     * kind of objects. This method throws an exception if it detects an ambiguity on a <em>best-effort</em> basis.
     * It is recommended to invoke the most specific {@code createFoo(String)} method when the desired type is known,
     * both for performance reason and for avoiding ambiguity.</p>
     *
     * @param  code Value allocated by EPSG.
     * @return The object for the given code.
     * @throws NoSuchAuthorityCodeException if the specified {@code code} was not found.
     * @throws FactoryException if the object creation failed for some other reason.
     *
     * @see #createCoordinateReferenceSystem(String)
     * @see #createDatum(String)
     * @see #createCoordinateSystem(String)
     */
    @Override
    public synchronized IdentifiedObject createObject(final String code)
            throws NoSuchAuthorityCodeException, FactoryException
    {
        ArgumentChecks.ensureNonNull("code", code);
        final boolean isPrimaryKey = isPrimaryKey(code);
        final StringBuilder query  = new StringBuilder("SELECT ");
        final int queryStart       = query.length();
        int found = -1;
        try {
            final int pk = isPrimaryKey ? toPrimaryKeys(null, null, null, code)[0] : 0;
            for (int i = 0; i < TableInfo.EPSG.length; i++) {
                final TableInfo table = TableInfo.EPSG[i];
                final String column = isPrimaryKey ? table.codeColumn : table.nameColumn;
                if (column == null) {
                    continue;
                }
                query.setLength(queryStart);
                query.append(table.codeColumn);
                if (!isPrimaryKey) {
                    query.append(", ").append(column);      // Only for filterFalsePositive(…).
                }
                query.append(" FROM ").append(table.table)
                     .append(" WHERE ").append(column).append(isPrimaryKey ? " = ?" : " LIKE ?");
                final PreparedStatement stmt = connection.prepareStatement(translator.apply(query.toString()));
                try {
                    /*
                     * Check if at least one record is found for the code or the name.
                     * Ensure that there is not two values for the same code or name.
                     */
                    if (isPrimaryKey) {
                        stmt.setInt(1, pk);
                    } else {
                        stmt.setString(1, toLikePattern(code));
                    }
                    Integer present = null;
                    final ResultSet result = stmt.executeQuery();
                    try {
                        while (result.next()) {
                            if (isPrimaryKey || SQLUtilities.filterFalsePositive(code, result.getString(2))) {
                                present = ensureSingleton(getOptionalInteger(result, 1), present, code);
                            }
                        }
                    } finally {
                        result.close();
                    }
                    if (present != null) {
                        if (found >= 0) {
                            throw new FactoryDataException(error().getString(Errors.Keys.DuplicatedIdentifier_1, code));
                        }
                        found = i;
                    }
                } finally {
                    stmt.close();
                }
            }
        } catch (SQLException exception) {
            throw databaseFailure(IdentifiedObject.class, code, exception);
        }
        /*
         * If a record has been found in one table, then delegates to the appropriate method.
         */
        if (found >= 0) {
            switch (found) {
                case 0:  return createCoordinateReferenceSystem(code);
                case 1:  return createCoordinateSystem         (code);
                case 2:  return createCoordinateSystemAxis     (code);
                case 3:  return createDatum                    (code);
                case 4:  return createEllipsoid                (code);
                case 5:  return createPrimeMeridian            (code);
                case 6:  return createCoordinateOperation      (code);
                case 7:  return createOperationMethod          (code);
                case 8:  return createParameterDescriptor      (code);
                case 9:  break; // Can not cast Unit to IdentifiedObject
                default: throw new AssertionError(found);                   // Should not happen
            }
        }
        throw noSuchAuthorityCode(IdentifiedObject.class, code);
    }

    /**
     * Creates an arbitrary coordinate reference system from a code.
     * The returned object will typically be an instance of {@link GeographicCRS}, {@link ProjectedCRS},
     * {@link VerticalCRS} or {@link CompoundCRS}.
     *
     * <div class="note"><b>Example:</b>
     * some EPSG codes for coordinate reference systems are:
     *
     * <table class="sis" summary="EPSG codes examples">
     *   <tr><th>Code</th> <th>Type</th>          <th>Description</th></tr>
     *   <tr><td>4326</td> <td>Geographic</td>    <td>World Geodetic System 1984</td></tr>
     *   <tr><td>4979</td> <td>Geographic 3D</td> <td>World Geodetic System 1984</td></tr>
     *   <tr><td>4978</td> <td>Geocentric</td>    <td>World Geodetic System 1984</td></tr>
     *   <tr><td>3395</td> <td>Projected</td>     <td>WGS 84 / World Mercator</td></tr>
     *   <tr><td>5714</td> <td>Vertical</td>      <td>Mean Sea Level height</td></tr>
     *   <tr><td>6349</td> <td>Compound</td>      <td>NAD83(2011) + NAVD88 height</td></tr>
     *   <tr><td>5800</td> <td>Engineering</td>   <td>Astra Minas Grid</td></tr>
     * </table></div>
     *
     * @param  code Value allocated by EPSG.
     * @return The coordinate reference system for the given code.
     * @throws NoSuchAuthorityCodeException if the specified {@code code} was not found.
     * @throws FactoryException if the object creation failed for some other reason.
     */
    @Override
    public synchronized CoordinateReferenceSystem createCoordinateReferenceSystem(final String code)
            throws NoSuchAuthorityCodeException, FactoryException
    {
        ArgumentChecks.ensureNonNull("code", code);
        CoordinateReferenceSystem returnValue = null;
        ResultSet result = null;
        try {
            result = executeQuery("Coordinate Reference System", "COORD_REF_SYS_CODE", "COORD_REF_SYS_NAME",
                "SELECT COORD_REF_SYS_CODE,"          +     // [ 1]
                      " COORD_REF_SYS_NAME,"          +     // [ 2]
                      " AREA_OF_USE_CODE,"            +     // [ 3]
                      " CRS_SCOPE,"                   +     // [ 4]
                      " REMARKS,"                     +     // [ 5]
                      " DEPRECATED,"                  +     // [ 6]
                      " COORD_REF_SYS_KIND,"          +     // [ 7]
                      " COORD_SYS_CODE,"              +     // [ 8] Null for CompoundCRS
                      " DATUM_CODE,"                  +     // [ 9] Null for ProjectedCRS
                      " SOURCE_GEOGCRS_CODE,"         +     // [10] For ProjectedCRS
                      " PROJECTION_CONV_CODE,"        +     // [11] For ProjectedCRS
                      " CMPD_HORIZCRS_CODE,"          +     // [12] For CompoundCRS only
                      " CMPD_VERTCRS_CODE"            +     // [13] For CompoundCRS only
                " FROM [Coordinate Reference System]" +
                " WHERE COORD_REF_SYS_CODE = ?", code);

            while (result.next()) {
                final Integer epsg       = getInteger  (code, result, 1);
                final String  name       = getString   (code, result, 2);
                final String  area       = getOptionalString (result, 3);
                final String  scope      = getOptionalString (result, 4);
                final String  remarks    = getOptionalString (result, 5);
                final boolean deprecated = getOptionalBoolean(result, 6);
                final String  type       = getString   (code, result, 7);
                /*
                 * Note: Do not invoke 'createProperties' now, even if we have all required informations,
                 *       because the 'properties' map is going to overwritten by calls to 'createDatum', etc.
                 *
                 * The following switch statement should have a case for all "epsg_crs_kind" values enumerated
                 * in the "EPSG_Prepare.sql" file, except that the values in this Java code are in lower cases.
                 */
                final CRSFactory crsFactory = owner.crsFactory;
                final CoordinateReferenceSystem crs;
                {   // On the JDK7 branch, this is a switch on strings.
                    /* ----------------------------------------------------------------------
                     *   GEOGRAPHIC CRS
                     *
                     *   NOTE: 'createProperties' MUST be invoked after any call to an other
                     *         'createFoo' method. Consequently, do not factor out.
                     * ---------------------------------------------------------------------- */
<<<<<<< HEAD
                    if (type.equalsIgnoreCase("geographic 2d") ||
                        type.equalsIgnoreCase("geographic 3d"))
                    {
                        final EllipsoidalCS cs = owner.createEllipsoidalCS(getString(code, result, 8));
=======
                    case "geographic 2d":
                    case "geographic 3d": {
                        Integer csCode = getInteger(code, result, 8);
                        if (replaceDeprecatedCS) {
                            csCode = JDK8.getOrDefault(DEPRECATED_CS, csCode, csCode);
                        }
                        final EllipsoidalCS cs = owner.createEllipsoidalCS(csCode.toString());
>>>>>>> b60591fc
                        final String datumCode = getOptionalString(result, 9);
                        final GeodeticDatum datum;
                        if (datumCode != null) {
                            datum = owner.createGeodeticDatum(datumCode);
                        } else {
                            final String geoCode = getString(code, result, 10, 9);
                            result.close();     // Must be closed before call to createGeographicCRS(String)
                            ensureNoCycle(GeographicCRS.class, epsg);
                            try {
                                datum = owner.createGeographicCRS(geoCode).getDatum();
                            } finally {
                                endOfRecursivity(GeographicCRS.class, epsg);
                            }
                        }
                        crs = crsFactory.createGeographicCRS(createProperties("Coordinate Reference System",
                                name, epsg, area, scope, remarks, deprecated), datum, cs);
                    }
                    /* ----------------------------------------------------------------------
                     *   PROJECTED CRS
                     *
                     *   NOTE: This method invokes itself indirectly, through createGeographicCRS.
                     *         Consequently we can not use 'result' anymore after this block.
                     * ---------------------------------------------------------------------- */
                    else if (type.equalsIgnoreCase("projected")) {
                        final String csCode  = getString(code, result,  8);
                        final String geoCode = getString(code, result, 10);
                        final String opCode  = getString(code, result, 11);
                        result.close();      // Must be closed before call to createFoo(String)
                        ensureNoCycle(ProjectedCRS.class, epsg);
                        try {
                            final CartesianCS cs = owner.createCartesianCS(csCode);
                            final Conversion op;
                            try {
                                op = (Conversion) owner.createCoordinateOperation(opCode);
                            } catch (ClassCastException e) {
                                // Should never happen in a well-formed EPSG database.
                                // If happen anyway, the ClassCastException cause will give more hints than just the message.
                                throw (NoSuchAuthorityCodeException) noSuchAuthorityCode(Projection.class, opCode).initCause(e);
                            }
                            final CoordinateReferenceSystem baseCRS;
                            final boolean resumeParamChecks;
                            if (!deprecated) {
                                baseCRS = owner.createCoordinateReferenceSystem(geoCode);
                                resumeParamChecks = false;
                            } else {
                                /*
                                 * If the ProjectedCRS is deprecated, one reason among others may be that it uses one of
                                 * the deprecated coordinate systems. Those deprecated CS used non-linear units like DMS.
                                 * Apache SIS can not instantiate a ProjectedCRS when the baseCRS uses such units, so we
                                 * set a flag asking to replace the deprecated CS by a supported one. Since that baseCRS
                                 * would not be exactly as defined by EPSG, we must not cache it because we do not want
                                 * 'owner.createGeographicCRS(geoCode)' to return that modified CRS. Since the same CRS
                                 * may be recreated every time a deprecated ProjectedCRS is created, we temporarily
                                 * shutdown the loggings in order to avoid the same warning to be logged many time.
                                 */
                                try {
                                    quiet = true;
                                    replaceDeprecatedCS = true;
                                    baseCRS = createCoordinateReferenceSystem(geoCode);         // Do not cache that CRS.
                                } finally {
                                    replaceDeprecatedCS = false;
                                    quiet = false;
                                }
                                /*
                                 * The crsFactory method calls will indirectly create a parameterized MathTransform.
                                 * Their constructor will try to verify the parameter validity. But some deprecated
                                 * CRS had invalid parameter values (they were deprecated precisely for that reason).
                                 * If and only if we are creating a deprecated CRS, temporarily suspend the parameter
                                 * checks.
                                 */
                                resumeParamChecks = !Semaphores.queryAndSet(Semaphores.SUSPEND_PARAMETER_CHECK);
                                // Try block must be immediately after above line (do not insert any code between).
                            }
                            try {
                                /*
                                 * For a ProjectedCRS, the baseCRS is always geographic. So in theory we would not
                                 * need the 'instanceof' check. However the EPSG dataset version 8.9 also uses the
                                 * "projected" type for CRS that are actually derived CRS. See EPSG:5820 and 5821.
                                 */
                                final Map<String, Object> properties = createProperties("Coordinate Reference System",
                                                                        name, epsg, area, scope, remarks, deprecated);
                                if (baseCRS instanceof GeographicCRS) {
                                    crs = crsFactory.createProjectedCRS(properties, (GeographicCRS) baseCRS, op, cs);
                                } else {
                                    crs = crsFactory.createDerivedCRS(properties, baseCRS, op, cs);
                                }
                            } finally {
                                if (resumeParamChecks) {
                                    Semaphores.clear(Semaphores.SUSPEND_PARAMETER_CHECK);
                                }
                            }
                        } finally {
                            endOfRecursivity(ProjectedCRS.class, epsg);
                        }
                    }
                    /* ----------------------------------------------------------------------
                     *   VERTICAL CRS
                     * ---------------------------------------------------------------------- */
                    else if (type.equalsIgnoreCase("vertical")) {
                        final VerticalCS    cs    = owner.createVerticalCS   (getString(code, result, 8));
                        final VerticalDatum datum = owner.createVerticalDatum(getString(code, result, 9));
                        crs = crsFactory.createVerticalCRS(createProperties("Coordinate Reference System",
                                name, epsg, area, scope, remarks, deprecated), datum, cs);
                    }
                    /* ----------------------------------------------------------------------
                     *   TEMPORAL CRS
                     *
                     *   NOTE : The original EPSG database does not define any temporal CRS.
                     *          This block is a SIS-specific extension.
                     * ---------------------------------------------------------------------- */
                    else if (type.equalsIgnoreCase("time") || type.equalsIgnoreCase("temporal")) {
                        final TimeCS        cs    = owner.createTimeCS       (getString(code, result, 8));
                        final TemporalDatum datum = owner.createTemporalDatum(getString(code, result, 9));
                        crs = crsFactory.createTemporalCRS(createProperties("Coordinate Reference System",
                                name, epsg, area, scope, remarks, deprecated), datum, cs);
                    }
                    /* ----------------------------------------------------------------------
                     *   COMPOUND CRS
                     *
                     *   NOTE: This method invokes itself recursively.
                     *         Consequently, we can not use 'result' anymore.
                     * ---------------------------------------------------------------------- */
                    else if (type.equalsIgnoreCase("compound")) {
                        final String code1 = getString(code, result, 12);
                        final String code2 = getString(code, result, 13);
                        result.close();
                        final CoordinateReferenceSystem crs1, crs2;
                        ensureNoCycle(CompoundCRS.class, epsg);
                        try {
                            crs1 = owner.createCoordinateReferenceSystem(code1);
                            crs2 = owner.createCoordinateReferenceSystem(code2);
                        } finally {
                            endOfRecursivity(CompoundCRS.class, epsg);
                        }
                        // Note: Do not invoke 'createProperties' sooner.
                        crs  = crsFactory.createCompoundCRS(createProperties("Coordinate Reference System",
                                name, epsg, area, scope, remarks, deprecated), crs1, crs2);
                    }
                    /* ----------------------------------------------------------------------
                     *   GEOCENTRIC CRS
                     * ---------------------------------------------------------------------- */
                    else if (type.equalsIgnoreCase("geocentric")) {
                        final CoordinateSystem cs = owner.createCoordinateSystem(getString(code, result, 8));
                        final GeodeticDatum datum = owner.createGeodeticDatum   (getString(code, result, 9));
                        final Map<String,Object> properties = createProperties("Coordinate Reference System",
                                name, epsg, area, scope, remarks, deprecated);
                        if (cs instanceof CartesianCS) {
                            crs = crsFactory.createGeocentricCRS(properties, datum, (CartesianCS) cs);
                        } else if (cs instanceof SphericalCS) {
                            crs = crsFactory.createGeocentricCRS(properties, datum, (SphericalCS) cs);
                        } else {
                            throw new FactoryDataException(error().getString(
                                    Errors.Keys.IllegalCoordinateSystem_1, cs.getName()));
                        }
                    }
                    /* ----------------------------------------------------------------------
                     *   ENGINEERING CRS
                     * ---------------------------------------------------------------------- */
                    else if (type.equalsIgnoreCase("engineering")) {
                        final CoordinateSystem cs    = owner.createCoordinateSystem(getString(code, result, 8));
                        final EngineeringDatum datum = owner.createEngineeringDatum(getString(code, result, 9));
                        crs = crsFactory.createEngineeringCRS(createProperties("Coordinate Reference System",
                                name, epsg, area, scope, remarks, deprecated), datum, cs);
                    }
                    /* ----------------------------------------------------------------------
                     *   UNKNOWN CRS
                     * ---------------------------------------------------------------------- */
                    else {
                        throw new FactoryDataException(error().getString(Errors.Keys.UnknownType_1, type));
                    }
                }
                returnValue = ensureSingleton(crs, returnValue, code);
                if (result.isClosed()) {
                    return returnValue;
                }
            }
        } catch (SQLException exception) {
            throw databaseFailure(CoordinateReferenceSystem.class, code, exception);
        } finally {
            if (result != null) try {
                result.close();
            } catch (SQLException e) {
                // Suppressed exception on the JDK7 branch.
            }
        }
        if (returnValue == null) {
             throw noSuchAuthorityCode(CoordinateReferenceSystem.class, code);
        }
        return returnValue;
    }

    /**
     * Creates an arbitrary datum from a code. The returned object will typically be an
     * instance of {@link GeodeticDatum}, {@link VerticalDatum} or {@link TemporalDatum}.
     *
     * <div class="note"><b>Example:</b>
     * some EPSG codes for datums are:
     *
     * <table class="sis" summary="EPSG codes examples">
     *   <tr><th>Code</th> <th>Type</th>        <th>Description</th></tr>
     *   <tr><td>6326</td> <td>Geodetic</td>    <td>World Geodetic System 1984</td></tr>
     *   <tr><td>6322</td> <td>Geodetic</td>    <td>World Geodetic System 1972</td></tr>
     *   <tr><td>1027</td> <td>Vertical</td>    <td>EGM2008 geoid</td></tr>
     *   <tr><td>5100</td> <td>Vertical</td>    <td>Mean Sea Level</td></tr>
     *   <tr><td>9315</td> <td>Engineering</td> <td>Seismic bin grid datum</td></tr>
     * </table></div>
     *
     * @param  code Value allocated by EPSG.
     * @return The datum for the given code.
     * @throws NoSuchAuthorityCodeException if the specified {@code code} was not found.
     * @throws FactoryException if the object creation failed for some other reason.
     *
     * @todo Current implementation maps all "vertical" datum to {@link VerticalDatumType#GEOIDAL}.
     *       We do not know yet how to maps the exact vertical datum type from the EPSG database.
     */
    @Override
    public synchronized Datum createDatum(final String code) throws NoSuchAuthorityCodeException, FactoryException {
        ArgumentChecks.ensureNonNull("code", code);
        Datum returnValue = null;
        ResultSet result = null;
        try {
            result = executeQuery("Datum", "DATUM_CODE", "DATUM_NAME",
                "SELECT DATUM_CODE," +
                      " DATUM_NAME," +
                      " DATUM_TYPE," +
                      " ORIGIN_DESCRIPTION," +
                      " REALIZATION_EPOCH," +
                      " AREA_OF_USE_CODE," +
                      " DATUM_SCOPE," +
                      " REMARKS," +
                      " DEPRECATED," +
                      " ELLIPSOID_CODE," +          // Only for geodetic type
                      " PRIME_MERIDIAN_CODE" +      // Only for geodetic type
                " FROM [Datum]" +
                " WHERE DATUM_CODE = ?", code);

            while (result.next()) {
                final Integer epsg       = getInteger  (code, result, 1);
                final String  name       = getString   (code, result, 2);
                final String  type       = getString   (code, result, 3);
                final String  anchor     = getOptionalString (result, 4);
                final String  epoch      = getOptionalString (result, 5);
                final String  area       = getOptionalString (result, 6);
                final String  scope      = getOptionalString (result, 7);
                final String  remarks    = getOptionalString (result, 8);
                final boolean deprecated = getOptionalBoolean(result, 9);
                Map<String,Object> properties = createProperties("Datum",
                        name, epsg, area, scope, remarks, deprecated);
                if (anchor != null) {
                    properties.put(Datum.ANCHOR_POINT_KEY, anchor);
                }
                if (epoch != null && !epoch.isEmpty()) try {
                    final int year = Integer.parseInt(epoch);
                    final Calendar calendar = getCalendar();
                    calendar.set(year, 0, 1);
                    properties.put(Datum.REALIZATION_EPOCH_KEY, calendar.getTime());
                } catch (NumberFormatException exception) {
                    unexpectedException("createDatum", exception);          // Not a fatal error.
                }
                /*
                 * The following switch statement should have a case for all "epsg_datum_kind" values enumerated
                 * in the "EPSG_Prepare.sql" file, except that the values in this Java code are in lower cases.
                 */
                final DatumFactory datumFactory = owner.datumFactory;
                final Datum datum;
                {   // On the JDK7 branch, this is a switch on strings.
                    /*
                     * The "geodetic" case invokes createProperties(…) indirectly through calls to
                     * createEllipsoid(String) and createPrimeMeridian(String), so we must protect
                     * the properties map from changes.
                     */
                    if (type.equalsIgnoreCase("geodetic")) {
                        properties = new HashMap<String,Object>(properties);         // Protect from changes
                        final Ellipsoid ellipsoid    = owner.createEllipsoid    (getString(code, result, 10));
                        final PrimeMeridian meridian = owner.createPrimeMeridian(getString(code, result, 11));
                        final BursaWolfParameters[] param = createBursaWolfParameters(epsg);
                        if (param != null) {
                            properties.put(DefaultGeodeticDatum.BURSA_WOLF_KEY, param);
                        }
                        datum = datumFactory.createGeodeticDatum(properties, ellipsoid, meridian);
                    }
                    /*
                     * Vertical datum type is hard-coded to geoidal for now. See @todo in method javadoc.
                     */
                    else if (type.equalsIgnoreCase("vertical")) {
                        datum = datumFactory.createVerticalDatum(properties, VerticalDatumType.GEOIDAL);
                    }
                    /*
                     * Origin date is stored in ORIGIN_DESCRIPTION field. A column of SQL type
                     * "date" type would have been better, but we do not modify the EPSG model.
                     */
                    else if (type.equalsIgnoreCase("temporal")) {
                        final Date originDate;
                        if (anchor == null || anchor.isEmpty()) {
                            throw new FactoryDataException(error().getString(Errors.Keys.DatumOriginShallBeDate));
                        }
                        if (dateFormat == null) {
                            dateFormat = new SimpleDateFormat("yyyy-MM-dd'T'HH:mm:ss'Z'", Locale.CANADA);
                            dateFormat.setCalendar(getCalendar());          // Use UTC timezone.
                        }
                        try {
                            originDate = dateFormat.parse(anchor);
                        } catch (ParseException e) {
                            throw new FactoryDataException(error().getString(Errors.Keys.DatumOriginShallBeDate), e);
                        }
                        datum = datumFactory.createTemporalDatum(properties, originDate);
                    }
                    /*
                     * Straightforward case.
                     */
                    else if (type.equalsIgnoreCase("engineering")) {
                        datum = datumFactory.createEngineeringDatum(properties);
                    }
                    else {
                        throw new FactoryDataException(error().getString(Errors.Keys.UnknownType_1, type));
                    }
                }
                returnValue = ensureSingleton(datum, returnValue, code);
                if (result.isClosed()) {
                    break;                  // Because of the recursive call done by createBursaWolfParameters(…).
                }
            }
        } catch (SQLException exception) {
            throw databaseFailure(Datum.class, code, exception);
        } finally {
            if (result != null) try {
                result.close();
            } catch (SQLException e) {
                // Suppressed exception on the JDK7 branch.
            }
        }
        if (returnValue == null) {
            throw noSuchAuthorityCode(Datum.class, code);
        }
        return returnValue;
    }

    /**
     * Returns Bursa-Wolf parameters for a geodetic datum. If the specified datum has no conversion informations,
     * then this method returns {@code null}.
     *
     * <p>This method is for compatibility with <cite>Well Known Text</cite> (WKT) version 1 formatting.
     * That legacy format had a {@code TOWGS84} element which needs the information provided by this method.
     * Note that {@code TOWGS84} is a deprecated element as of WKT 2 (ISO 19162).</p>
     *
     * @param  code The EPSG code of the {@link GeodeticDatum}.
     * @return an array of Bursa-Wolf parameters, or {@code null}.
     */
    private BursaWolfParameters[] createBursaWolfParameters(final Integer code) throws SQLException, FactoryException {
        /*
         * We do not provide TOWGS84 information for WGS84 itself or for any other datum on our list of target datum,
         * in order to avoid infinite recursivity. The 'ensureNonRecursive' call is an extra safety check which should
         * never fail, unless TARGET_CRS and TARGET_DATUM values do not agree with database content.
         */
        if (code == BursaWolfInfo.TARGET_DATUM) {
            return null;
        }
        final List<BursaWolfInfo> bwInfos = new ArrayList<BursaWolfInfo>();
        ResultSet result = executeQuery("BursaWolfParametersSet",
                "SELECT COORD_OP_CODE," +
                      " COORD_OP_METHOD_CODE," +
                      " TARGET_CRS_CODE" +
                " FROM [Coordinate_Operation]" +
               " WHERE DEPRECATED=0" +           // Do not put spaces around "=" - SQLTranslator searches for this exact match.
                 " AND TARGET_CRS_CODE = "       + BursaWolfInfo.TARGET_CRS +
                 " AND COORD_OP_METHOD_CODE >= " + BursaWolfInfo.MIN_METHOD_CODE +
                 " AND COORD_OP_METHOD_CODE <= " + BursaWolfInfo.MAX_METHOD_CODE +
                 " AND SOURCE_CRS_CODE IN " +
               "(SELECT COORD_REF_SYS_CODE FROM [Coordinate Reference System] WHERE DATUM_CODE = ?)" +
            " ORDER BY TARGET_CRS_CODE, COORD_OP_ACCURACY, COORD_OP_CODE DESC", code);
        try {
            while (result.next()) {
                final BursaWolfInfo info = new BursaWolfInfo(
                        getInteger(code, result, 1),                // Operation
                        getInteger(code, result, 2),                // Method
                        getInteger(code, result, 3));               // Target datum
                if (info.target != code) {                          // Paranoiac check.
                    bwInfos.add(info);
                }
            }
        } finally {
            result.close();
        }
        int size = bwInfos.size();
        if (size == 0) {
            return null;
        }
        /*
         * Sort the infos in preference order. The "ORDER BY" clause above was not enough;
         * we also need to take the "Supersession" table in account. Once the sorting is done,
         * keep only one Bursa-Wolf parameters for each datum.
         */
        if (size > 1) {
            final BursaWolfInfo[] codes = bwInfos.toArray(new BursaWolfInfo[size]);
            sort("Coordinate_Operation", codes);
            bwInfos.clear();
            final Set<Integer> added = new HashSet<Integer>();
            for (BursaWolfInfo candidate : codes) {
                if (added.add(candidate.target)) {
                    bwInfos.add(candidate);
                }
            }
            size = bwInfos.size();
        }
        /*
         * Now, iterate over the results and fetch the parameter values for each BursaWolfParameters object.
         */
        final BursaWolfParameters[] parameters = new BursaWolfParameters[size];
        final Locale locale = getLocale();
        for (int i=0; i<size; i++) {
            final BursaWolfInfo info = bwInfos.get(i);
            final GeodeticDatum datum;
            ensureNoCycle(BursaWolfParameters.class, code);    // See comment at the begining of this method.
            try {
                datum = owner.createGeodeticDatum(String.valueOf(info.target));
            } finally {
                endOfRecursivity(BursaWolfParameters.class, code);
            }
            final BursaWolfParameters bwp = new BursaWolfParameters(datum, null);
            result = executeQuery("BursaWolfParameters",
                "SELECT PARAMETER_CODE," +
                      " PARAMETER_VALUE," +
                      " UOM_CODE" +
                " FROM [Coordinate_Operation Parameter Value]" +
                " WHERE COORD_OP_CODE = ?" +
                  " AND COORD_OP_METHOD_CODE = ?", info.operation, info.method);
            try {
                while (result.next()) {
                    BursaWolfInfo.setBursaWolfParameter(bwp,
                            getInteger(info.operation, result, 1),
                            getDouble (info.operation, result, 2),
                            owner.createUnit(getString(info.operation, result, 3)), locale);
                }
            } finally {
                result.close();
            }
            if (info.isFrameRotation()) {
                // Coordinate frame rotation (9607): same as 9606,
                // except for the sign of rotation parameters.
                bwp.reverseRotation();
            }
            parameters[i] = bwp;
        }
        return parameters;
    }

    /**
     * Creates a geometric figure that can be used to describe the approximate shape of the earth.
     * In mathematical terms, it is a surface formed by the rotation of an ellipse about its minor axis.
     *
     * <div class="note"><b>Example:</b>
     * some EPSG codes for ellipsoids are:
     *
     * <table class="sis" summary="EPSG codes examples">
     *   <tr><th>Code</th> <th>Description</th></tr>
     *   <tr><td>7030</td> <td>WGS 84</td></tr>
     *   <tr><td>7034</td> <td>Clarke 1880</td></tr>
     *   <tr><td>7048</td> <td>GRS 1980 Authalic Sphere</td></tr>
     * </table></div>
     *
     * @param  code Value allocated by EPSG.
     * @return The ellipsoid for the given code.
     * @throws NoSuchAuthorityCodeException if the specified {@code code} was not found.
     * @throws FactoryException if the object creation failed for some other reason.
     *
     * @see #createGeodeticDatum(String)
     * @see #createEllipsoidalCS(String)
     * @see org.apache.sis.referencing.datum.DefaultEllipsoid
     */
    @Override
    public synchronized Ellipsoid createEllipsoid(final String code)
            throws NoSuchAuthorityCodeException, FactoryException
    {
        ArgumentChecks.ensureNonNull("code", code);
        Ellipsoid returnValue = null;
        ResultSet result = null;
        try {
            result = executeQuery("Ellipsoid", "ELLIPSOID_CODE", "ELLIPSOID_NAME",
                "SELECT ELLIPSOID_CODE," +
                      " ELLIPSOID_NAME," +
                      " SEMI_MAJOR_AXIS," +
                      " INV_FLATTENING," +
                      " SEMI_MINOR_AXIS," +
                      " UOM_CODE," +
                      " REMARKS," +
                      " DEPRECATED" +
                " FROM [Ellipsoid]" +
                " WHERE ELLIPSOID_CODE = ?", code);

            while (result.next()) {
                /*
                 * One of 'semiMinorAxis' and 'inverseFlattening' values can be NULL in the database.
                 * Consequently, we don't use 'getString(ResultSet, int)' for those parameters because
                 * we do not want to thrown an exception if a NULL value is found.
                 */
                final Integer epsg              = getInteger  (code, result, 1);
                final String  name              = getString   (code, result, 2);
                final double  semiMajorAxis     = getDouble   (code, result, 3);
                final double  inverseFlattening = getOptionalDouble (result, 4);
                final double  semiMinorAxis     = getOptionalDouble (result, 5);
                final String  unitCode          = getString   (code, result, 6);
                final String  remarks           = getOptionalString (result, 7);
                final boolean deprecated        = getOptionalBoolean(result, 8);
                final Unit<Length> unit         = owner.createUnit(unitCode).asType(Length.class);
                final Map<String,Object> properties = createProperties("Ellipsoid", name, epsg, remarks, deprecated);
                final Ellipsoid ellipsoid;
                if (Double.isNaN(inverseFlattening)) {
                    if (Double.isNaN(semiMinorAxis)) {
                        // Both are null, which is not allowed.
                        final String column = result.getMetaData().getColumnName(3);
                        throw new FactoryDataException(error().getString(Errors.Keys.NullValueInTable_3, code, column));
                    } else {
                        // We only have semiMinorAxis defined. It is OK
                        ellipsoid = owner.datumFactory.createEllipsoid(properties, semiMajorAxis, semiMinorAxis, unit);
                    }
                } else {
                    if (!Double.isNaN(semiMinorAxis)) {
                        // Both 'inverseFlattening' and 'semiMinorAxis' are defined.
                        // Log a warning and create the ellipsoid using the inverse flattening.
                        final LogRecord record = Messages.getResources(getLocale()).getLogRecord(Level.WARNING,
                                Messages.Keys.AmbiguousEllipsoid_1, Constants.EPSG + DefaultNameSpace.DEFAULT_SEPARATOR + code);
                        record.setLoggerName(Loggers.CRS_FACTORY);
                        Logging.log(EPSGDataAccess.class, "createEllipsoid", record);
                    }
                    ellipsoid = owner.datumFactory.createFlattenedSphere(properties, semiMajorAxis, inverseFlattening, unit);
                }
                returnValue = ensureSingleton(ellipsoid, returnValue, code);
            }
        } catch (SQLException exception) {
            throw databaseFailure(Ellipsoid.class, code, exception);
        } finally {
            if (result != null) try {
                result.close();
            } catch (SQLException e) {
                // Suppressed exception on the JDK7 branch.
            }
        }
        if (returnValue == null) {
             throw noSuchAuthorityCode(Ellipsoid.class, code);
        }
        return returnValue;
    }

    /**
     * Creates a prime meridian defining the origin from which longitude values are determined.
     *
     * <div class="note"><b>Example:</b>
     * some EPSG codes for prime meridians are:
     *
     * <table class="sis" summary="EPSG codes examples">
     *   <tr><th>Code</th> <th>Description</th></tr>
     *   <tr><td>8901</td> <td>Greenwich</td></tr>
     *   <tr><td>8903</td> <td>Paris</td></tr>
     *   <tr><td>8904</td> <td>Bogota</td></tr>
     *   <tr><td>8905</td> <td>Madrid</td></tr>
     *   <tr><td>8906</td> <td>Rome</td></tr>
     * </table></div>
     *
     * @param  code Value allocated by EPSG.
     * @return The prime meridian for the given code.
     * @throws NoSuchAuthorityCodeException if the specified {@code code} was not found.
     * @throws FactoryException if the object creation failed for some other reason.
     *
     * @see #createGeodeticDatum(String)
     * @see org.apache.sis.referencing.datum.DefaultPrimeMeridian
     */
    @Override
    public synchronized PrimeMeridian createPrimeMeridian(final String code)
            throws NoSuchAuthorityCodeException, FactoryException
    {
        ArgumentChecks.ensureNonNull("code", code);
        PrimeMeridian returnValue = null;
        ResultSet result = null;
        try {
            result = executeQuery("Prime Meridian", "PRIME_MERIDIAN_CODE", "PRIME_MERIDIAN_NAME",
                "SELECT PRIME_MERIDIAN_CODE," +
                      " PRIME_MERIDIAN_NAME," +
                      " GREENWICH_LONGITUDE," +
                      " UOM_CODE," +
                      " REMARKS," +
                      " DEPRECATED" +
                " FROM [Prime Meridian]" +
                " WHERE PRIME_MERIDIAN_CODE = ?", code);

            while (result.next()) {
                final Integer epsg       = getInteger  (code, result, 1);
                final String  name       = getString   (code, result, 2);
                final double  longitude  = getDouble   (code, result, 3);
                final String  unitCode   = getString   (code, result, 4);
                final String  remarks    = getOptionalString (result, 5);
                final boolean deprecated = getOptionalBoolean(result, 6);
                final Unit<Angle> unit = owner.createUnit(unitCode).asType(Angle.class);
                final PrimeMeridian primeMeridian = owner.datumFactory.createPrimeMeridian(
                        createProperties("Prime Meridian", name, epsg, remarks, deprecated), longitude, unit);
                returnValue = ensureSingleton(primeMeridian, returnValue, code);
            }
        } catch (SQLException exception) {
            throw databaseFailure(PrimeMeridian.class, code, exception);
        } finally {
            if (result != null) try {
                result.close();
            } catch (SQLException e) {
                // Suppressed exception on the JDK7 branch.
            }
        }
        if (returnValue == null) {
            throw noSuchAuthorityCode(PrimeMeridian.class, code);
        }
        return returnValue;
    }

    /**
     * Creates information about spatial, vertical, and temporal extent (usually a domain of validity) from a code.
     *
     * <div class="note"><b>Example:</b>
     * some EPSG codes for extents are:
     *
     * <table class="sis" summary="EPSG codes examples">
     *   <tr><th>Code</th> <th>Description</th></tr>
     *   <tr><td>1262</td> <td>World</td></tr>
     *   <tr><td>3391</td> <td>World - between 80°S and 84°N</td></tr>
     * </table></div>
     *
     * @param  code Value allocated by EPSG.
     * @return The extent for the given code.
     * @throws NoSuchAuthorityCodeException if the specified {@code code} was not found.
     * @throws FactoryException if the object creation failed for some other reason.
     *
     * @see #createCoordinateReferenceSystem(String)
     * @see #createDatum(String)
     * @see org.apache.sis.metadata.iso.extent.DefaultExtent
     */
    @Override
    public synchronized Extent createExtent(final String code)
            throws NoSuchAuthorityCodeException, FactoryException
    {
        ArgumentChecks.ensureNonNull("code", code);
        Extent returnValue = null;
        ResultSet result = null;
        try {
            result = executeQuery("Area", "AREA_CODE", "AREA_NAME",
                "SELECT AREA_OF_USE," +
                      " AREA_SOUTH_BOUND_LAT," +
                      " AREA_NORTH_BOUND_LAT," +
                      " AREA_WEST_BOUND_LON," +
                      " AREA_EAST_BOUND_LON" +
                " FROM [Area]" +
                " WHERE AREA_CODE = ?", code);

            while (result.next()) {
                final String description = getOptionalString(result, 1);
                double ymin = getOptionalDouble(result, 2);
                double ymax = getOptionalDouble(result, 3);
                double xmin = getOptionalDouble(result, 4);
                double xmax = getOptionalDouble(result, 5);
                DefaultGeographicBoundingBox bbox = null;
                if (!Double.isNaN(ymin) || !Double.isNaN(ymax) || !Double.isNaN(xmin) || !Double.isNaN(xmax)) {
                    /*
                     * Fix an error found in EPSG:3790 New Zealand - South Island - Mount Pleasant mc
                     * for older database (this error is fixed in EPSG database 8.2).
                     *
                     * Do NOT apply anything similar for the x axis, because xmin > xmax is not error:
                     * it describes a bounding box spanning the anti-meridian (±180° of longitude).
                     */
                    if (ymin > ymax) {
                        final double t = ymin;
                        ymin = ymax;
                        ymax = t;
                    }
                    bbox = new DefaultGeographicBoundingBox(xmin, xmax, ymin, ymax);
                }
                if (description != null || bbox != null) {
                    DefaultExtent extent = new DefaultExtent(description, bbox, null, null);
                    extent.freeze();
                    returnValue = ensureSingleton(extent, returnValue, code);
                }
            }
        } catch (SQLException exception) {
            throw databaseFailure(Extent.class, code, exception);
        } finally {
            if (result != null) try {
                result.close();
            } catch (SQLException e) {
                // Suppressed exception on the JDK7 branch.
            }
        }
        if (returnValue == null) {
            throw noSuchAuthorityCode(Extent.class, code);
        }
        return returnValue;
    }

    /**
     * Creates an arbitrary coordinate system from a code. The returned object will typically be an
     * instance of {@link EllipsoidalCS}, {@link CartesianCS} or {@link VerticalCS}.
     *
     * <div class="note"><b>Example:</b>
     * some EPSG codes for coordinate systems are:
     *
     * <table class="sis" summary="EPSG codes examples">
     *   <tr><th>Code</th> <th>Type</th>              <th>Axes</th>                                    <th>Orientations</th> <th>Unit</th></tr>
     *   <tr><td>4406</td> <td>Cartesian 2D CS</td>   <td>easting, northing (E,N)</td>                 <td>east, north</td>     <td>kilometre</td></tr>
     *   <tr><td>4496</td> <td>Cartesian 2D CS</td>   <td>easting, northing (E,N)</td>                 <td>east, north</td>     <td>metre</td></tr>
     *   <tr><td>4500</td> <td>Cartesian 2D CS</td>   <td>northing, easting (N,E)</td>                 <td>north, east</td>     <td>metre</td></tr>
     *   <tr><td>4491</td> <td>Cartesian 2D CS</td>   <td>westing, northing (W,N)</td>                 <td>west, north</td>     <td>metre</td></tr>
     *   <tr><td>6422</td> <td>Ellipsoidal 2D CS</td> <td>latitude, longitude</td>                     <td>north, east</td>     <td>degree</td></tr>
     *   <tr><td>6424</td> <td>Ellipsoidal 2D CS</td> <td>longitude, latitude</td>                     <td>east, north</td>     <td>degree</td></tr>
     *   <tr><td>6429</td> <td>Ellipsoidal 2D CS</td> <td>longitude, latitude</td>                     <td>east, north</td>     <td>radian</td></tr>
     *   <tr><td>6423</td> <td>Ellipsoidal 3D CS</td> <td>latitude, longitude, ellipsoidal height</td> <td>north, east, up</td> <td>degree, degree, metre</td></tr>
     *   <tr><td>6404</td> <td>Spherical 3D CS</td>   <td>latitude, longitude, radius</td>             <td>north, east, up</td> <td>degree, degree, metre</td></tr>
     *   <tr><td>6498</td> <td>Vertical CS</td>       <td>depth (D)</td>                               <td>down</td>            <td>metre</td></tr>
     *   <tr><td>6499</td> <td>Vertical CS</td>       <td>height (H)</td>                              <td>up</td>              <td>metre</td></tr>
     * </table></div>
     *
     * @param  code Value allocated by EPSG.
     * @return The coordinate system for the given code.
     * @throws NoSuchAuthorityCodeException if the specified {@code code} was not found.
     * @throws FactoryException if the object creation failed for some other reason.
     */
    @Override
    public synchronized CoordinateSystem createCoordinateSystem(final String code)
            throws NoSuchAuthorityCodeException, FactoryException
    {
        ArgumentChecks.ensureNonNull("code", code);
        CoordinateSystem returnValue = null;
        ResultSet result = null;
        try {
            result = executeQuery("Coordinate System", "COORD_SYS_CODE", "COORD_SYS_NAME",
                "SELECT COORD_SYS_CODE," +
                      " COORD_SYS_NAME," +
                      " COORD_SYS_TYPE," +
                      " DIMENSION," +
                      " REMARKS," +
                      " DEPRECATED" +
                " FROM [Coordinate System]" +
                " WHERE COORD_SYS_CODE = ?", code);

            while (result.next()) {
                final Integer epsg       = getInteger  (code, result, 1);
                final String  name       = getString   (code, result, 2);
                final String  type       = getString   (code, result, 3);
                final int     dimension  = getInteger  (code, result, 4);
                final String  remarks    = getOptionalString (result, 5);
                final boolean deprecated = getOptionalBoolean(result, 6);
                final CoordinateSystemAxis[] axes = createCoordinateSystemAxes(epsg, dimension);
                final Map<String,Object> properties = createProperties("Coordinate System", name, epsg, remarks, deprecated);   // Must be after axes.
                /*
                 * The following switch statement should have a case for all "epsg_cs_kind" values enumerated
                 * in the "EPSG_Prepare.sql" file, except that the values in this Java code are in lower cases.
                 */
                final CSFactory csFactory = owner.csFactory;
                CoordinateSystem cs = null;
                {   // On the JDK7 branch, this is a switch on strings.
                    if (type.equalsIgnoreCase("ellipsoidal")) {
                        switch (dimension) {
                            case 2: cs = csFactory.createEllipsoidalCS(properties, axes[0], axes[1]); break;
                            case 3: cs = csFactory.createEllipsoidalCS(properties, axes[0], axes[1], axes[2]); break;
                        }
                    }
                    else if (type.equalsIgnoreCase("cartesian")) {
                        switch (dimension) {
                            case 2: cs = csFactory.createCartesianCS(properties, axes[0], axes[1]); break;
                            case 3: cs = csFactory.createCartesianCS(properties, axes[0], axes[1], axes[2]); break;
                        }
                    }
                    else if (type.equalsIgnoreCase("spherical")) {
                        switch (dimension) {
                            case 3: cs = csFactory.createSphericalCS(properties, axes[0], axes[1], axes[2]); break;
                        }
                    }
                    else if (type.equalsIgnoreCase("vertical") || type.equalsIgnoreCase("gravity-related")) {
                        switch (dimension) {
                            case 1: cs = csFactory.createVerticalCS(properties, axes[0]); break;
                        }
                    }
<<<<<<< HEAD
                    else if (type.equalsIgnoreCase("time") || type.equalsIgnoreCase("temporal")) {
=======
                    case "time":
                    case "temporal": {      // Was used in older ISO-19111 versions.
>>>>>>> b60591fc
                        switch (dimension) {
                            case 1: cs = csFactory.createTimeCS(properties, axes[0]); break;
                        }
                    }
                    else if (type.equalsIgnoreCase("linear")) {
                        switch (dimension) {
                            case 1: cs = csFactory.createLinearCS(properties, axes[0]); break;
                        }
                    }
                    else if (type.equalsIgnoreCase("polar")) {
                        switch (dimension) {
                            case 2: cs = csFactory.createPolarCS(properties, axes[0], axes[1]); break;
                        }
                    }
                    else if (type.equalsIgnoreCase("cylindrical")) {
                        switch (dimension) {
                            case 3: cs = csFactory.createCylindricalCS(properties, axes[0], axes[1], axes[2]); break;
                        }
                    }
                    else if (type.equalsIgnoreCase("affine")) {
                        switch (dimension) {
                            case 2: cs = csFactory.createAffineCS(properties, axes[0], axes[1]); break;
                            case 3: cs = csFactory.createAffineCS(properties, axes[0], axes[1], axes[2]); break;
                        }
                    }
                    else {
                        throw new FactoryDataException(error().getString(Errors.Keys.UnknownType_1, type));
                    }
                }
                if (cs == null) {
                    throw new FactoryDataException(error().getString(Errors.Keys.UnexpectedDimensionForCS_1, type));
                }
                returnValue = ensureSingleton(cs, returnValue, code);
            }
        } catch (SQLException exception) {
            throw databaseFailure(CoordinateSystem.class, code, exception);
        } finally {
            if (result != null) try {
                result.close();
            } catch (SQLException e) {
                // Suppressed exception on the JDK7 branch.
            }
        }
        if (returnValue == null) {
            throw noSuchAuthorityCode(CoordinateSystem.class, code);
        }
        return returnValue;
    }

    /**
     * Returns the number of dimension for the specified Coordinate System, or {@code null} if not found.
     *
     * @param  cs the EPSG code for the coordinate system.
     * @return The number of dimensions, or {@code null} if not found.
     *
     * @see #getDimensionsForMethod(int)
     */
    private Integer getDimensionForCS(final Integer cs) throws SQLException {
        Integer dimension = csDimensions.get(cs);
        if (dimension == null) {
            final ResultSet result = executeQuery("Dimension",
                    " SELECT COUNT(COORD_AXIS_CODE)" +
                     " FROM [Coordinate Axis]" +
                     " WHERE COORD_SYS_CODE = ?", cs);
            try {
                dimension = result.next() ? result.getInt(1) : 0;
                csDimensions.put(cs, dimension);
            } finally {
                result.close();
            }
        }
        return (dimension != 0) ? dimension : null;
    }

    /**
     * Returns the coordinate system axis from an EPSG code for a {@link CoordinateSystem}.
     *
     * <p><strong>WARNING:</strong> The EPSG database uses "{@code ORDER}" as a column name.
     * This is tolerated by Access, but MySQL does not accept that name.</p>
     *
     * @param  cs the EPSG code for the coordinate system.
     * @param  dimension of the coordinate system, which is also the size of the returned array.
     * @return An array of coordinate system axis.
     * @throws SQLException if an error occurred during database access.
     * @throws FactoryException if the code has not been found.
     */
    private CoordinateSystemAxis[] createCoordinateSystemAxes(final Integer cs, final int dimension)
            throws SQLException, FactoryException
    {
        int i = 0;
        final CoordinateSystemAxis[] axes = new CoordinateSystemAxis[dimension];
        final ResultSet result = executeQuery("AxisOrder",
                "SELECT COORD_AXIS_CODE" +
                " FROM [Coordinate Axis]" +
                " WHERE COORD_SYS_CODE = ?" +
                " ORDER BY [ORDER]", cs);
        try {
            while (result.next()) {
                final String axis = getString(cs, result, 1);
                if (i < axes.length) {
                    /*
                     * If 'i' is out of bounds, an exception will be thrown after the loop.
                     * We do not want to thrown an ArrayIndexOutOfBoundsException here.
                     */
                    axes[i] = owner.createCoordinateSystemAxis(axis);
                }
                ++i;
            }
        } finally {
            result.close();
        }
        if (i != axes.length) {
            throw new FactoryDataException(error().getString(Errors.Keys.MismatchedDimension_2, axes.length, i));
        }
        return axes;
    }

    /**
     * Creates a coordinate system axis with name, direction, unit and range of values.
     *
     * <div class="note"><b>Example:</b>
     * some EPSG codes for axes are:
     *
     * <table class="sis" summary="EPSG codes examples">
     *   <tr><th>Code</th> <th>Description</th>   <th>Unit</th></tr>
     *   <tr><td>106</td>  <td>Latitude (φ)</td>  <td>degree</td></tr>
     *   <tr><td>107</td>  <td>Longitude (λ)</td> <td>degree</td></tr>
     *   <tr><td>1</td>    <td>Easting (E)</td>   <td>metre</td></tr>
     *   <tr><td>2</td>    <td>Northing (N)</td>  <td>metre</td></tr>
     * </table></div>
     *
     * @param  code Value allocated by EPSG.
     * @return The axis for the given code.
     * @throws NoSuchAuthorityCodeException if the specified {@code code} was not found.
     * @throws FactoryException if the object creation failed for some other reason.
     *
     * @see #createCoordinateSystem(String)
     * @see org.apache.sis.referencing.cs.DefaultCoordinateSystemAxis
     */
    @Override
    public synchronized CoordinateSystemAxis createCoordinateSystemAxis(final String code)
            throws NoSuchAuthorityCodeException, FactoryException
    {
        ArgumentChecks.ensureNonNull("code", code);
        CoordinateSystemAxis returnValue = null;
        ResultSet result = null;
        try {
            result = executeQuery("Coordinate Axis", "COORD_AXIS_CODE", null,
                "SELECT COORD_AXIS_CODE," +
                      " COORD_AXIS_NAME_CODE," +
                      " COORD_AXIS_ORIENTATION," +
                      " COORD_AXIS_ABBREVIATION," +
                      " UOM_CODE" +
                " FROM [Coordinate Axis]" +
               " WHERE COORD_AXIS_CODE = ?", code);

            while (result.next()) {
                final Integer epsg         = getInteger(code, result, 1);
                final Integer nameCode     = getInteger(code, result, 2);
                final String  orientation  = getString (code, result, 3);
                final String  abbreviation = getString (code, result, 4);
                final String  unit         = getString (code, result, 5);
                final AxisDirection direction;
                try {
                    direction = CoordinateSystems.parseAxisDirection(orientation);
                } catch (IllegalArgumentException exception) {
                    throw new FactoryDataException(exception.getLocalizedMessage(), exception);
                }
                final AxisName an = getAxisName(nameCode);
                final CoordinateSystemAxis axis = owner.csFactory.createCoordinateSystemAxis(createProperties("Coordinate Axis", an.name, epsg, an.description, false),
                        abbreviation, direction, owner.createUnit(unit));
                returnValue = ensureSingleton(axis, returnValue, code);
            }
        } catch (SQLException exception) {
            throw databaseFailure(CoordinateSystemAxis.class, code, exception);
        } finally {
            if (result != null) try {
                result.close();
            } catch (SQLException e) {
                // Suppressed exception on the JDK7 branch.
            }
        }
        if (returnValue == null) {
            throw noSuchAuthorityCode(CoordinateSystemAxis.class, code);
        }
        return returnValue;
    }

    /**
     * Returns the name and description for the specified {@link CoordinateSystemAxis} code.
     * Many axes share the same name and description, so it is worth to cache them.
     */
    private AxisName getAxisName(final Integer code) throws FactoryException, SQLException {
        assert Thread.holdsLock(this);
        AxisName returnValue = axisNames.get(code);
        if (returnValue == null) {
            final ResultSet result = executeQuery("Coordinate Axis Name",
                    "SELECT COORD_AXIS_NAME, DESCRIPTION, REMARKS" +
                    " FROM [Coordinate Axis Name]" +
                    " WHERE COORD_AXIS_NAME_CODE = ?", code);
            try {
                while (result.next()) {
                    final String name  = getString(code,   result, 1);
                    String description = getOptionalString(result, 2);
                    String remarks     = getOptionalString(result, 3);
                    if (description == null) {
                        description = remarks;
                    } else if (remarks != null) {
                        description += JDK7.lineSeparator() + remarks;
                    }
                    final AxisName axis = new AxisName(name, description);
                    returnValue = ensureSingleton(axis, returnValue, code);
                }
            } finally {
                result.close();
            }
            if (returnValue == null) {
                throw noSuchAuthorityCode(AxisName.class, String.valueOf(code));
            }
            axisNames.put(code, returnValue);
        }
        return returnValue;
    }

    /**
     * Creates an unit of measurement from a code.
     * Current implementation first checks if {@link Units#valueOfEPSG(int)} can provide a hard-coded unit
     * for the given code before to try to parse the information found in the database. This is done that
     * way for better support of non-straightforward units like <cite>sexagesimal degrees</cite>
     * (EPSG:9110 and 9111).
     *
     * <div class="note"><b>Example:</b>
     * some EPSG codes for units are:
     *
     * <table class="sis" summary="EPSG codes examples">
     *   <tr><th>Code</th> <th>Description</th></tr>
     *   <tr><td>9002</td> <td>decimal degree</td></tr>
     *   <tr><td>9001</td> <td>metre</td></tr>
     *   <tr><td>9030</td> <td>kilometre</td></tr>
     *   <tr><td>1040</td> <td>second</td></tr>
     *   <tr><td>1029</td> <td>year</td></tr>
     * </table></div>
     *
     * @param  code Value allocated by EPSG.
     * @return The unit of measurement for the given code.
     * @throws NoSuchAuthorityCodeException if the specified {@code code} was not found.
     * @throws FactoryException if the object creation failed for some other reason.
     */
    @Override
    public synchronized Unit<?> createUnit(final String code) throws NoSuchAuthorityCodeException, FactoryException {
        ArgumentChecks.ensureNonNull("code", code);
        Unit<?> returnValue = null;
        ResultSet result = null;
        try {
            result = executeQuery("Unit of Measure", "UOM_CODE", "UNIT_OF_MEAS_NAME",
                "SELECT UOM_CODE," +
                      " FACTOR_B," +
                      " FACTOR_C," +
                      " TARGET_UOM_CODE," +
                      " UNIT_OF_MEAS_NAME" +
                " FROM [Unit of Measure]" +
                " WHERE UOM_CODE = ?", code);

            while (result.next()) {
                final int source = getInteger(code,  result, 1);
                final double   b = getOptionalDouble(result, 2);
                final double   c = getOptionalDouble(result, 3);
                final int target = getInteger(code,  result, 4);
                if (source == target) {
                    /*
                     * The unit is a base unit. Verify its consistency:
                     * conversion from 'source' to itself shall be the identity function.
                     */
                    final boolean pb = (b != 1);
                    if (pb || c != 1) {
                        throw new FactoryDataException(error().getString(Errors.Keys.InconsistentAttribute_2,
                                    pb ? "FACTOR_B" : "FACTOR_C", pb ? b : c));
                    }
                }
                Unit<?> unit = Units.valueOfEPSG(source);                           // Check in our list of hard-coded unit codes.
                if (unit == null) {
                    final Unit<?> base = Units.valueOfEPSG(target);
                    if (base != null && !Double.isNaN(b) && !Double.isNaN(c)) {     // May be NaN if the conversion is non-linear.
                        unit = Units.multiply(base, b/c);
                    } else try {
                        unit = Units.valueOf(getString(code, result, 5));           // Try parsing the unit symbol as a fallback.
                    } catch (IllegalArgumentException e) {
                        throw new FactoryDataException(error().getString(Errors.Keys.UnknownUnit_1, code), e);
                    }
                }
                returnValue = ensureSingleton(unit, returnValue, code);
            }
        } catch (SQLException exception) {
            throw databaseFailure(Unit.class, code, exception);
        } finally {
            if (result != null) try {
                result.close();
            } catch (SQLException e) {
                // Suppressed exception on the JDK7 branch.
            }
        }
        if (returnValue == null) {
            throw noSuchAuthorityCode(Unit.class, code);
        }
        return returnValue;
    }

    /**
     * Creates a definition of a single parameter used by an operation method.
     *
     * <div class="note"><b>Example:</b>
     * some EPSG codes for parameters are:
     *
     * <table class="sis" summary="EPSG codes examples">
     *   <tr><th>Code</th> <th>Description</th></tr>
     *   <tr><td>8801</td> <td>Latitude of natural origin</td></tr>
     *   <tr><td>8802</td> <td>Longitude of natural origin</td></tr>
     *   <tr><td>8805</td> <td>Scale factor at natural origin</td></tr>
     *   <tr><td>8806</td> <td>False easting</td></tr>
     *   <tr><td>8807</td> <td>False northing</td></tr>
     * </table></div>
     *
     * @param  code Value allocated by EPSG.
     * @return The parameter descriptor for the given code.
     * @throws NoSuchAuthorityCodeException if the specified {@code code} was not found.
     * @throws FactoryException if the object creation failed for some other reason.
     *
     * @see org.apache.sis.parameter.DefaultParameterDescriptor
     */
    @Override
    public synchronized ParameterDescriptor<?> createParameterDescriptor(final String code)
            throws NoSuchAuthorityCodeException, FactoryException
    {
        ArgumentChecks.ensureNonNull("code", code);
        ParameterDescriptor<?> returnValue = null;
        ResultSet result = null;
        try {
            result = executeQuery("Coordinate_Operation Parameter", "PARAMETER_CODE", "PARAMETER_NAME",
                "SELECT PARAMETER_CODE," +
                      " PARAMETER_NAME," +
                      " DESCRIPTION," +
                      " DEPRECATED" +
                " FROM [Coordinate_Operation Parameter]" +
                " WHERE PARAMETER_CODE = ?", code);

            while (result.next()) {
                final Integer epsg       = getInteger  (code, result, 1);
                final String  name       = getString   (code, result, 2);
                final String  remarks    = getOptionalString (result, 3);
                final boolean deprecated = getOptionalBoolean(result, 4);
                Class<?> type = Double.class;
                /*
                 * If the parameter appears to have at least one non-null value in the "Parameter File Name" column,
                 * then the type is assumed to be URI as a string. Otherwise, the type is a floating point number.
                 */
<<<<<<< HEAD
                final ResultSet resultUnits = executeQuery("ParameterUnit",
                        "SELECT MIN(UOM_CODE) AS UOM," +
                              " MIN(PARAM_VALUE_FILE_REF) AS PARAM_FILE" +
                            " FROM [Coordinate_Operation Parameter Value]" +
                        " WHERE (PARAMETER_CODE = ?)" +
                        " GROUP BY UOM_CODE" +
                        " ORDER BY COUNT(UOM_CODE) DESC", epsg);
                try {
                    if (resultUnits.next()) {
                        String element = getOptionalString(resultUnits, 2);
                        type = (element != null) ? String.class : Double.class;
                        element = getOptionalString(resultUnits, 1);
                        if (element != null) {
                            valueDomain = MeasurementRange.create(Double.NEGATIVE_INFINITY, false,
                                    Double.POSITIVE_INFINITY, false,
                                    owner.createUnit(element));
=======
                try (ResultSet r = executeQuery("ParameterType",
                        "SELECT PARAM_VALUE_FILE_REF FROM [Coordinate_Operation Parameter Value]" +
                        " WHERE (PARAMETER_CODE = ?) AND PARAM_VALUE_FILE_REF IS NOT NULL", epsg))
                {
                    while (r.next()) {
                        String element = getOptionalString(r, 1);
                        if (element != null && !element.isEmpty()) {
                            type = String.class;
                            break;
                        }
                    }
                }
                /*
                 * Search for units.   We typically have many different units but all of the same dimension
                 * (for example metres, kilometres, feet, etc.). In such case, the units Set will have only
                 * one element and that element will be the most frequently used unit.  But some parameters
                 * accept units of different dimensions.   For example the "Ordinate 1 of evaluation point"
                 * (EPSG:8617) parameter value may be in metres or in degrees.   In such case the units Set
                 * will have two elements.
                 */
                final Set<Unit<?>> units = new LinkedHashSet<>();
                try (ResultSet r = executeQuery("ParameterUnit",
                        "SELECT UOM_CODE FROM [Coordinate_Operation Parameter Value]" +
                        " WHERE (PARAMETER_CODE = ?)" +
                        " GROUP BY UOM_CODE" +
                        " ORDER BY COUNT(UOM_CODE) DESC", epsg))
                {
next:               while (r.next()) {
                        final String c = getOptionalString(r, 1);
                        if (c != null) {
                            final Unit<?> candidate = owner.createUnit(c);
                            for (final Unit<?> e : units) {
                                if (candidate.isCompatible(e)) {
                                    continue next;
                                }
                            }
                            units.add(candidate);
>>>>>>> b60591fc
                        }
                    }
                } finally {
                    resultUnits.close();
                }
                /*
                 * Now creates the parameter descriptor.
                 */
<<<<<<< HEAD
                @SuppressWarnings({"unchecked", "rawtypes"})
                final ParameterDescriptor<?> descriptor = new DefaultParameterDescriptor(
=======
                final NumberRange<?> valueDomain;
                switch (units.size()) {
                    case 0:  valueDomain = null; break;
                    default: valueDomain = new EPSGParameterDomain(units); break;
                    case 1:  valueDomain = MeasurementRange.create(Double.NEGATIVE_INFINITY, false,
                                    Double.POSITIVE_INFINITY, false, CollectionsExt.first(units)); break;
                }
                final ParameterDescriptor<?> descriptor = new DefaultParameterDescriptor<>(
>>>>>>> b60591fc
                        createProperties("Coordinate_Operation Parameter", name, epsg, remarks, deprecated),
                        1, 1, type, valueDomain, null, null);
                returnValue = ensureSingleton(descriptor, returnValue, code);
            }
        } catch (SQLException exception) {
            throw databaseFailure(OperationMethod.class, code, exception);
        } finally {
            if (result != null) try {
                result.close();
            } catch (SQLException e) {
                // Suppressed exception on the JDK7 branch.
            }
        }
        if (returnValue == null) {
             throw noSuchAuthorityCode(OperationMethod.class, code);
        }
        return returnValue;
    }

    /**
     * Returns all parameter descriptors for the specified method.
     *
     * @param  method The operation method code.
     * @return The parameter descriptors.
     * @throws SQLException if a SQL statement failed.
     */
    private ParameterDescriptor<?>[] createParameterDescriptors(final Integer method) throws FactoryException, SQLException {
        final List<ParameterDescriptor<?>> descriptors = new ArrayList<ParameterDescriptor<?>>();
        final ResultSet result = executeQuery("Coordinate_Operation Parameter Usage",
                "SELECT PARAMETER_CODE" +
                " FROM [Coordinate_Operation Parameter Usage]" +
                " WHERE COORD_OP_METHOD_CODE = ?" +
                " ORDER BY SORT_ORDER", method);
        try {
            while (result.next()) {
                descriptors.add(owner.createParameterDescriptor(getString(method, result, 1)));
            }
        } finally {
            result.close();
        }
        return descriptors.toArray(new ParameterDescriptor<?>[descriptors.size()]);
    }

    /**
     * Sets the values of all parameters in the given group.
     *
     * @param  method    The EPSG code for the operation method.
     * @param  operation The EPSG code for the operation (conversion or transformation).
     * @param  value     The parameter values to fill.
     * @throws SQLException if a SQL statement failed.
     */
    private void fillParameterValues(final Integer method, final Integer operation, final ParameterValueGroup parameters)
            throws FactoryException, SQLException
    {
        final ResultSet result = executeQuery("Coordinate_Operation Parameter Value",
                "SELECT CP.PARAMETER_NAME," +
                      " CV.PARAMETER_VALUE," +
                      " CV.PARAM_VALUE_FILE_REF," +
                      " CV.UOM_CODE" +
               " FROM ([Coordinate_Operation Parameter Value] AS CV" +
          " INNER JOIN [Coordinate_Operation Parameter] AS CP" +
                   " ON CV.PARAMETER_CODE = CP.PARAMETER_CODE)" +
          " INNER JOIN [Coordinate_Operation Parameter Usage] AS CU" +
                  " ON (CP.PARAMETER_CODE = CU.PARAMETER_CODE)" +
                 " AND (CV.COORD_OP_METHOD_CODE = CU.COORD_OP_METHOD_CODE)" +
                " WHERE CV.COORD_OP_METHOD_CODE = ?" +
                  " AND CV.COORD_OP_CODE = ?" +
             " ORDER BY CU.SORT_ORDER", method, operation);
        try {
            while (result.next()) {
                final String name  = getString(operation, result, 1);
                final double value = getOptionalDouble(result, 2);
                final Unit<?> unit;
                String reference;
                if (Double.isNaN(value)) {
                    /*
                     * If no numeric values were provided in the database, then the values should be
                     * in some external file. It may be a file in the $SIS_DATA/DatumChanges directory.
                     */
                    reference = getString(operation, result, 3);
                    unit = null;
                } else {
                    reference = null;
                    final String unitCode = getOptionalString(result, 4);
                    unit = (unitCode != null) ? owner.createUnit(unitCode) : null;
                }
                final ParameterValue<?> param;
                try {
                    param = parameters.parameter(name);
                } catch (ParameterNotFoundException exception) {
                    /*
                     * Wrap the unchecked ParameterNotFoundException into the checked NoSuchIdentifierException,
                     * which is a FactoryException subclass.  Note that in principle, NoSuchIdentifierException is for
                     * MathTransforms rather than parameters. However we are close in spirit here since we are setting
                     * up MathTransform's parameters. Using NoSuchIdentifierException allows CoordinateOperationSet to
                     * know that the failure is probably caused by a MathTransform not yet supported in Apache SIS
                     * (or only partially supported) rather than some more serious failure in the database side.
                     * Callers can use this information in order to determine if they should try the next coordinate
                     * operation or propagate the exception.
                     */
                    final NoSuchIdentifierException e = new NoSuchIdentifierException(error()
                            .getString(Errors.Keys.CanNotSetParameterValue_1, name), name);
                    e.initCause(exception);
                    throw e;
                }
                try {
                    if (reference != null) {
                        param.setValue(reference);
                    } else if (unit != null) {
                        param.setValue(value, unit);
                    } else {
                        param.setValue(value);
                    }
                } catch (RuntimeException exception) {  // Catch InvalidParameterValueException, ArithmeticException and others.
                    throw new FactoryDataException(error().getString(Errors.Keys.CanNotSetParameterValue_1, name), exception);
                }
            }
        } finally {
            result.close();
        }
    }

    /**
     * Creates description of the algorithm and parameters used to perform a coordinate operation.
     * An {@code OperationMethod} is a kind of metadata: it does not perform any coordinate operation
     * (e.g. map projection) by itself, but tells us what is needed in order to perform such operation.
     *
     * <div class="note"><b>Example:</b>
     * some EPSG codes for operation methods are:
     *
     * <table class="sis" summary="EPSG codes examples">
     *   <tr><th>Code</th> <th>Description</th></tr>
     *   <tr><td>9804</td> <td>Mercator (variant A)</td></tr>
     *   <tr><td>9802</td> <td>Lambert Conic Conformal (2SP)</td></tr>
     *   <tr><td>9810</td> <td>Polar Stereographic (variant A)</td></tr>
     *   <tr><td>9624</td> <td>Affine parametric transformation</td></tr>
     * </table></div>
     *
     * @param  code Value allocated by EPSG.
     * @return The operation method for the given code.
     * @throws NoSuchAuthorityCodeException if the specified {@code code} was not found.
     * @throws FactoryException if the object creation failed for some other reason.
     */
    @Override
    public synchronized OperationMethod createOperationMethod(final String code)
            throws NoSuchAuthorityCodeException, FactoryException
    {
        ArgumentChecks.ensureNonNull("code", code);
        OperationMethod returnValue = null;
        ResultSet result = null;
        try {
            result = executeQuery("Coordinate_Operation Method", "COORD_OP_METHOD_CODE", "COORD_OP_METHOD_NAME",
                "SELECT COORD_OP_METHOD_CODE," +
                      " COORD_OP_METHOD_NAME," +
                      " REMARKS," +
                      " DEPRECATED" +
                 " FROM [Coordinate_Operation Method]" +
                " WHERE COORD_OP_METHOD_CODE = ?", code);

            while (result.next()) {
                final Integer epsg       = getInteger  (code, result, 1);
                final String  name       = getString   (code, result, 2);
                final String  remarks    = getOptionalString (result, 3);
                final boolean deprecated = getOptionalBoolean(result, 4);
                final Integer[] dim = getDimensionsForMethod(epsg);
                final ParameterDescriptor<?>[] descriptors = createParameterDescriptors(epsg);
                Map<String,Object> properties = createProperties("Coordinate_Operation Method", name, epsg, remarks, deprecated);
                // We do not store the formula at this time, because the text is very verbose and rarely used.
                final OperationMethod method = new DefaultOperationMethod(properties, dim[0], dim[1],
                            new DefaultParameterDescriptorGroup(properties, 1, 1, descriptors));
                returnValue = ensureSingleton(method, returnValue, code);
            }
        } catch (SQLException exception) {
            throw databaseFailure(OperationMethod.class, code, exception);
        } finally {
            if (result != null) try {
                result.close();
            } catch (SQLException e) {
                // Suppressed exception on the JDK7 branch.
            }
        }
        if (returnValue == null) {
             throw noSuchAuthorityCode(OperationMethod.class, code);
        }
        return returnValue;
    }

    /**
     * Creates an operation for transforming coordinates in the source CRS to coordinates in the target CRS.
     * The returned object will either be a {@link Conversion} or a {@link Transformation}, depending on the code.
     *
     * <div class="note"><b>Example:</b>
     * some EPSG codes for coordinate transformations are:
     *
     * <table class="sis" summary="EPSG codes examples">
     *   <tr><th>Code</th> <th>Description</th></tr>
     *   <tr><td>1133</td> <td>ED50 to WGS 84 (1)</td></tr>
     *   <tr><td>1241</td> <td>NAD27 to NAD83 (1)</td></tr>
     *   <tr><td>1173</td> <td>NAD27 to WGS 84 (4)</td></tr>
     *   <tr><td>6326</td> <td>NAD83(2011) to NAVD88 height (1)</td></tr>
     * </table></div>
     *
     * @param  code Value allocated by EPSG.
     * @return The operation for the given code.
     * @throws NoSuchAuthorityCodeException if the specified {@code code} was not found.
     * @throws FactoryException if the object creation failed for some other reason.
     */
    @Override
    @SuppressWarnings("null")
    public synchronized CoordinateOperation createCoordinateOperation(final String code)
            throws NoSuchAuthorityCodeException, FactoryException
    {
        ArgumentChecks.ensureNonNull("code", code);
        CoordinateOperation returnValue = null;
        try {
            final ResultSet result = executeQuery("Coordinate_Operation", "COORD_OP_CODE", "COORD_OP_NAME",
                    "SELECT COORD_OP_CODE," +
                          " COORD_OP_NAME," +
                          " COORD_OP_TYPE," +
                          " SOURCE_CRS_CODE," +
                          " TARGET_CRS_CODE," +
                          " COORD_OP_METHOD_CODE," +
                          " COORD_TFM_VERSION," +
                          " COORD_OP_ACCURACY," +
                          " AREA_OF_USE_CODE," +
                          " COORD_OP_SCOPE," +
                          " REMARKS," +
                          " DEPRECATED" +
                    " FROM [Coordinate_Operation]" +
                    " WHERE COORD_OP_CODE = ?", code);

            try {
                while (result.next()) {
                    final Integer epsg = getInteger(code, result, 1);
                    final String  name = getString (code, result, 2);
                    final String  type = getString (code, result, 3).toLowerCase(Locale.US);
                    final boolean isTransformation = type.equals("transformation");
                    final boolean isConversion     = type.equals("conversion");
                    final boolean isConcatenated   = type.equals("concatenated operation");
                    final String sourceCode, targetCode;
                    final Integer methodCode;
                    if (isConversion) {
                        sourceCode = getOptionalString(result, 4);      // Optional for conversions, mandatory for all others.
                        targetCode = getOptionalString(result, 5);
                    } else {
                        sourceCode = getString(code, result, 4);
                        targetCode = getString(code, result, 5);
                    }
                    if (isConcatenated) {
                        methodCode = getOptionalInteger(result, 6);     // Not applicable to concatenated operation, mandatory for all others.
                    } else {
                        methodCode = getInteger(code, result, 6);
                    }
                    final String  version    = getOptionalString (result,  7);
                    final double  accuracy   = getOptionalDouble (result,  8);
                    final String  area       = getOptionalString (result,  9);
                    final String  scope      = getOptionalString (result, 10);
                    final String  remarks    = getOptionalString (result, 11);
                    final boolean deprecated = getOptionalBoolean(result, 12);
                    /*
                     * Create the source and target CRS for the codes fetched above.  Those CRS are optional only for
                     * conversions (the above calls to getString(code, result, …) verified that those CRS are defined
                     * for other kinds of operation). Conversions in EPSG database are usually "defining conversions"
                     * without source and target CRS.
                     *
                     * In EPSG database 6.7, all defining conversions are projections and their dimensions are always 2.
                     * However, this default number of dimensions is not generalizable to other kind of operation methods.
                     * For example the "Geocentric translation" operation method has 3-dimensional source and target CRS.
                     */
                    boolean isDimensionKnown = true;
                    final int sourceDimensions, targetDimensions;
                    final CoordinateReferenceSystem sourceCRS, targetCRS;
                    if (sourceCode != null) {
                        sourceCRS = owner.createCoordinateReferenceSystem(sourceCode);
                        sourceDimensions = sourceCRS.getCoordinateSystem().getDimension();
                    } else {
                        sourceCRS = null;
                        sourceDimensions = 2;       // Acceptable default for projections only.
                        isDimensionKnown = false;
                    }
                    if (targetCode != null) {
                        targetCRS = owner.createCoordinateReferenceSystem(targetCode);
                        targetDimensions = targetCRS.getCoordinateSystem().getDimension();
                    } else {
                        targetCRS = null;
                        targetDimensions = 2;       // Acceptable default for projections only.
                        isDimensionKnown = false;
                    }
                    /*
                     * Get the operation method. This is mandatory for conversions and transformations
                     * (it was checked by getInteger(code, result, …) above in this method) but optional
                     * for concatenated operations. Fetching parameter values is part of this block.
                     */
                    OperationMethod method;
                    ParameterValueGroup parameters;
                    if (methodCode == null) {
                        method      = null;
                        parameters  = null;
                    } else {
                        method = owner.createOperationMethod(methodCode.toString());
                        if (isDimensionKnown) {
                            method = DefaultOperationMethod.redimension(method, sourceDimensions, targetDimensions);
                        }
                        parameters = method.getParameters().createValue();
                        fillParameterValues(methodCode, epsg, parameters);
                    }
                    /*
                     * Creates common properties. The 'version' and 'accuracy' are usually defined
                     * for transformations only. However, we check them for all kind of operations
                     * (including conversions) and copy the information unconditionally if present.
                     *
                     * NOTE: This block must be executed last before object creations below, because
                     *       methods like createCoordinateReferenceSystem and createOperationMethod
                     *       overwrite the properties map.
                     */
                    Map<String,Object> opProperties = createProperties("Coordinate_Operation",
                            name, epsg, area, scope, remarks, deprecated);
                    opProperties.put(CoordinateOperation.OPERATION_VERSION_KEY, version);
                    if (!Double.isNaN(accuracy)) {
                        opProperties.put(CoordinateOperation.COORDINATE_OPERATION_ACCURACY_KEY,
                                TransformationAccuracy.create(accuracy));
                    }
                    /*
                     * Creates the operation. Conversions should be the only operations allowed to have
                     * null source and target CRS. In such case, the operation is a defining conversion
                     * (usually to be used later as part of a ProjectedCRS creation).
                     */
                    final CoordinateOperation operation;
                    final CoordinateOperationFactory copFactory = owner.copFactory;
                    if (isConversion && (sourceCRS == null || targetCRS == null)) {
                        operation = copFactory.createDefiningConversion(opProperties, method, parameters);
                    } else if (isConcatenated) {
                        /*
                         * Concatenated operation: we need to close the current result set, because
                         * we are going to invoke this method recursively in the following lines.
                         */
                        result.close();
                        opProperties = new HashMap<String,Object>(opProperties);     // Because this class uses a shared map.
                        final List<String> codes = new ArrayList<String>();
                        final ResultSet cr = executeQuery("Coordinate_Operation Path",
                                "SELECT SINGLE_OPERATION_CODE" +
                                 " FROM [Coordinate_Operation Path]" +
                                " WHERE (CONCAT_OPERATION_CODE = ?)" +
                                " ORDER BY OP_PATH_STEP", epsg);
                        try {
                            while (cr.next()) {
                                codes.add(getString(code, cr, 1));
                            }
                        } finally {
                            cr.close();
                        }
                        final CoordinateOperation[] operations = new CoordinateOperation[codes.size()];
                        ensureNoCycle(CoordinateOperation.class, epsg);
                        try {
                            for (int i=0; i<operations.length; i++) {
                                operations[i] = owner.createCoordinateOperation(codes.get(i));
                            }
                        } finally {
                            endOfRecursivity(CoordinateOperation.class, epsg);
                        }
                        return copFactory.createConcatenatedOperation(opProperties, operations);
                    } else {
                        /*
                         * At this stage, the parameters are ready for use. Create the math transform and wrap it in the
                         * final operation (a Conversion or a Transformation). We need to give to MathTransformFactory
                         * some information about the context (source and target CRS) for allowing the factory to set
                         * the values of above-mentioned implicit parameters (semi-major and semi-minor axis lengths).
                         *
                         * The first special case may be removed in a future SIS version if the missing method is added
                         * to GeoAPI. Actually GeoAPI has a method doing part of the job, but incomplete (e.g. the pure
                         * GeoAPI method can not handle Molodensky transform because it does not give the target datum).
                         */
                        final MathTransform mt;
                        final MathTransformFactory mtFactory = owner.mtFactory;
                        if (mtFactory instanceof DefaultMathTransformFactory) {
                            DefaultMathTransformFactory.Context context = new DefaultMathTransformFactory.Context();
                            context.setSource(sourceCRS);
                            context.setTarget(targetCRS);
                            mt = ((DefaultMathTransformFactory) mtFactory).createParameterizedTransform(parameters, context);
                        } else {
                            // Fallback for non-SIS implementations. Work for map projections but not for Molodensky.
                            mt = mtFactory.createBaseToDerived(sourceCRS, parameters, targetCRS.getCoordinateSystem());
                        }
                        /*
                         * Give a hint to the factory about the type of the coordinate operation. ISO 19111 defines
                         * Conversion and Transformation, but SIS also have more specific sub-types.  We begin with
                         * what we can infer from the EPSG database.  Next, if the SIS MathTransform providers give
                         * more information, then we refine the type.
                         */
                        Class<? extends SingleOperation> opType;
                        if (isTransformation) {
                            opType = Transformation.class;
                        } else if (isConversion) {
                            opType = Conversion.class;
                        } else {
                            opType = SingleOperation.class;
                        }
                        final OperationMethod provider = mtFactory.getLastMethodUsed();
                        if (provider instanceof DefaultOperationMethod) {                 // SIS-specific
                            final Class<?> s = ((DefaultOperationMethod) provider).getOperationType();
                            if (s != null && opType.isAssignableFrom(s)) {
                                opType = s.asSubclass(SingleOperation.class);
                            }
                        }
                        opProperties.put(ReferencingServices.OPERATION_TYPE_KEY, opType);
                        /*
                         * Following restriction will be removed in a future SIS version if the method is added to GeoAPI.
                         */
                        if (!(copFactory instanceof DefaultCoordinateOperationFactory)) {
                            throw new UnsupportedOperationException(error().getString(
                                    Errors.Keys.UnsupportedImplementation_1, copFactory.getClass()));
                        }
                        operation = ((DefaultCoordinateOperationFactory) copFactory)
                                .createSingleOperation(opProperties, sourceCRS, targetCRS, null, method, mt);
                    }
                    returnValue = ensureSingleton(operation, returnValue, code);
                    if (result.isClosed()) {
                        return returnValue;
                    }
                }
            } finally {
                result.close();
            }
        } catch (SQLException exception) {
            throw databaseFailure(CoordinateOperation.class, code, exception);
        }
        if (returnValue == null) {
             throw noSuchAuthorityCode(CoordinateOperation.class, code);
        }
        return returnValue;
    }

    /**
     * Creates operations from source and target coordinate reference system codes.
     * This method only extract the information explicitely declared in the EPSG database;
     * it does not attempt to infer by itself operations that are not explicitely recorded in the database.
     *
     * <p>The returned set is ordered with the most accurate operations first.</p>
     *
     * @param  sourceCRS  Coded value of source coordinate reference system.
     * @param  targetCRS  Coded value of target coordinate reference system.
     * @return The operations from {@code sourceCRS} to {@code targetCRS}.
     * @throws NoSuchAuthorityCodeException if a specified code was not found.
     * @throws FactoryException if the object creation failed for some other reason.
     */
    @Override
    public synchronized Set<CoordinateOperation> createFromCoordinateReferenceSystemCodes(
            final String sourceCRS, final String targetCRS) throws FactoryException
    {
        ArgumentChecks.ensureNonNull("sourceCRS", sourceCRS);
        ArgumentChecks.ensureNonNull("targetCRS", targetCRS);
        final String label = sourceCRS + " ⇨ " + targetCRS;
        final CoordinateOperationSet set = new CoordinateOperationSet(owner);
        try {
            final int[] pair = toPrimaryKeys(null, null, null, sourceCRS, targetCRS);
            boolean searchTransformations = false;
            do {
                /*
                 * This 'do' loop is executed twice: the first time for searching defining conversions, and the second
                 * time for searching all other kind of operations. Defining conversions are searched first because
                 * they are, by definition, the most accurate operations.
                 */
                final String key, sql;
                if (searchTransformations) {
                    key = "TransformationFromCRS";
                    sql = "SELECT COORD_OP_CODE" +
                          " FROM [Coordinate_Operation] AS CO" +
                          " JOIN [Area] ON AREA_OF_USE_CODE = AREA_CODE" +
                          " WHERE SOURCE_CRS_CODE = ?" +
                            " AND TARGET_CRS_CODE = ?" +
                          " ORDER BY ABS(CO.DEPRECATED), COORD_OP_ACCURACY ASC NULLS LAST, " +
                            " (AREA_EAST_BOUND_LON - AREA_WEST_BOUND_LON + CASE WHEN AREA_EAST_BOUND_LON < AREA_WEST_BOUND_LON THEN 360 ELSE 0 END)" +
                          " * (AREA_NORTH_BOUND_LAT - AREA_SOUTH_BOUND_LAT)" +
                          " * COS(RADIANS(AREA_NORTH_BOUND_LAT + AREA_SOUTH_BOUND_LAT)/2) DESC";
                } else {
                    key = "ConversionFromCRS";
                    sql = "SELECT PROJECTION_CONV_CODE" +
                          " FROM [Coordinate Reference System]" +
                          " WHERE SOURCE_GEOGCRS_CODE = ?" +
                            " AND COORD_REF_SYS_CODE = ?";
                }
                final Integer targetKey = searchTransformations ? null : pair[1];
                final ResultSet result = executeQuery(key, sql, pair);
                try {
                    while (result.next()) {
                        set.addAuthorityCode(getString(label, result, 1), targetKey);
                    }
                } finally {
                    result.close();
                }
            } while ((searchTransformations = !searchTransformations) == true);
            /*
             * Search finished. We may have a lot of coordinate operations
             * (e.g. about 40 for "ED50" (EPSG:4230) to "WGS 84" (EPSG:4326)).
             * Alter the ordering using the information supplied in the supersession table.
             */
            final String[] codes = set.getAuthorityCodes();
            if (codes.length > 1 && sort("Coordinate_Operation", codes)) {
                set.setAuthorityCodes(codes);
            }
        } catch (SQLException exception) {
            throw databaseFailure(CoordinateOperation.class, label, exception);
        }
        /*
         * Before to return the set, tests the creation of 1 object in order to report early (i.e. now)
         * any problems with SQL statements. Remaining operations will be created only when first needed.
         */
        set.resolve(1);
        return set;
    }

    /**
     * Returns a finder which can be used for looking up unidentified objects.
     * The finder tries to fetch a fully {@linkplain AbstractIdentifiedObject identified object} from an incomplete one,
     * for example from an object without "{@code ID[…]}" or "{@code AUTHORITY[…]}" element in <cite>Well Known Text</cite>.
     *
     * @return A finder to use for looking up unidentified objects.
     * @throws FactoryException if the finder can not be created.
     */
    @Override
    public IdentifiedObjectFinder newIdentifiedObjectFinder() throws FactoryException {
        return new Finder();
    }

    /**
     * An implementation of {@link IdentifiedObjectFinder} which scans over a smaller set of authority codes.
     */
    private final class Finder extends IdentifiedObjectFinder {
        /**
         * Creates a new finder.
         */
        Finder() {
            super(owner);
        }

        /**
         * Searches for the given object with warnings for deprecations temporarily disabled.
         */
        @Override
        public Set<IdentifiedObject> find(final IdentifiedObject object) throws FactoryException {
            final boolean old = quiet;
            quiet = true;
            try {
                return super.find(object);
            } finally {
                quiet = old;
            }
        }

        /**
         * Returns a set of authority codes that <strong>may</strong> identify the same object than the specified one.
         * This implementation tries to get a smaller set than what {@link EPSGDataAccess#getAuthorityCodes()} would produce.
         * Deprecated objects must be last in iteration order.
         */
        @Override
        protected Set<String> getCodeCandidates(final IdentifiedObject object) throws FactoryException {
            String select = "COORD_REF_SYS_CODE";
            String from   = "Coordinate Reference System";
            final String where;
            final Set<Number> codes;
            boolean isFloat = false;
            if (object instanceof Ellipsoid) {
                select  = "ELLIPSOID_CODE";
                from    = "Ellipsoid";
                where   = "SEMI_MAJOR_AXIS";
                codes   = Collections.<Number>singleton(((Ellipsoid) object).getSemiMajorAxis());
                isFloat = true;
            } else {
                final IdentifiedObject dependency;
                if (object instanceof GeneralDerivedCRS) {
                    dependency = ((GeneralDerivedCRS) object).getBaseCRS();
                    where      = "SOURCE_GEOGCRS_CODE";
                } else if (object instanceof SingleCRS) {
                    dependency = ((SingleCRS) object).getDatum();
                    where      = "DATUM_CODE";
                } else if (object instanceof GeodeticDatum) {
                    dependency = ((GeodeticDatum) object).getEllipsoid();
                    select     = "DATUM_CODE";
                    from       = "Datum";
                    where      = "ELLIPSOID_CODE";
                } else {
                    // Not a supported type. Returns all codes.
                    return super.getCodeCandidates(object);
                }
                /*
                 * Search for the dependency.  The super.find(…) method performs a check (not documented in public API)
                 * for detecting when it is invoked recursively, which is the case here. Consequently the super.find(…)
                 * behavior below is slightly different than usual: since invoked recursively, super.find(…) checks the
                 * cache of the ConcurrentAuthorityFactory wrapper. If found, the dependency will also be stored in the
                 * cache. This is desirable since this method may be invoked (indirectly) in a loop for many CRS objects
                 * sharing the same CoordinateSystem or Datum dependencies.
                 */
                final boolean previous = isIgnoringAxes();
                final Set<IdentifiedObject> find;
                try {
                    setIgnoringAxes(true);
                    find = find(dependency);
                } finally {
                    setIgnoringAxes(previous);
                }
                codes = new LinkedHashSet<Number>(Containers.hashMapCapacity(find.size()));
                for (final IdentifiedObject dep : find) {
                    Identifier id = IdentifiedObjects.getIdentifier(dep, Citations.EPSG);
                    if (id != null) try {           // Should never be null, but let be safe.
                        codes.add(Integer.parseInt(id.getCode()));
                    } catch (NumberFormatException e) {
                        Logging.recoverableException(Logging.getLogger(Loggers.CRS_FACTORY), Finder.class, "getCodeCandidates", e);
                    }
                }
                codes.remove(null);                 // Paranoiac safety.
                if (codes.isEmpty()) {
                    // Dependency not found.
                    return Collections.emptySet();
                }
            }
            /*
             * Build the SQL statement. The parameters depend on whether the search criterion is an EPSG code
             * or a numeric value.
             *
             * - If EPSG code, there is only one parameter which is the code to search.
             * - If numeric, there is 3 parameters: lower value, upper value, exact value to search.
             */
            final StringBuilder buffer = new StringBuilder(60);
            buffer.append("SELECT ").append(select).append(" FROM [").append(from).append("] WHERE ").append(where);
            if (isFloat) {
                buffer.append(">=? AND ").append(where).append("<=?");
            } else {
                buffer.append("=?");
            }
            buffer.append(getSearchDomain() == Domain.ALL_DATASET
                          ? " ORDER BY ABS(DEPRECATED), "
                          : " AND DEPRECATED=0 ORDER BY ");     // Do not put spaces around "=" - SQLTranslator searches for this exact match.
            if (isFloat) {
                buffer.append("ABS(").append(select).append("-?), ");
            }
            buffer.append(select);          // Only for making order determinist.
            /*
             * Run the SQL statement. The parameter can be any of the following types:
             *
             * - A String, which represent a foreigner key as an integer value.
             *   The search will require an exact match.
             *
             * - A floating point number, in which case the search will be performed
             *   with a tolerance threshold of 1 cm for a planet of the size of Earth.
             */
            final Set<String> result = new LinkedHashSet<String>();       // We need to preserve order in this set.
            try {
                final PreparedStatement s = connection.prepareStatement(translator.apply(buffer.toString()));
                try {
                    for (final Number code : codes) {
                        if (isFloat) {
                            final double value = code.doubleValue();
                            final double tolerance = Math.abs(value * (Formulas.LINEAR_TOLERANCE / ReferencingServices.AUTHALIC_RADIUS));
                            s.setDouble(1, value - tolerance);
                            s.setDouble(2, value + tolerance);
                            s.setDouble(3, value);
                        } else {
                            s.setInt(1, code.intValue());
                        }
                        final ResultSet r = s.executeQuery();
                        try {
                            while (r.next()) {
                                result.add(r.getString(1));
                            }
                        } finally {
                            r.close();
                        }
                    }
                } finally {
                    s.close();
                }
                result.remove(null);    // Should not have null element, but let be safe.
                /*
                 * Sort the result by taking in account the supersession table.
                 */
                if (result.size() > 1) {
                    final Object[] id = result.toArray();
                    if (sort(select, id)) {
                        result.clear();
                        for (final Object c : id) {
                            result.add((String) c);
                        }
                    }
                }
            } catch (SQLException exception) {
                throw databaseFailure(Identifier.class, String.valueOf(CollectionsExt.first(codes)), exception);
            }
            return result;
        }
    }

    /**
     * Returns {@code true} if the {@link CoordinateOperation} for the specified code is a {@link Projection}.
     * The caller must have verified that the designed operation is a {@link Conversion} before to invoke this method.
     *
     * @throws SQLException If an error occurred while querying the database.
     */
    final boolean isProjection(final Integer code) throws SQLException {
        Boolean projection = isProjection.get(code);
        if (projection == null) {
            final ResultSet result = executeQuery("isProjection",
                    "SELECT COORD_REF_SYS_CODE" +
                    " FROM [Coordinate Reference System]" +
                    " WHERE PROJECTION_CONV_CODE = ?" +
                      " AND COORD_REF_SYS_KIND LIKE 'projected%'", code);
            try {
                projection = result.next();
            } finally {
                result.close();
            }
            isProjection.put(code, projection);
        }
        return projection;
    }

    /**
     * Returns the source and target dimensions for the specified method, provided that they are the same
     * for all operations using that method. The returned array has a length of 2 and is never null,
     * but some elements in that array may be null.
     *
     * @param  method  The EPSG code of the operation method for which to get the dimensions.
     * @return The dimensions in an array of length 2.
     *
     * @see #getDimensionForCS(int)
     */
    private Integer[] getDimensionsForMethod(final Integer method) throws SQLException {
        final Integer[] dimensions = new Integer[2];
        final boolean[] differents = new boolean[2];
        int numDifferences = 0;
        boolean projections = false;
        do {
            /*
             * This loop is executed twice. On the first execution, we look for the source and
             * target CRS declared directly in the "Coordinate Operations" table. This applies
             * mostly to coordinate transformations, since those fields are typically empty in
             * the case of projected CRS.
             *
             * In the second execution, we will look for the base geographic CRS and
             * the resulting projected CRS that use the given operation method. This
             * allows us to handle the case of projected CRS (typically 2 dimensional).
             */
            final String key, sql;
            if (!projections) {
                key = "MethodDimensions";
                sql = "SELECT DISTINCT SRC.COORD_SYS_CODE," +
                                     " TGT.COORD_SYS_CODE" +
                      " FROM [Coordinate_Operation] AS CO" +
                " INNER JOIN [Coordinate Reference System] AS SRC ON SRC.COORD_REF_SYS_CODE = CO.SOURCE_CRS_CODE" +
                " INNER JOIN [Coordinate Reference System] AS TGT ON TGT.COORD_REF_SYS_CODE = CO.TARGET_CRS_CODE" +
                      " WHERE CO.DEPRECATED=0 AND COORD_OP_METHOD_CODE = ?";
                // Do not put spaces in "DEPRECATED=0" - SQLTranslator searches for this exact match.
            } else {
                key = "DerivedDimensions";
                sql = "SELECT DISTINCT SRC.COORD_SYS_CODE," +
                                     " TGT.COORD_SYS_CODE" +
                      " FROM [Coordinate Reference System] AS TGT" +
                " INNER JOIN [Coordinate Reference System] AS SRC ON TGT.SOURCE_GEOGCRS_CODE = SRC.COORD_REF_SYS_CODE" +
                " INNER JOIN [Coordinate_Operation] AS CO ON TGT.PROJECTION_CONV_CODE = CO.COORD_OP_CODE" +
                      " WHERE CO.DEPRECATED=0 AND COORD_OP_METHOD_CODE = ?";
            }
            final ResultSet result = executeQuery(key, sql, method);
            try {
                while (result.next()) {
                    for (int i=0; i<dimensions.length; i++) {
                        if (!differents[i]) {   // Not worth to test heterogenous dimensions.
                            final Integer dim = getDimensionForCS(result.getInt(i + 1));
                            if (dim != null) {
                                if (dimensions[i] == null) {
                                    dimensions[i] = dim;
                                } else if (!dim.equals(dimensions[i])) {
                                    dimensions[i] = null;
                                    differents[i] = true;
                                    if (++numDifferences == differents.length) {
                                        // All dimensions have been set to null.
                                        return dimensions;
                                    }
                                }
                            }
                        }
                    }
                }
            } finally {
                result.close();
            }
        } while ((projections = !projections) == true);
        return dimensions;
    }

    /**
     * Sorts an array of codes in preference order. This method orders pairwise the codes according the information
     * provided in the supersession table. If the same object is superseded by more than one object, then the most
     * recent one is inserted first. Except for the codes moved as a result of pairwise ordering, this method tries
     * to preserve the old ordering of the supplied codes (since deprecated operations should already be last).
     * The ordering is performed in place.
     *
     * @param table The table of the objects for which to check for supersession.
     * @param codes The codes, usually as an array of {@link String}. If the array do not contains string objects,
     *              then the {@link Object#toString()} method must return the code for each element.
     * @return {@code true} if the array changed as a result of this method call.
     */
    final synchronized boolean sort(final String table, final Object[] codes) throws SQLException, FactoryException {
        int iteration = 0;
        do {
            boolean changed = false;
            for (int i=0; i<codes.length; i++) {
                final String code = codes[i].toString();
                final ResultSet result = executeQuery("Supersession", null, null,
                        "SELECT OBJECT_TABLE_NAME, SUPERSEDED_BY" +
                        " FROM [Supersession]" +
                        " WHERE OBJECT_CODE = ?" +
                        " ORDER BY SUPERSESSION_YEAR DESC", code);
                try {
                    while (result.next()) {
                        if (tableMatches(table, result.getString(1))) {
                            final String replacement = result.getString(2);
                            if (replacement != null) {
                                for (int j=i+1; j<codes.length; j++) {
                                    final Object candidate = codes[j];
                                    if (replacement.equals(candidate.toString())) {
                                        /*
                                         * Found a code to move in front of the superceded one.
                                         */
                                        System.arraycopy(codes, i, codes, i+1, j-i);
                                        codes[i++] = candidate;
                                        changed = true;
                                    }
                                }
                            }
                        }
                    }
                } finally {
                    result.close();
                }
            }
            if (!changed) {
                return iteration != 0;
            }
        }
        while (++iteration < 15);      // Arbitrary limit for avoiding never-ending loop.
        return true;
    }

    /**
     * Creates an exception for an unknown authority code.
     * This convenience method is provided for implementation of {@code createFoo(String)} methods.
     *
     * @param  type  The GeoAPI interface that was to be created (e.g. {@code CoordinateReferenceSystem.class}).
     * @param  code  The unknown authority code.
     * @return An exception initialized with an error message built from the specified informations.
     */
    private NoSuchAuthorityCodeException noSuchAuthorityCode(final Class<?> type, final String code) {
        return new NoSuchAuthorityCodeException(error().getString(Errors.Keys.NoSuchAuthorityCode_3,
                Constants.EPSG, type, code), Constants.EPSG, code, code);
    }

    /**
     * Constructs an exception for a database failure.
     */
    final FactoryException databaseFailure(Class<?> type, Comparable<?> code, SQLException cause) {
        return new FactoryException(error().getString(Errors.Keys.DatabaseError_2, type, code), cause);
    }

    /**
     * Minor shortcut for fetching the error resources.
     */
    private Errors error() {
        return Errors.getResources(getLocale());
    }

    /**
     * Logs a warning about an unexpected but non-fatal exception.
     *
     * @param method    The source method.
     * @param exception The exception to log.
     */
    private static void unexpectedException(final String method, final Exception exception) {
        Logging.unexpectedException(Logging.getLogger(Loggers.CRS_FACTORY), EPSGDataAccess.class, method, exception);
    }

    /**
     * Returns {@code true} if it is safe to close this factory. This method is invoked indirectly
     * by {@link EPSGFactory} after some timeout in order to release resources.
     * This method will block the disposal if some {@link AuthorityCodes} are still in use.
     */
    final synchronized boolean canClose() {
        boolean can = true;
        if (!authorityCodes.isEmpty()) {
            System.gc();                // For cleaning as much weak references as we can before we check them.
            final Iterator<CloseableReference<AuthorityCodes>> it = authorityCodes.values().iterator();
            while (it.hasNext()) {
                final AuthorityCodes codes = it.next().get();
                if (codes == null) {
                    it.remove();
                } else {
                    /*
                     * A set of authority codes is still in use. We can not close this factory.
                     * But we continue the iteration anyway in order to cleanup weak references.
                     */
                    can = false;
                }
            }
        }
        return can;
    }

    /**
     * Closes the JDBC connection used by this factory.
     * If this {@code EPSGDataAccess} is used by an {@link EPSGFactory}, then this method
     * will be automatically invoked after some {@linkplain EPSGFactory#getTimeout timeout}.
     *
     * @throws FactoryException if an error occurred while closing the connection.
     *
     * @see #connection
     */
    public synchronized void close() throws FactoryException {
        SQLException exception = null;
        final Iterator<PreparedStatement> ip = statements.values().iterator();
        while (ip.hasNext()) {
            try {
                ip.next().close();
            } catch (SQLException e) {
                if (exception == null) {
                    exception = e;
                } else {
                    // exception.addSuppressed(e) on the JDK7 branch.
                }
            }
            ip.remove();
        }
        final Iterator<CloseableReference<AuthorityCodes>> it = authorityCodes.values().iterator();
        while (it.hasNext()) {
            try {
                it.next().close();
            } catch (SQLException e) {
                if (exception == null) {
                    exception = e;
                } else {
                    // exception.addSuppressed(e) on the JDK7 branch.
                }
            }
            it.remove();
        }
        try {
            connection.close();
        } catch (SQLException e) {
            if (exception == null) {
                exception = e;
            } else {
                // e.addSuppressed(exception) on the JDK7 branch.
            }
        }
        if (exception != null) {
            throw new FactoryException(exception);
        }
    }
}<|MERGE_RESOLUTION|>--- conflicted
+++ resolved
@@ -178,7 +178,7 @@
      */
     private static final Map<Integer,Integer> DEPRECATED_CS = deprecatedCS();
     static Map<Integer,Integer> deprecatedCS() {
-        final Map<Integer,Integer> m = new HashMap<>(24);
+        final Map<Integer,Integer> m = new HashMap<Integer,Integer>(24);
 
         // Ellipsoidal 2D CS. Axes: latitude, longitude. Orientations: north, east. UoM: degree
         Integer replacement = 6422;
@@ -1360,20 +1360,14 @@
                      *   NOTE: 'createProperties' MUST be invoked after any call to an other
                      *         'createFoo' method. Consequently, do not factor out.
                      * ---------------------------------------------------------------------- */
-<<<<<<< HEAD
                     if (type.equalsIgnoreCase("geographic 2d") ||
                         type.equalsIgnoreCase("geographic 3d"))
                     {
-                        final EllipsoidalCS cs = owner.createEllipsoidalCS(getString(code, result, 8));
-=======
-                    case "geographic 2d":
-                    case "geographic 3d": {
                         Integer csCode = getInteger(code, result, 8);
                         if (replaceDeprecatedCS) {
                             csCode = JDK8.getOrDefault(DEPRECATED_CS, csCode, csCode);
                         }
                         final EllipsoidalCS cs = owner.createEllipsoidalCS(csCode.toString());
->>>>>>> b60591fc
                         final String datumCode = getOptionalString(result, 9);
                         final GeodeticDatum datum;
                         if (datumCode != null) {
@@ -2149,12 +2143,7 @@
                             case 1: cs = csFactory.createVerticalCS(properties, axes[0]); break;
                         }
                     }
-<<<<<<< HEAD
                     else if (type.equalsIgnoreCase("time") || type.equalsIgnoreCase("temporal")) {
-=======
-                    case "time":
-                    case "temporal": {      // Was used in older ISO-19111 versions.
->>>>>>> b60591fc
                         switch (dimension) {
                             case 1: cs = csFactory.createTimeCS(properties, axes[0]); break;
                         }
@@ -2493,12 +2482,12 @@
         ResultSet result = null;
         try {
             result = executeQuery("Coordinate_Operation Parameter", "PARAMETER_CODE", "PARAMETER_NAME",
-                "SELECT PARAMETER_CODE," +
-                      " PARAMETER_NAME," +
-                      " DESCRIPTION," +
-                      " DEPRECATED" +
-                " FROM [Coordinate_Operation Parameter]" +
-                " WHERE PARAMETER_CODE = ?", code);
+                    "SELECT PARAMETER_CODE," +
+                          " PARAMETER_NAME," +
+                          " DESCRIPTION," +
+                          " DEPRECATED" +
+                    " FROM [Coordinate_Operation Parameter]" +
+                    " WHERE PARAMETER_CODE = ?", code);
 
             while (result.next()) {
                 final Integer epsg       = getInteger  (code, result, 1);
@@ -2510,28 +2499,10 @@
                  * If the parameter appears to have at least one non-null value in the "Parameter File Name" column,
                  * then the type is assumed to be URI as a string. Otherwise, the type is a floating point number.
                  */
-<<<<<<< HEAD
-                final ResultSet resultUnits = executeQuery("ParameterUnit",
-                        "SELECT MIN(UOM_CODE) AS UOM," +
-                              " MIN(PARAM_VALUE_FILE_REF) AS PARAM_FILE" +
-                            " FROM [Coordinate_Operation Parameter Value]" +
-                        " WHERE (PARAMETER_CODE = ?)" +
-                        " GROUP BY UOM_CODE" +
-                        " ORDER BY COUNT(UOM_CODE) DESC", epsg);
+                ResultSet r = executeQuery("ParameterType",
+                        "SELECT PARAM_VALUE_FILE_REF FROM [Coordinate_Operation Parameter Value]" +
+                        " WHERE (PARAMETER_CODE = ?) AND PARAM_VALUE_FILE_REF IS NOT NULL", epsg);
                 try {
-                    if (resultUnits.next()) {
-                        String element = getOptionalString(resultUnits, 2);
-                        type = (element != null) ? String.class : Double.class;
-                        element = getOptionalString(resultUnits, 1);
-                        if (element != null) {
-                            valueDomain = MeasurementRange.create(Double.NEGATIVE_INFINITY, false,
-                                    Double.POSITIVE_INFINITY, false,
-                                    owner.createUnit(element));
-=======
-                try (ResultSet r = executeQuery("ParameterType",
-                        "SELECT PARAM_VALUE_FILE_REF FROM [Coordinate_Operation Parameter Value]" +
-                        " WHERE (PARAMETER_CODE = ?) AND PARAM_VALUE_FILE_REF IS NOT NULL", epsg))
-                {
                     while (r.next()) {
                         String element = getOptionalString(r, 1);
                         if (element != null && !element.isEmpty()) {
@@ -2539,6 +2510,8 @@
                             break;
                         }
                     }
+                } finally {
+                    r.close();
                 }
                 /*
                  * Search for units.   We typically have many different units but all of the same dimension
@@ -2548,13 +2521,13 @@
                  * (EPSG:8617) parameter value may be in metres or in degrees.   In such case the units Set
                  * will have two elements.
                  */
-                final Set<Unit<?>> units = new LinkedHashSet<>();
-                try (ResultSet r = executeQuery("ParameterUnit",
+                final Set<Unit<?>> units = new LinkedHashSet<Unit<?>>();
+                r = executeQuery("ParameterUnit",
                         "SELECT UOM_CODE FROM [Coordinate_Operation Parameter Value]" +
                         " WHERE (PARAMETER_CODE = ?)" +
                         " GROUP BY UOM_CODE" +
-                        " ORDER BY COUNT(UOM_CODE) DESC", epsg))
-                {
+                        " ORDER BY COUNT(UOM_CODE) DESC", epsg);
+                try {
 next:               while (r.next()) {
                         final String c = getOptionalString(r, 1);
                         if (c != null) {
@@ -2565,19 +2538,14 @@
                                 }
                             }
                             units.add(candidate);
->>>>>>> b60591fc
                         }
                     }
                 } finally {
-                    resultUnits.close();
+                    r.close();
                 }
                 /*
                  * Now creates the parameter descriptor.
                  */
-<<<<<<< HEAD
-                @SuppressWarnings({"unchecked", "rawtypes"})
-                final ParameterDescriptor<?> descriptor = new DefaultParameterDescriptor(
-=======
                 final NumberRange<?> valueDomain;
                 switch (units.size()) {
                     case 0:  valueDomain = null; break;
@@ -2585,8 +2553,8 @@
                     case 1:  valueDomain = MeasurementRange.create(Double.NEGATIVE_INFINITY, false,
                                     Double.POSITIVE_INFINITY, false, CollectionsExt.first(units)); break;
                 }
-                final ParameterDescriptor<?> descriptor = new DefaultParameterDescriptor<>(
->>>>>>> b60591fc
+                @SuppressWarnings({"unchecked", "rawtypes"})
+                final ParameterDescriptor<?> descriptor = new DefaultParameterDescriptor(
                         createProperties("Coordinate_Operation Parameter", name, epsg, remarks, deprecated),
                         1, 1, type, valueDomain, null, null);
                 returnValue = ensureSingleton(descriptor, returnValue, code);
