/*
 * Licensed to the Apache Software Foundation (ASF) under one or more
 * contributor license agreements.  See the NOTICE file distributed with
 * this work for additional information regarding copyright ownership.
 * The ASF licenses this file to You under the Apache License, Version 2.0
 * (the "License"); you may not use this file except in compliance with
 * the License.  You may obtain a copy of the License at
 *
 *     http://www.apache.org/licenses/LICENSE-2.0
 *
 * Unless required by applicable law or agreed to in writing, software
 * distributed under the License is distributed on an "AS IS" BASIS,
 * WITHOUT WARRANTIES OR CONDITIONS OF ANY KIND, either express or implied.
 * See the License for the specific language governing permissions and
 * limitations under the License.
 */
package org.apache.sis.parameter;

import java.util.Map;
import java.util.Set;
import java.util.List;
import java.util.Arrays;
import java.util.ArrayList;
import java.util.Collection;
import java.util.LinkedHashMap;
import java.util.Locale;
import java.util.TimeZone;
import java.io.IOException;
import java.text.Format;
import java.text.NumberFormat;
import java.text.FieldPosition;
import java.text.ParsePosition;
import java.text.ParseException;
import java.io.Console;
import java.util.concurrent.atomic.AtomicReference;
import javax.measure.Unit;

import org.opengis.parameter.*;
import org.opengis.util.ScopedName;
import org.opengis.util.GenericName;
import org.opengis.metadata.Identifier;
import org.opengis.referencing.IdentifiedObject;
import org.opengis.referencing.ReferenceIdentifier;
import org.opengis.referencing.operation.OperationMethod;

import org.apache.sis.measure.Range;
import org.apache.sis.io.wkt.Colors;
import org.apache.sis.io.TableAppender;
import org.apache.sis.io.TabularFormat;
import org.apache.sis.util.CharSequences;
import org.apache.sis.util.ArgumentChecks;
import org.apache.sis.util.resources.Errors;
import org.apache.sis.util.resources.Vocabulary;
import org.apache.sis.referencing.IdentifiedObjects;
import org.apache.sis.internal.metadata.NameToIdentifier;
import org.apache.sis.internal.util.CollectionsExt;
import org.apache.sis.internal.util.X364;

import static org.apache.sis.util.collection.Containers.hashMapCapacity;


/**
 * Formats {@linkplain DefaultParameterDescriptorGroup parameter descriptors} or
 * {@linkplain DefaultParameterValueGroup parameter values} in a tabular format.
 * This format assumes a monospaced font and an encoding supporting drawing box
 * characters (e.g. UTF-8).
 *
 * <p>This class can format parameters with different levels of verbosity, specified by the {@link ContentLevel}
 * property. The content level controls whether the formatter should write all names and aliases (at the cost of
 * multi-line rows), or to pickup one name per parameter for a more compact table. See {@link ContentLevel}
 * javadoc for output examples.</p>
 *
 * <div class="note"><b>Example:</b>
 * The <cite>Mercator (variant A)</cite> example given in {@link DefaultParameterDescriptorGroup} javadoc
 * will be formatted by default as below:
 *
 * {@preformat text
 *   EPSG: Mercator (variant A)
 *   ┌────────────────────────────────┬────────┬────────────┬───────────────┬───────────────┐
 *   │ Name (EPSG)                    │ Type   │ Obligation │ Value domain  │ Default value │
 *   ├────────────────────────────────┼────────┼────────────┼───────────────┼───────────────┤
 *   │ Latitude of natural origin     │ Double │ Mandatory  │  [-80 … 84]°  │         0.0°  │
 *   │ Longitude of natural origin    │ Double │ Mandatory  │ [-180 … 180]° │         0.0°  │
 *   │ Scale factor at natural origin │ Double │ Mandatory  │    (0 … ∞)    │         1.0   │
 *   │ False easting                  │ Double │ Mandatory  │   (−∞ … ∞) m  │         0.0 m │
 *   │ False northing                 │ Double │ Mandatory  │   (−∞ … ∞) m  │         0.0 m │
 *   └────────────────────────────────┴────────┴────────────┴───────────────┴───────────────┘
 * }
 * </div>
 *
 * The kind of objects accepted by this formatter are:
 * <table class="sis">
 *   <caption>Formattable object types</caption>
 *   <tr><th>Class</th> <th>Remarks</th></tr>
 *   <tr><td>{@link ParameterValueGroup}</td><td><cite>Default values</cite> column is replaced by a column of the actual values.</td></tr>
 *   <tr><td>{@link ParameterDescriptorGroup}</td><td>Table caption is the parameter group name.</td></tr>
 *   <tr><td>{@link OperationMethod}</td><td>Table caption is the method name (not necessarily the same than parameter group name).</td></tr>
 *   <tr><td><code>{@linkplain IdentifiedObject}[]</code></td><td>Accepted only for {@link ContentLevel#NAME_SUMMARY}.</td></tr>
 * </table>
 *
 * <div class="warning"><b>Limitation:</b>
 * Current implementation supports only formatting, not parsing.
 * </div>
 *
 * @author  Martin Desruisseaux (IRD, Geomatys)
 * @since   0.4
 * @version 0.6
 * @module
 */
public class ParameterFormat extends TabularFormat<Object> {
    /**
     * For cross-version compatibility.
     */
    private static final long serialVersionUID = -1345231739800152411L;

    /**
     * An instance created when first needed and potentially shared.
     */
    private static final AtomicReference<ParameterFormat> INSTANCE = new AtomicReference<>();

    /**
     * The default column separator. User can change the separator
     * by a call to {@link #setColumnSeparatorPattern(String)}.
     */
    private static final String SEPARATOR = " │ ";

    /**
     * The amount of information to include in the table formatted by {@link ParameterFormat}.
     * The content level controls whether the formatter should write all names and aliases
     * (at the cost of multi-line rows), or to pickup one name per parameter for a more compact table.
     *
     * <p>The enumeration value javadoc provide examples of formatting output.</p>
     *
     * @since   0.4
     * @version 0.4
     * @module
     */
    public static enum ContentLevel {
        /**
         * The most detailed content, which includes
         * {@linkplain org.apache.sis.referencing.AbstractIdentifiedObject#getName() name} and
         * {@linkplain org.apache.sis.referencing.AbstractIdentifiedObject#getAlias() aliases}.
         * Each parameter may be formatted on many lines if they have aliases.
         *
         * <div class="note"><b>Example:</b>
         * The <cite>Mercator (variant A)</cite> example given in {@link DefaultParameterDescriptorGroup} javadoc,
         * (augmented with parameter aliases) formatted at this level produces a text like below:
         *
         * {@preformat text
         *   EPSG: Mercator (variant A) (9804)
         *   EPSG: Mercator (1SP)
         *   OGC:  Mercator_1SP
         *   ╔══════════════════════════════════════╤════════╤════════════╤═══════════════╤═══════════════╗
         *   ║ Name                                 │ Type   │ Obligation │ Value domain  │ Default value ║
         *   ╟──────────────────────────────────────┼────────┼────────────┼───────────────┼───────────────╢
         *   ║ EPSG: Latitude of natural origin     │ Double │ Mandatory  │  [-80 … 84]°  │         0.0°  ║
         *   ║ OGC:  latitude_of_origin             │        │            │               │               ║
         *   ╟──────────────────────────────────────┼────────┼────────────┼───────────────┼───────────────╢
         *   ║ EPSG: Longitude of natural origin    │ Double │ Mandatory  │ [-180 … 180]° │         0.0°  ║
         *   ║ OGC:  central_meridian               │        │            │               │               ║
         *   ╟──────────────────────────────────────┼────────┼────────────┼───────────────┼───────────────╢
         *   ║ EPSG: Scale factor at natural origin │ Double │ Mandatory  │    (0 … ∞)    │         1.0   ║
         *   ║ OGC:  scale_factor                   │        │            │               │               ║
         *   ╟──────────────────────────────────────┼────────┼────────────┼───────────────┼───────────────╢
         *   ║ EPSG: False easting                  │ Double │ Mandatory  │   (−∞ … ∞) m  │         0.0 m ║
         *   ║ OGC:  false_easting                  │        │            │               │               ║
         *   ╟──────────────────────────────────────┼────────┼────────────┼───────────────┼───────────────╢
         *   ║ EPSG: False northing                 │ Double │ Mandatory  │   (−∞ … ∞) m  │         0.0 m ║
         *   ║ OGC:  false_northing                 │        │            │               │               ║
         *   ╚══════════════════════════════════════╧════════╧════════════╧═══════════════╧═══════════════╝
         * }
         * </div>
         */
        DETAILED,

        /**
         * A medium level of content which formats each parameter on a single line. For each parameter only the
         * {@linkplain org.apache.sis.referencing.AbstractIdentifiedObject#getName() name} is formatted —
         * {@linkplain org.apache.sis.referencing.AbstractIdentifiedObject#getAlias() aliases} and
         * {@linkplain org.apache.sis.referencing.AbstractIdentifiedObject#getIdentifiers() identifiers} are omitted.
         *
         * <div class="note"><b>Example:</b>
         * The <cite>Mercator (variant A)</cite> example given in {@link DefaultParameterDescriptorGroup} javadoc
         * formatted at this level produces a text like below:
         *
         * {@preformat text
         *   EPSG: Mercator (variant A)
         *   ┌────────────────────────────────┬────────┬────────────┬───────────────┬───────────────┐
         *   │ Name (EPSG)                    │ Type   │ Obligation │ Value domain  │ Default value │
         *   ├────────────────────────────────┼────────┼────────────┼───────────────┼───────────────┤
         *   │ Latitude of natural origin     │ Double │ Mandatory  │  [-80 … 84]°  │         0.0°  │
         *   │ Longitude of natural origin    │ Double │ Mandatory  │ [-180 … 180]° │         0.0°  │
         *   │ Scale factor at natural origin │ Double │ Mandatory  │    (0 … ∞)    │         1.0   │
         *   │ False easting                  │ Double │ Mandatory  │   (−∞ … ∞) m  │         0.0 m │
         *   │ False northing                 │ Double │ Mandatory  │   (−∞ … ∞) m  │         0.0 m │
         *   └────────────────────────────────┴────────┴────────────┴───────────────┴───────────────┘
         * }
         * </div>
         */
        BRIEF,

        /**
         * Limits the content to names and aliases in a tabular format. In addition to parameters,
         * this level can also format array of operation method, coordinate reference system, <i>etc.</i>
         * The summary contains the identifier names and aliases aligned in a table.
         *
         * <div class="note"><b>Example:</b>
         * The <cite>Mercator (variant A)</cite> example given in {@link ParameterBuilder} javadoc
         * formatted at this level produces a text like below:
         *
         * {@preformat text
         *   EPSG: Mercator (variant A)
         *   ┌────────────────────────────────┬────────────────────┐
         *   │ EPSG                           │ OGC                │
         *   ├────────────────────────────────┼────────────────────┤
         *   │ Latitude of natural origin     │ latitude_of_origin │
         *   │ Longitude of natural origin    │ central_meridian   │
         *   │ Scale factor at natural origin │ scale_factor       │
         *   │ False easting                  │ false_easting      │
         *   │ False northing                 │ false_northing     │
         *   └────────────────────────────────┴────────────────────┘
         * }
         * </div>
         *
         * <p><b>Tip:</b> the table formatted by default may be quite large. It is recommended to invoke
         * {@link ParameterFormat#setPreferredCodespaces(String[])} before to format in order to reduce the
         * amount of columns to display.</p>
         */
        NAME_SUMMARY
    }

    /**
     * The locale for international strings.
     */
    private final Locale displayLocale;

    /**
     * The amount of information to put in the table.
     *
     * @see #getContentLevel()
     */
    private ContentLevel contentLevel = ContentLevel.BRIEF;

    /**
     * If the identifier should be written only for some code spaces, those code spaces.
     * Otherwise {@code null}. This set should not be modified; new set are created if needed.
     *
     * @see #getPreferredCodespaces()
     */
    private Set<String> preferredCodespaces;

    /**
     * The colors for an output on X3.64 compatible terminal, or {@code null} if none.
     *
     * @see #getColors()
     */
    private Colors colors;

    /**
     * Creates a new formatter for the default locale and timezone.
     */
    public ParameterFormat() {
        super(Locale.getDefault(Locale.Category.FORMAT), TimeZone.getDefault());
        displayLocale = Locale.getDefault(Locale.Category.DISPLAY);
        columnSeparator = SEPARATOR;
    }

    /**
     * Creates a new formatter for the given locale and timezone.
     *
     * @param locale    the locale, or {@code null} for {@code Locale.ROOT}.
     * @param timezone  the timezone, or {@code null} for UTC.
     */
    public ParameterFormat(final Locale locale, final TimeZone timezone) {
        super(locale, timezone);
        displayLocale = (locale != null) ? locale : Locale.ROOT;
        columnSeparator = SEPARATOR;
    }

    /**
     * Returns the type of objects formatted by this class. This method has to return {@code Object.class}
     * since it is the only common parent to all object types accepted by this formatter.
     *
     * @return {@code Object.class}
     */
    @Override
    public final Class<Object> getValueType() {
        return Object.class;
    }

    /**
     * Returns the locale for the given category.
     *
     * <ul>
     *   <li>{@link java.util.Locale.Category#FORMAT} specifies the locale to use for values.</li>
     *   <li>{@link java.util.Locale.Category#DISPLAY} specifies the locale to use for labels.</li>
     * </ul>
     *
     * @param  category  the category for which a locale is desired.
     * @return the locale for the given category (never {@code null}).
     */
    @Override
    public Locale getLocale(final Locale.Category category) {
        return (category == Locale.Category.DISPLAY) ? displayLocale : super.getLocale(category);
    }

    /**
     * Returns the amount of information to put in the table.
     * The default value is {@link ContentLevel#BRIEF}.
     *
     * @return the table content.
     */
    public ContentLevel getContentLevel() {
        return contentLevel;
    }

    /**
     * Sets the amount of information to put in the table.
     *
     * @param  level  the amount of information to put in the table.
     */
    public void setContentLevel(final ContentLevel level) {
        ArgumentChecks.ensureNonNull("level", level);
        this.contentLevel = level;
    }

    /**
     * Returns the code spaces of names, aliases and identifiers to show, or {@code null} if there is no restriction.
     * This method returns the sequence specified by the last call to {@link #setPreferredCodespaces(String[])},
     * without duplicated values.
     *
     * <p>The default value is {@code null}.</p>
     *
     * @return the code spaces of names and identifiers to show, or {@code null} if no restriction.
     */
    public String[] getPreferredCodespaces() {
        final Set<String> p = preferredCodespaces;
        return (p != null) ? p.toArray(new String[p.size()]) : null;
    }

    /**
     * Filters names, aliases and identifiers by their code spaces. If the given array is non-null, then the only names,
     * aliases and identifiers to be formatted are those having a {@link ReferenceIdentifier#getCodeSpace()},
     * {@link ScopedName#head()} or {@link GenericName#scope()} value in the given list, unless no name or alias
     * matches this criterion.
     *
     * @param codespaces  the preferred code spaces of names, aliases and identifiers to format, or {@code null}
     *        for accepting all of them. Some typical values are {@code "EPSG"}, {@code "OGC"} or {@code "GeoTIFF"}.
     */
    public void setPreferredCodespaces(final String... codespaces) {
        Set<String> copy = null;
        if (codespaces != null) {
            copy = CollectionsExt.immutableSet(true, codespaces);
        }
        this.preferredCodespaces = copy;
    }

    /**
     * Returns {@code true} if a name, alias or identifier in the given codespace should be formatted.
     */
    private boolean isPreferredCodespace(final String codespace) {
        final Set<String> p = preferredCodespaces;
        return (p == null) || p.contains(codespace);
    }

    /**
     * Returns the colors for an output on X3.64 compatible terminal, or {@code null} if none.
     * The default value is {@code null}.
     *
     * @return the colors for an output on X3.64 compatible terminal, or {@code null} if none.
     */
    public Colors getColors() {
        return colors;
    }

    /**
     * Sets the colors for an output on X3.64 compatible terminal.
     *
     * @param  colors  the colors for an output on X3.64 compatible terminal, or {@code null} if none.
     */
    public void setColors(final Colors colors) {
        this.colors = colors;
    }

    /**
     * Invoked when the formatter needs to move to the next column.
     */
    private void nextColumn(final TableAppender table) {
        table.append(beforeFill);
        table.nextColumn(fillCharacter);
    }

    /**
     * Formats the given object to the given stream of buffer.
     * The object may be an instance of any of the following types:
     *
     * <ul>
     *   <li>{@link ParameterValueGroup}</li>
     *   <li>{@link ParameterDescriptorGroup}</li>
     *   <li>{@link OperationMethod}</li>
     *   <li><code>{@linkplain IdentifiedObject}[]</code> — accepted only for {@link ContentLevel#NAME_SUMMARY}.</li>
     * </ul>
     *
     * @throws IOException if an error occurred while writing to the given appendable.
     */
    @Override
    public void format(final Object object, final Appendable toAppendTo) throws IOException {
        ArgumentChecks.ensureNonNull("object",     object);
        ArgumentChecks.ensureNonNull("toAppendTo", toAppendTo);
        final boolean isSummary = contentLevel == ContentLevel.NAME_SUMMARY;
        final ParameterDescriptorGroup descriptor;
        final ParameterValueGroup      values;
        final Identifier               name;
        if (object instanceof ParameterValueGroup) {
            values     = (ParameterValueGroup) object;
            descriptor = values.getDescriptor();
            name       = descriptor.getName();
        } else if (object instanceof ParameterDescriptorGroup) {
            descriptor = (ParameterDescriptorGroup) object;
            values     = null;
            name       = descriptor.getName();
        } else if (object instanceof OperationMethod) {
            final OperationMethod operation = (OperationMethod) object;
            descriptor = operation.getParameters();
            values     = null;
            name       = operation.getName();
        } else if (isSummary && object instanceof IdentifiedObject[]) {
            formatSummary((IdentifiedObject[]) object, toAppendTo);
            return;
        } else {
            throw new IllegalArgumentException(Errors.getResources(displayLocale)
                    .getString(Errors.Keys.UnsupportedType_1, object.getClass()));
        }
        if (isSummary) {
            final List<GeneralParameterDescriptor> parameters = descriptor.descriptors();
            formatSummary(parameters.toArray(new IdentifiedObject[parameters.size()]), toAppendTo);
        } else {
            format(name.getCode(), descriptor, values, toAppendTo);
        }
    }

    /**
     * Implementation of public {@code format(…)} methods for all content levels except {@code NAME_SUMMARY}.
     *
     * @param  name        the group name, usually {@code descriptor.getName().getCode()}.
     * @param  descriptor  the parameter descriptor, usually {@code values.getDescriptor()}.
     * @param  values      the parameter values, or {@code null} if none.
     * @throws IOException if an error occurred while writing to the given appendable.
     */
    private void format(final String name, final ParameterDescriptorGroup group,
            final ParameterValueGroup values, final Appendable out) throws IOException
    {
        final boolean             isBrief        = (contentLevel == ContentLevel.BRIEF);
        final boolean             showObligation = !isBrief || (values == null);
        final boolean             hasColors      = (colors != null);
        final String              lineSeparator  = this.lineSeparator;
        final Map<String,Integer> remarks        = new LinkedHashMap<>();
        final ParameterTableRow   header         = new ParameterTableRow(group, displayLocale, preferredCodespaces, remarks, isBrief);
        final String              groupCodespace = header.getCodeSpace();
        /*
         * Prepares the informations to be printed later as table rows. We scan all rows before to print them
         * in order to compute the width of codespaces. During this process, we split the objects to be printed
         * later in two collections: simple parameters are stored as (descriptor,value) pairs, while groups are
         * stored in an other collection for deferred formatting after the simple parameters.
         */
        int codespaceWidth = 0;
        final Collection<?> elements = (values != null) ? values.values() : group.descriptors();
        final Map<GeneralParameterDescriptor, ParameterTableRow> descriptorValues =
                new LinkedHashMap<>(hashMapCapacity(elements.size()));
        List<Object> deferredGroups = null;                 // To be created only if needed (it is usually not).
        for (final Object element : elements) {
            final GeneralParameterValue parameter;
            final GeneralParameterDescriptor descriptor;
            if (values != null) {
                parameter  = (GeneralParameterValue) element;
                descriptor = parameter.getDescriptor();
            } else {
                parameter  = null;
                descriptor = (GeneralParameterDescriptor) element;
            }
            if (descriptor instanceof ParameterDescriptorGroup) {
                if (deferredGroups == null) {
                    deferredGroups = new ArrayList<>(4);
                }
                deferredGroups.add(element);
                continue;
            }
            /*
             * In the vast majority of cases, there is only one value for each parameter. However
             * if we find more than one value, we will append all extra occurrences in a "multiple
             * values" list to be formatted in the same row.
             */
            Object value = null;
            Unit<?> unit = null;
            if (parameter instanceof ParameterValue<?>) {
                final ParameterValue<?> p = (ParameterValue<?>) parameter;
                value = p.getValue();
                unit  = p.getUnit();
            } else if (descriptor instanceof ParameterDescriptor<?>) {
                final ParameterDescriptor<?> p = (ParameterDescriptor<?>) descriptor;
                value = p.getDefaultValue();
                unit  = p.getUnit();
            }
            ParameterTableRow row = descriptorValues.get(descriptor);
            if (row == null) {
                row = new ParameterTableRow(descriptor, displayLocale, preferredCodespaces, remarks, isBrief);
                descriptorValues.put(descriptor, row);
                if (row.codespaceWidth > codespaceWidth) {
                    codespaceWidth = row.codespaceWidth;
                }
            }
            row.addValue(value, unit);
        }
        /*
         * Finished to collect the values. Now transform the values:
         *
         *   - Singleton value of array types (either primitive or not) are wrapped into a list.
         *   - Values are formatted.
         *   - Value domains are formatted.
         *   - Position of the character on which to do the alignment are remembered.
         */
        int     unitWidth             = 0;
        int     valueDomainAlignment  = 0;
        boolean writeCodespaces       = (groupCodespace == null);
        final   StringBuffer  buffer  = new StringBuffer();
        final   FieldPosition dummyFP = new FieldPosition(-1);
        for (final Map.Entry<GeneralParameterDescriptor,ParameterTableRow> entry : descriptorValues.entrySet()) {
            final GeneralParameterDescriptor descriptor = entry.getKey();
            if (descriptor instanceof ParameterDescriptor<?>) {
                final ParameterTableRow row = entry.getValue();
                /*
                 * Verify if all rows use the same codespace than the header, in which case we can omit
                 * row codespace formatting.
                 */
                if (!writeCodespaces && !groupCodespace.equals(entry.getValue().getCodeSpace())) {
                    writeCodespaces = true;
                }
                /*
                 * Format the value domain, so we can compute the character position on which to perform alignment.
                 */
                final Range<?> valueDomain = Parameters.getValueDomain((ParameterDescriptor<?>) descriptor);
                if (valueDomain != null) {
                    final int p = row.setValueDomain(valueDomain, getFormat(Range.class), buffer);
                    if (p > valueDomainAlignment) {
                        valueDomainAlignment = p;
                    }
                }
                /*
                 * Singleton array conversion. Because it may be an array of primitive types, we can not just
                 * cast to Object[]. Then formats the units, with a space before the unit if the symbol is a
                 * letter or digit (i.e. we do not put a space in front of ° symbol for instance).
                 */
                row.expandSingleton();
                final int length = row.units.size();
                for (int i=0; i<length; i++) {
                    final Object unit = row.units.get(i);
                    if (unit != null) {
                        if (getFormat(Unit.class).format(unit, buffer, dummyFP).length() != 0) {
                            if (Character.isLetterOrDigit(buffer.codePointAt(0))) {
                                buffer.insert(0, ' ');
                            }
                        }
                        final String symbol = buffer.toString();
                        row.units.set(i, symbol);
                        buffer.setLength(0);
                        final int p = symbol.length();
                        if (p > unitWidth) {
                            unitWidth = p;
                        }
                    }
                }
            }
        }
        /*
         * Finished to prepare information. Now begin the actual writing.
         * First, formats the table header (i.e. the column names).
         */
        final Vocabulary resources = Vocabulary.getResources(displayLocale);
        header.writeIdentifiers(out, true, colors, false, lineSeparator);
        out.append(lineSeparator);
        final char horizontalBorder = isBrief ? '─' : '═';
        final TableAppender table = (isBrief || !columnSeparator.equals(SEPARATOR)) ?
                new TableAppender(out, columnSeparator) : new TableAppender(out);
        table.setMultiLinesCells(true);
        table.nextLine(horizontalBorder);
        int numColumnsBeforeValue = 0;
        for (int i=0; ; i++) {
            boolean end = false;
            final short key;
            switch (i) {
                case 0: {
                    key = Vocabulary.Keys.Name;
                    break;
                }
                case 1: {
                    key = Vocabulary.Keys.Type;
                    break;
                }
                case 2: {
                    if (!showObligation) {
                       continue;
                    }
                    key = Vocabulary.Keys.Obligation;
                    break;
                }
                case 3: {
                    key = Vocabulary.Keys.ValueDomain;
                    break;
                }
                case 4: {
                    key = (values == null) ? Vocabulary.Keys.DefaultValue : Vocabulary.Keys.Value;
                    end = true;
                    break;
                }
                default: throw new AssertionError(i);
            }
            if (hasColors) table.append(X364.BOLD.sequence());
            table.append(resources.getString(key));
            if (hasColors) table.append(X364.NORMAL.sequence());
            if (!writeCodespaces && i == 0) {
                table.append(" (").append(groupCodespace).append(')');
            }
            if (end) break;
            nextColumn(table);
            numColumnsBeforeValue++;
        }
        table.nextLine();
        /*
         * Now process to the formatting of (descriptor,value) pairs. Each descriptor's alias
         * will be formatted on its own line in a table row. If there is more than one value,
         * then each value will be formatted on its own line as well. Note that the values may
         * be null if there is none.
         */
        char horizontalLine = horizontalBorder;
        for (final Map.Entry<GeneralParameterDescriptor,ParameterTableRow> entry : descriptorValues.entrySet()) {
            if (horizontalLine != 0) {
                table.nextLine('─');
            }
            horizontalLine = isBrief ? 0 : '─';
            final ParameterTableRow row = entry.getValue();
            row.codespaceWidth = codespaceWidth;
            row.writeIdentifiers(table, writeCodespaces, null, hasColors, lineSeparator);
            nextColumn(table);
            final GeneralParameterDescriptor generalDescriptor = entry.getKey();
            if (generalDescriptor instanceof ParameterDescriptor<?>) {
                /*
                 * Writes value type.
                 */
                final ParameterDescriptor<?> descriptor = (ParameterDescriptor<?>) generalDescriptor;
                final Class<?> valueClass = descriptor.getValueClass();
                if (valueClass != null) {  // Should never be null, but let be safe.
                    table.append(getFormat(Class.class).format(valueClass, buffer, dummyFP).toString());
                }
                nextColumn(table);
                buffer.setLength(0);
                /*
                 * Writes the obligation (mandatory or optional).
                 */
                if (showObligation) {
                    final int minimumOccurs = descriptor.getMinimumOccurs();
                    final int maximumOccurs = descriptor.getMaximumOccurs();
                    if (maximumOccurs == 1) {
                        table.append(resources.getString(minimumOccurs == 0 ?
                                Vocabulary.Keys.Optional : Vocabulary.Keys.Mandatory));
                    } else {
                        final Format f = getFormat(Integer.class);
                        table.append(f.format(minimumOccurs, buffer, dummyFP).toString()).append(" … ");
                        buffer.setLength(0);
                        if (maximumOccurs == Integer.MAX_VALUE) {
                            table.append('∞');
                        } else {
                            table.append(f.format(maximumOccurs, buffer, dummyFP).toString());
                            buffer.setLength(0);
                        }
                    }
                    nextColumn(table);
                }
                /*
                 * Writes minimum and maximum values, together with the unit of measurement (if any).
                 */
                final String valueDomain = row.valueDomain;
                if (valueDomain != null) {
                    table.append(CharSequences.spaces(valueDomainAlignment - row.valueDomainAlignment)).append(valueDomain);
                }
                nextColumn(table);
                /*
                 * Writes the values, each on its own line, together with their unit of measurement.
                 */
                table.setCellAlignment(TableAppender.ALIGN_RIGHT);
                final int length = row.values.size();
                for (int i=0; i<length; i++) {
                    Object value = row.values.get(i);
                    if (value != null) {
                        if (i != 0) {
                            /*
                             * If the same parameter is repeated more than once (not allowed by ISO 19111,
                             * but this extra flexibility is allowed by Apache SIS), write the ditto mark
                             * in all previous columns (name, type, etc.) on a new row.
                             */
                            final String ditto = resources.getString(Vocabulary.Keys.DittoMark);
                            table.nextLine();
                            table.setCellAlignment(TableAppender.ALIGN_CENTER);
                            for (int j=0; j<numColumnsBeforeValue; j++) {
                                table.append(ditto);
                                nextColumn(table);
                            }
                            table.setCellAlignment(TableAppender.ALIGN_RIGHT);
                        }
                        /*
                         * Format the value followed by the unit of measure, or followed by spaces if there is no unit
                         * for this value. The intend is the right align the numerical value rather than the numerical
                         * + unit tupple.
                         */
                        final Format format = getFormat(value.getClass());
                        if (format != null) {
                            if (format instanceof NumberFormat && value instanceof Number) {
                                configure((NumberFormat) format, Math.abs(((Number) value).doubleValue()));
                            }
                            value = format.format(value, buffer, dummyFP);
                        }
                        table.append(value.toString());
                        buffer.setLength(0);
                        int pad = unitWidth;
                        final String unit = (String) row.units.get(i);
                        if (unit != null) {
                            table.append(unit);
                            pad -= unit.length();
                        }
                        table.append(CharSequences.spaces(pad));
                    }
                }
            }
            table.nextLine();
            table.setCellAlignment(TableAppender.ALIGN_LEFT);
        }
        table.nextLine(horizontalBorder);
        table.flush();
        /*
         * Write remarks, if any.
         */
        for (final Map.Entry<String,Integer> remark : remarks.entrySet()) {
            ParameterTableRow.writeFootnoteNumber(out, remark.getValue());
            out.append(' ').append(remark.getKey()).append(lineSeparator);
        }
        /*
         * Now formats all groups deferred to the end of this table, with recursive calls to
         * this method (recursive calls use their own TableWriter instance, so they may result
         * in a different cell layout). Most of the time, there is no such additional group.
         */
        if (deferredGroups != null) {
            for (final Object element : deferredGroups) {
                final ParameterValueGroup value;
                final ParameterDescriptorGroup descriptor;
                if (element instanceof ParameterValueGroup) {
                    value = (ParameterValueGroup) element;
                    descriptor = value.getDescriptor();
                } else {
                    value = null;
                    descriptor = (ParameterDescriptorGroup) element;
                }
                out.append(lineSeparator);
                format(name + '/' + descriptor.getName().getCode(), descriptor, value, out);
            }
        }
    }

    /**
     * Configures the number pattern to use for the given value. The main intend of this method is to ensure that
     * the map projection scale factor (a value close to 1) is formatted with a sufficient number of fraction digits.
     * A common default NumberFormat precision is 3 digits, which is not sufficient. For example the scale factor of
     * Transverse Mercator projections is 0.9996 (4 digits), and the scale factor of "NTF (Paris) / Lambert zone II"
     * projection is 0.99987742 (8 digits).
     *
     * @param  format  the format to configure.
     * @param  m       the absolute value (magnitude) of the value to write.
     */
    private static void configure(final NumberFormat format, final double m) {
        if (format.getMaximumFractionDigits() <= 9) {
            /*
             * If the maximum fraction digits is higher than 9, then that value has not been set by this class.
             * Maybe the user overrides the createFormat(Class<?>) method in his own subclass, in which case we
             * will respect his wish and not set a lower value here.
             */
            final int n;
            if (m < 10) {
                n = 9;
            } else if (m < 1000) {  // No real use case for this threshold yet, but added for more progressive behavior.
                n = 6;
            } else {
                n = 3;
            }
            /*
             * The minimum fraction digits is usually 0. But if we find a higher value (for example because the
             * user overrides the createFormat(Class<?>) method), then we will respect user's wish and not set
             * a lower value.
             */
            if (n >= format.getMinimumFractionDigits()) {
                format.setMaximumFractionDigits(n);
            }
        }
    }

    /**
     * Implementation of public {@code format(…)} methods for {@code NAME_SUMMARY} content level.
     *
     * @param  objects  the collection of objects to format.
     * @param  out      the stream or buffer where to write the summary.
     * @throws IOException if an error occurred will writing to the given appendable.
     */
    private void formatSummary(final IdentifiedObject[] objects, final Appendable out) throws IOException {
        final Vocabulary resources = Vocabulary.getResources(displayLocale);
        /*
         * Prepares all rows before we write them to the output stream, because not all
         * identified objects may have names with the same scopes in the same order. We
         * also need to iterate over all rows in order to know the number of columns.
         *
         * The first column is reserved for the identifier. We put null as a sentinal key for
         * that column name, to be replaced later by "Identifier" in user locale. We can not
         * put the localized strings in the map right now because they could conflict with
         * the scope of some alias to be processed below.
         */
        boolean hasIdentifiers = false;
        final List<String[]> rows = new ArrayList<>();
        final Map<String,Integer> columnIndices = new LinkedHashMap<>();
        columnIndices.put(null, 0);                 // See above comment for the meaning of "null" here.
        if (preferredCodespaces != null) {
            for (final String codespace : preferredCodespaces) {
                columnIndices.put(codespace, columnIndices.size());
            }
        }
        for (final IdentifiedObject object : objects) {
            String[] row = new String[columnIndices.size()];            // Will growth later if needed.
            /*
             * Put the first identifier in the first column. If no identifier has a codespace in the list
             * supplied by the user, then we will use the first identifier (any codespace) as a fallback.
             */
<<<<<<< HEAD
            final Set<ReferenceIdentifier> identifiers = object.getIdentifiers();
            if (identifiers != null) { // Paranoiac check.
                Identifier identifier = null;
                for (final ReferenceIdentifier candidate : identifiers) {
                    if (candidate != null) { // Paranoiac check.
=======
            final Set<Identifier> identifiers = object.getIdentifiers();
            if (identifiers != null) {                                              // Paranoiac check.
                Identifier identifier = null;
                for (final Identifier candidate : identifiers) {
                    if (candidate != null) {                                        // Paranoiac check.
>>>>>>> 29f56c34
                        if (isPreferredCodespace(candidate.getCodeSpace())) {
                            identifier = candidate;
                            break;                                                  // Format now.
                        }
                        if (identifier == null) {
                            identifier = candidate;     // To be used as a fallback if we find nothing better.
                        }
                    }
                }
                if (identifier != null) {
                    row[0] = IdentifiedObjects.toString(identifier);
                    hasIdentifiers = true;
                }
            }
            /*
             * If the name's codespace is in the list of codespaces asked by the user, add that name
             * in the current row and clear the 'name' locale variable. Otherwise, keep the 'name'
             * locale variable in case we found no alias to format.
             */
            ReferenceIdentifier name = object.getName();
            if (name != null) { // Paranoiac check.
                final String codespace = name.getCodeSpace();
                if (isPreferredCodespace(codespace)) {
                    row = putIfAbsent(resources, row, columnIndices, codespace, name.getCode());
                    name = null;
                }
            }
            /*
             * Put all aliases having a codespace in the list asked by the user.
             */
            final Collection<GenericName> aliases = object.getAlias();
            if (aliases != null) { // Paranoiac check.
                for (final GenericName alias : aliases) {
                    if (alias != null) { // Paranoiac check.
                        final String codespace = NameToIdentifier.getCodeSpace(alias, displayLocale);
                        if (isPreferredCodespace(codespace)) {
                            row = putIfAbsent(resources, row, columnIndices, codespace,
                                    alias.tip().toInternationalString().toString(displayLocale));
                            name = null;
                        }
                    }
                }
            }
            /*
             * If no name and no alias have a codespace in the list of codespaces asked by the user,
             * force the addition of primary name regardless its codespace.
             */
            if (name != null) {
                row = putIfAbsent(resources, row, columnIndices, name.getCodeSpace(), name.getCode());
            }
            rows.add(row);
        }
        /*
         * Writes the table. The header will contain one column for each codespace in the order declared
         * by the user. If the user did not specified any codespace, or if we had to write codespace not
         * on the user list, then those codespaces will be written in the order we found them.
         */
        final boolean hasColors = (colors != null);
        final TableAppender table = new TableAppender(out, columnSeparator);
        table.setMultiLinesCells(true);
        table.appendHorizontalSeparator();
        for (String codespace : columnIndices.keySet()) {
            if (codespace == null) {
                if (!hasIdentifiers) continue; // Skip empty column.
                codespace = resources.getString(Vocabulary.Keys.Identifier);
            }
            if (hasColors) {
                codespace = X364.BOLD.sequence() + codespace + X364.NORMAL.sequence();
            }
            table.append(codespace);
            nextColumn(table);
        }
        table.appendHorizontalSeparator();
        /*
         * Writes row content.
         */
        final int numColumns = columnIndices.size();
        for (final String[] row : rows) {
            for (int i=hasIdentifiers ? 0 : 1; i<numColumns; i++) {
                if (i < row.length) {
                    final String name = row[i];
                    if (name != null) {
                        table.append(name);
                    }
                }
                nextColumn(table);
            }
            table.nextLine();
        }
        table.appendHorizontalSeparator();
        table.flush();
    }

    /**
     * Stores a value in the given position of the given row, expanding the array if needed.
     * This operation is performed only if no value already exists in the cell.
     *
     * @param  row            all columns in a single row.
     * @param  columnIndices  indices of columns for each codespace.
     * @param  codespace      the codespace of the name or alias to add.
     * @param  name           the code of the name or alias to add.
     * @return {@code row}, or a new array if it was necessary to expand the row.
     */
    private static String[] putIfAbsent(final Vocabulary resources, String[] row,
            final Map<String,Integer> columnIndices, String codespace, final String name)
    {
        if (codespace == null) {
            codespace = resources.getString(Vocabulary.Keys.Unnamed);
        }
        final Integer columnIndex = columnIndices.get(codespace);
        final int i;
        if (columnIndex != null) {
            i = columnIndex;
        } else {
            i = columnIndices.size();
            columnIndices.put(codespace, i);
        }
        if (i >= row.length) {
            row = Arrays.copyOf(row, i + 1);
        }
        if (row[i] == null) {
            row[i] = name;
        }
        return row;
    }

    /**
     * Returns a shared instance of {@code ParameterFormat} if possible, or a new one otherwise.
     */
    private static ParameterFormat getSharedInstance(final Colors colors) {
        ParameterFormat f = INSTANCE.getAndSet(null);
        if (f == null) {
            f = new ParameterFormat();
        }
        f.setColors(colors);
        return f;
    }

    /**
     * Formats the given object using a shared instance of {@code ParameterFormat}.
     * This is used for {@link DefaultParameterDescriptorGroup#toString()} implementation.
     */
    static String sharedFormat(final Object object) {
        final ParameterFormat f = getSharedInstance(null);
        final String s = f.format(object);
        INSTANCE.set(f);
        return s;
    }

    /**
     * Writes the given object to the console using a shared instance of {@code ParameterFormat}.
     */
    @SuppressWarnings("UseOfSystemOutOrSystemErr")
    static void print(final Object object) {
        final Console console = System.console();
        final Appendable out = (console != null) ? console.writer() : System.out;
        final ParameterFormat f = getSharedInstance(Colors.NAMING);
        try {
            f.format(object, out);
        } catch (IOException e) {
            throw new AssertionError(e);    // Should never happen, since we are writing to stdout.
        }
        INSTANCE.set(f);
    }

    /**
     * Not yet supported.
     *
     * @return currently never return.
     * @throws ParseException currently always thrown.
     */
    @Override
    public Object parse(final CharSequence text, final ParsePosition pos) throws ParseException {
        throw new ParseException(Errors.getResources(displayLocale)
                .getString(Errors.Keys.UnsupportedOperation_1, "parse"), 0);
    }

    /**
     * Returns a clone of this format.
     *
     * @return a clone of this format.
     */
    @Override
    public ParameterFormat clone() {
        final ParameterFormat clone = (ParameterFormat) super.clone();
        // No need to clone 'preferredCodespaces'.
        clone.colors = clone.colors.clone();
        return clone;
    }
}<|MERGE_RESOLUTION|>--- conflicted
+++ resolved
@@ -834,19 +834,11 @@
              * Put the first identifier in the first column. If no identifier has a codespace in the list
              * supplied by the user, then we will use the first identifier (any codespace) as a fallback.
              */
-<<<<<<< HEAD
             final Set<ReferenceIdentifier> identifiers = object.getIdentifiers();
-            if (identifiers != null) { // Paranoiac check.
+            if (identifiers != null) {                                              // Paranoiac check.
                 Identifier identifier = null;
                 for (final ReferenceIdentifier candidate : identifiers) {
-                    if (candidate != null) { // Paranoiac check.
-=======
-            final Set<Identifier> identifiers = object.getIdentifiers();
-            if (identifiers != null) {                                              // Paranoiac check.
-                Identifier identifier = null;
-                for (final Identifier candidate : identifiers) {
                     if (candidate != null) {                                        // Paranoiac check.
->>>>>>> 29f56c34
                         if (isPreferredCodespace(candidate.getCodeSpace())) {
                             identifier = candidate;
                             break;                                                  // Format now.
