/*
 * Licensed to the Apache Software Foundation (ASF) under one or more
 * contributor license agreements.  See the NOTICE file distributed with
 * this work for additional information regarding copyright ownership.
 * The ASF licenses this file to You under the Apache License, Version 2.0
 * (the "License"); you may not use this file except in compliance with
 * the License.  You may obtain a copy of the License at
 *
 *     http://www.apache.org/licenses/LICENSE-2.0
 *
 * Unless required by applicable law or agreed to in writing, software
 * distributed under the License is distributed on an "AS IS" BASIS,
 * WITHOUT WARRANTIES OR CONDITIONS OF ANY KIND, either express or implied.
 * See the License for the specific language governing permissions and
 * limitations under the License.
 */
package org.apache.sis.parameter;

import java.util.Map;
import java.util.HashMap;
import java.util.List;
import java.util.Arrays;
import java.util.Collections;
import java.io.IOException;
import java.io.Serializable;
import java.io.ObjectInputStream;
import java.lang.reflect.Field;
import org.opengis.parameter.ParameterValue;
import org.opengis.parameter.ParameterValueGroup;
import org.opengis.parameter.ParameterDescriptor;
import org.opengis.parameter.ParameterDescriptorGroup;
import org.opengis.parameter.GeneralParameterValue;
import org.opengis.parameter.GeneralParameterDescriptor;
import org.opengis.parameter.ParameterNotFoundException;
import org.opengis.parameter.InvalidParameterNameException;
import org.opengis.metadata.Identifier;
import org.opengis.metadata.citation.Citation;
import org.opengis.referencing.operation.Matrix;
import org.apache.sis.referencing.NamedIdentifier;
import org.apache.sis.referencing.IdentifiedObjects;
import org.apache.sis.referencing.operation.matrix.Matrices;
import org.apache.sis.internal.referencing.provider.Affine;
import org.apache.sis.internal.util.Constants;
import org.apache.sis.metadata.iso.citation.Citations;
import org.apache.sis.measure.NumberRange;
import org.apache.sis.util.Numbers;
import org.apache.sis.util.ArgumentChecks;
import org.apache.sis.util.resources.Errors;

// Branch-dependent imports
import org.apache.sis.internal.jdk7.Objects;


/**
 * Creates parameter groups for tensors (usually matrices).
 * Matrices are handled as a special case of tensors (<cite>second-order</cite> tensors).
 *
 * <p>Each group of parameters contains the following elements:</p>
 * <ul>
 *   <li>Parameters (usually mandatory) for the tensor dimensions:
 *     <ul>
 *       <li>number of rows (named {@code "num_row"} in {@linkplain #WKT1} conventions),</li>
 *       <li>number of columns (named {@code "num_col"} in WKT1 conventions),</li>
 *       <li><i>etc.</i> for third-order or higher-order tensors.</li>
 *     </ul>
 *   </li>
 *   <li>A maximum of {@code num_row} × {@code num_col} × … optional parameters for the matrix or tensor element values.
 *       Parameter names depend on the formatting convention.</li>
 * </ul>
 *
 * For all matrix or tensor elements, the default value is 1 for elements on the diagonal (where all indices have
 * the same value) and 0 for all other elements. Those default values defines an <cite>identity matrix</cite>,
 * or (more generally) <cite>Kroenecker delta tensor</cite>.
 *
 * <p><b>Parameters are not an efficient storage format for large tensors.</b>
 * Parameters are used only for small matrices/tensors to be specified in coordinate operations or processing libraries.
 * In particular, those parameters integrate well in <cite>Well Known Text</cite> (WKT) format.
 * For a more efficient matrix storage,
 * see the {@linkplain org.apache.sis.referencing.operation.matrix matrix package}.</p>
 *
 * {@section Formatting}
 * In the particular case of a tensor of {@linkplain #rank() rank} 2 (i.e. a matrix),
 * the parameters are typically formatted as below. Note that in the EPSG convention,
 * the matrix is implicitly {@linkplain Matrices#isAffine affine} and of dimension 3×3.
 *
 * <table class="sis">
 *   <caption>Well Known Text (WKT) formats for matrix parameters</caption>
 * <tr>
 *   <th>Using EPSG:9624 names and identifiers</th>
 *   <th class="sep">Using OGC names</th>
 * </tr>
 * <tr><td>
 * {@preformat wkt
 *   Parameter["A0", <value>, Id["EPSG", 8623]],
 *   Parameter["A1", <value>, Id["EPSG", 8624]],
 *   Parameter["A2", <value>, Id["EPSG", 8625]],
 *   Parameter["B0", <value>, Id["EPSG", 8639]],
 *   Parameter["B1", <value>, Id["EPSG", 8640]],
 *   Parameter["B2", <value>, Id["EPSG", 8641]]
 * }
 *
 * <div class="note"><b>Note:</b>
 * the EPSG database contains also A3, A4, A5, A6, A7, A8 and B3 parameters,
 * but they are for polynomial transformations, not for affine transformations.</div>
 *
 * </td><td class="sep">
 * {@preformat wkt
 *   Parameter["num_row", 3],
 *   Parameter["num_col", 3],
 *   Parameter["elt_0_0", <value>],
 *   Parameter["elt_0_1", <value>],
 *   ...
 *   Parameter["elt_0_<num_col-1>", <value>],
 *   Parameter["elt_1_0", <value>],
 *   Parameter["elt_1_1", <value>],
 *   ...
 *   Parameter["elt_<num_row-1>_<num_col-1>", <value>]
 * }
 * </td></tr></table>
 *
 * Those groups are extensible, i.e. the number of <code>"elt_<var>row</var>_<var>col</var>"</code> parameters
 * depends on the {@code "num_row"} and {@code "num_col"} parameter values. For this reason, the descriptor of
 * matrix or tensor parameters is not immutable.
 *
 * {@section Usage examples}
 * For creating a new group of parameters for a matrix using the {@link #WKT1} naming conventions,
 * one can use the following code:
 *
 * {@preformat java
 *   Map<String,?> properties = Collections.singletonMap(ParameterValueGroup.NAME_KEY, "Affine");
 *   ParameterValueGroup p = TensorParameters.WKT1.createValueGroup(properties);
 * }
 *
 * For setting the elements of a few values, then create a matrix from the parameter values:
 *
 * {@preformat java
 *   p.parameter("elt_0_0").setValue(4);    // "A0" also accepted as a synonymous of "elt_0_0".
 *   p.parameter("elt_1_1").setValue(6);    // "B1" also accepted as a synonymous of "elt_1_1".
 *   Matrix m = TensorParameters.WKT1.toMatrix(p);
 * }
 *
 * @param <E> The type of tensor element values.
 *
 * @author  Martin Desruisseaux (IRD, Geomatys)
 * @since   0.4
 * @version 0.6
 * @module
 *
 * @see org.apache.sis.referencing.operation.matrix.Matrices
 */
public class TensorParameters<E> implements Serializable {
    /**
     * Serial number for inter-operability with different versions.
     */
    private static final long serialVersionUID = -7386537348359343836L;

    /**
     * Parses and creates matrix parameters with alphanumeric names.
     * {@linkplain DefaultParameterDescriptor#getName() Names} are made of a letter indicating the row
     * (first row is {@code "A"}), followed by a digit indicating the column index (first column is {@code "0"}).
     * {@linkplain DefaultParameterDescriptor#getAlias() Aliases} are the names as they were defined in version 1
     * of <cite>Well Known Text</cite> (WKT) format.
     *
     * <table class="sis">
     *   <caption>Parameter names for a 3×3 matrix</caption>
     *   <tr>
     *     <th>Primary name</th>
     *     <th class="sep">Alias</th>
     *   </tr>
     * <tr><td>
     * {@preformat text
     *   ┌            ┐
     *   │ A0  A1  A2 │
     *   │ B0  B1  B2 │
     *   │ C0  C1  C2 │
     *   └            ┘
     * }</td><td class="sep">
     * {@preformat text
     *   ┌                             ┐
     *   │ elt_0_0   elt_0_1   elt_0_2 │
     *   │ elt_1_0   elt_1_1   elt_1_2 │
     *   │ elt_2_0   elt_2_1   elt_2_2 │
     *   └                             ┘
     * }</td></tr>
     * </table>
     *
     * {@section Relationship with EPSG}
     * The above-cited group of parameters are close, but not identical, to the definitions provided
     * by the <cite>"Affine general parametric transformation"</cite> (EPSG:9624) operation method.
     * The differences are:
     *
     * <ul>
     *   <li>EPSG:9624 is for matrices of size 3×3 and does not provide any way to specify the matrix size.
     *       This {@code ALPHANUM} convention extends the definition to matrices of arbitrary size and accepts
     *       {@code "num_row"} and {@code "num_col"} as optional parameters.</li>
     *   <li>EPSG:9624 is restricted to affine matrices and consequently define parameters only for the two
     *       first rows. This class accepts also parameters for the last row (namely {@code "C0"}, {@code "C1"}
     *       and {@code "C2"} in a 3×3 matrices).</li>
     * </ul>
     *
     * Because of the above-cited extensions, this {@code TensorParameters} constant can not be named {@code EPSG}.
     *
     * @since 0.6
     */
    public static final TensorParameters<Double> ALPHANUM;

    /**
     * Parses and creates matrix parameters with names matching the
     * <a href="http://www.geoapi.org/3.0/javadoc/org/opengis/referencing/doc-files/WKT.html">Well Known Text</a>
     * version 1 (WKT 1) convention.
     *
     * <ul>
     *   <li>First parameter is {@code "num_row"}.</li>
     *   <li>Second parameter is {@code "num_col"}.</li>
     *   <li>All other parameters are of the form <code>"elt_</code><var>row</var><code>_</code><var>col</var><code>"</code>.
     *       Those parameters have alias of the form {@code "A0"}, {@code "A1"}, <i>etc.</i> where the letter indicates
     *       the row (first row is {@code "A"}) and the digit is the column index (first column is {@code "0"}).</li>
     * </ul>
     *
     * <div class="note"><b>Example:</b> {@code "elt_1_2"} is the element name for the value at row 1 and column 2.
     * Its alias is {@code "B2"}, which is the EPSG name for the same parameter.</div>
     */
    public static final TensorParameters<Double> WKT1;
    static {
        /*
         * Note: the upper limit given in the operation parameters is arbitrary. A high
         *       value doesn't make much sense anyway since matrix size for projective
         *       transform will usually not be much more than 5, and the storage scheme
         *       used in this implementation is inefficient for large amount of matrix
         *       elements.
         */
        final NumberRange<Integer> valueDomain = NumberRange.create(1, true, 50, true);
<<<<<<< HEAD
        final Integer defaultSize = 3;
        final ParameterDescriptor<Integer> numRow, numCol;
        final Map<String,Object> properties = new HashMap<String,Object>(4);
        properties.put(Identifier.AUTHORITY_KEY, Citations.OGC);
        properties.put(Identifier.CODE_KEY, "num_row");
        numRow = new DefaultParameterDescriptor<Integer>(properties, 1, 1, Integer.class, valueDomain, null, defaultSize);
        properties.put(Identifier.CODE_KEY, "num_col");
        numCol = new DefaultParameterDescriptor<Integer>(properties, 1, 1, Integer.class, valueDomain, null, defaultSize);
        WKT1 = new TensorParameters<Double>(Double.class, "elt_", "_", numRow, numCol);
=======
        final Integer defaultSize = Affine.EPSG_DIMENSION + 1;
        /*
         * For the WKT1 convention, the "num_row" and "num_col" parameters are mandatory.
         */
        final Map<String,Object> properties = new HashMap<>(4);
        properties.put(Identifier.AUTHORITY_KEY, Citations.OGC);
        properties.put(Identifier.CODE_KEY, Constants.NUM_ROW);
        ParameterDescriptor<Integer> numRow = new DefaultParameterDescriptor<>(
                properties, 1, 1, Integer.class, valueDomain, null, defaultSize);
        properties.put(Identifier.CODE_KEY, Constants.NUM_COL);
        ParameterDescriptor<Integer> numCol = new DefaultParameterDescriptor<>(
                properties, 1, 1, Integer.class, valueDomain, null, defaultSize);
        WKT1 = new MatrixParameters(numRow, numCol);
        /*
         * For the EPSG convention, there is no "num_row" or "num_col" parameters since the matrix
         * size if fixed to 3×3. However since we still need them, we will declare them as optional
         * and we will hide them from the descriptor unless the matrix size is different than 3×3.
         */
        numRow = new DefaultParameterDescriptor<>(IdentifiedObjects.getProperties(numRow),
                0, 1, Integer.class, valueDomain, null, defaultSize);
        numCol = new DefaultParameterDescriptor<>(IdentifiedObjects.getProperties(numCol),
                0, 1, Integer.class, valueDomain, null, defaultSize);
        ALPHANUM = new MatrixParametersAlphaNum(numRow, numCol);
>>>>>>> bb6921b8
    }

    /**
     * The height and weight of the matrix of {@link #parameters} to cache. Descriptors
     * for row or column indices greater than or equal to this value will not be cached.
     * A small value is sufficient since matrix sizes are usually the maximum number of
     * CRS dimensions (usually 4) plus one.
     */
    static final int CACHE_SIZE = 5;

    /**
     * Maximal cache rank. Memory required by the cache will be {@code pow(CACHE_SIZE, CACHE_RANK)},
     * so that value is better to be small.
     */
    private static final int CACHE_RANK = 3;

    /**
     * The type of tensor element values.
     */
    private final Class<E> elementType;

    /**
     * The parameters that define the number of rows, columns or other dimensions.
     * In WKT1, the parameter names are {@code "num_row"} and {@code "num_col"} respectively.
     *
     * <p>The length of this array determine the tensor {@linkplain #rank() rank}.</p>
     */
    private final ParameterDescriptor<Integer>[] dimensions;

    /**
     * The cached descriptors for each elements in a tensor. Descriptors do not depend on tensor element values.
     * Consequently, the same descriptors can be reused for all {@link MatrixParameterValues} instances.
     */
    private final transient ParameterDescriptor<E>[] parameters;

    /**
     * The elements for the 0 and 1 values, or {@code null} if unknown.
     * Computed by {@link #createCache()}.
     */
    private transient E zero, one;

    /**
     * The prefix of parameter names for tensor elements.
     * This is {@code "elt_"} in WKT 1.
     */
    protected final String prefix;

    /**
     * The separator between row and column in parameter names for tensor elements.
     * This is {@code "_"} in WKT 1.
     */
    protected final String separator;

    /**
     * Constructs a descriptors provider.
     *
     * @param elementType The type of tensor element values.
     * @param prefix      The prefix to insert in front of parameter name for each tensor elements.
     * @param separator   The separator between dimension (row, column, …) indices in parameter names.
     * @param dimensions  The parameter for the size of each dimension, usually in an array of length 2.
     *                    Length may be different if the caller wants to generalize usage of this class to tensors.
     */
<<<<<<< HEAD
    @SuppressWarnings("rawtypes")
=======
    @SafeVarargs
    @SuppressWarnings({"unchecked", "rawtypes"})
>>>>>>> bb6921b8
    public TensorParameters(final Class<E> elementType, final String prefix, final String separator,
            final ParameterDescriptor<Integer>... dimensions)
    {
        ArgumentChecks.ensureNonNull("elementType", elementType);
        ArgumentChecks.ensureNonNull("prefix",      prefix);
        ArgumentChecks.ensureNonNull("separator",   separator);
        ArgumentChecks.ensureNonNull("dimensions",  dimensions);
        if (dimensions.length == 0) {
            throw new IllegalArgumentException(Errors.format(Errors.Keys.EmptyArgument_1, "dimensions"));
        }
        this.elementType = elementType;
        this.prefix      = prefix;
        this.separator   = separator;
        this.dimensions  = new ParameterDescriptor[dimensions.length];
        for (int i=0; i<dimensions.length; i++) {
            ArgumentChecks.ensureNonNullElement("dimensions", i, this.dimensions[i] = dimensions[i]);
        }
        parameters = createCache();
    }

    /**
     * Initializes the fields used for cached values: {@link #zero}, {@link #one} and the {@link #parameters} array.
     * The later is not assigned to the {@code parameters} field, but rather returned.
     * Caller shall assign himself the returned value to the {@link #parameters} field.
     *
     * <p>This method is invoked by constructor and on deserialization.</p>
     */
    @SuppressWarnings({"unchecked", "rawtypes"})
    private <T> ParameterDescriptor<T>[] createCache() {
        if (Number.class.isAssignableFrom(elementType)) try {
            one  = (E) Numbers.wrap(1, (Class) elementType);
            zero = (E) Numbers.wrap(0, (Class) elementType);
        } catch (IllegalArgumentException e) {
            // Ignore - zero and one will be left to null.
        }
        int length = 1;
        for (int i = Math.min(rank(), CACHE_RANK); --i >= 0;) {
            length *= CACHE_SIZE;
        }
        return new ParameterDescriptor[length];
    }

    /**
     * Returns the type of tensor element values.
     *
     * @return The type of tensor element values.
     */
    public final Class<E> getElementType() {
        return elementType;
    }

    /**
     * Returns the rank of the tensor objects for which this instance will create parameters.
     * The rank determines the type of objects represented by the parameters:
     *
     * <table class="sis">
     *   <caption>Tensor types implied by rank</caption>
     *   <tr><th>Rank</th> <th>Type</th>   <th>Used with</th></tr>
     *   <tr><td>0</td>    <td>scalar</td> <td></td></tr>
     *   <tr><td>1</td>    <td>vector</td> <td></td></tr>
     *   <tr><td>2</td>    <td>matrix</td> <td>Affine general parametric transformation</td></tr>
     *   <tr><td><var>k</var></td><td>rank <var>k</var> tensor</td></tr>
     * </table>
     *
     * @return The rank of the tensors for which to create parameters.
     */
    public final int rank() {
        return dimensions.length;
    }

    /**
     * Verifies that the length of the given array is equals to the tensor rank.
     */
    private void verifyRank(final int[] indices) {
        if (indices.length != rank()) {
            throw new IllegalArgumentException(Errors.format(
                    Errors.Keys.UnexpectedArrayLength_2, rank(), indices.length));
        }
    }

    /**
     * Returns the parameter descriptor for the dimension at the given index.
     *
     * @param  i The dimension index, from 0 inclusive to {@link #rank()} exclusive.
     * @return The parameter descriptor for the dimension at the given index.
     *
     * @see #getElementDescriptor(int...)
     * @see #getAllDescriptors(int...)
     */
    public final ParameterDescriptor<Integer> getDimensionDescriptor(final int i) {
        return dimensions[i];
    }

    /**
     * Returns the parameter descriptor for a matrix or tensor element at the given indices.
     * The length of the given {@code indices} array shall be equals to the {@linkplain #rank() rank}.
     * That length is usually 2, where {@code indices[0]} is the <var>row</var> index and {@code indices[1]}
     * is the <var>column</var> index.
     *
     * @param  indices The indices of the tensor element for which to get the descriptor.
     * @return The parameter descriptor for the given tensor element.
     * @throws IllegalArgumentException If the given array does not have the expected length or have illegal value.
     *
     * @see #getDimensionDescriptor(int)
     * @see #getAllDescriptors(int...)
     */
    public final ParameterDescriptor<E> getElementDescriptor(final int... indices) {
        verifyRank(indices);
        final int cacheIndex = cacheIndex(indices);
        if (cacheIndex >= 0) {
            final ParameterDescriptor<E> param;
            synchronized (parameters) {
                param = parameters[cacheIndex];
            }
            if (param != null) {
                return param;
            }
        }
        /*
         * Parameter not found in the cache. Create a new one and cache it for future reuse.
         * Note that an other thread could have created the same descriptor in the meantime,
         * so we will need to check again.
         */
        final ParameterDescriptor<E> param = createElementDescriptor(indices);
        if (cacheIndex >= 0) {
            synchronized (parameters) {
                final ParameterDescriptor<E> existing = parameters[cacheIndex];
                if (existing != null) {
                    return existing;
                }
                parameters[cacheIndex] = param;
            }
        }
        return param;
    }

    /**
     * Returns the index in the cache for the given indices, or -1 if that elements is not cached.
     */
    private static int cacheIndex(final int[] indices) {
        int cacheIndex = 0;
        for (int i=0; i<indices.length; i++) {
            final int index = indices[i];
            ArgumentChecks.ensurePositive("indices", index);
            if (i < CACHE_RANK) {
                if (index >= 0 && index < CACHE_SIZE) {
                    cacheIndex = (cacheIndex * CACHE_SIZE) + index;
                    continue;
                }
            } else if (index == 0) {
                continue;
            }
            return -1;
        }
        return cacheIndex;
    }

    /**
     * Creates a new parameter descriptor for a matrix or tensor element at the given indices.
     * This method is invoked by {@link #getElementDescriptor(int[])} when a new descriptor needs
     * to be created.
     *
     * <p><b>Default implementation</b></p>
     * The default implementation converts the given indices to a parameter name by invoking the
     * {@link #indicesToName(int[])} method, then creates a descriptor for an optional parameter
     * of that name. The default value is given by {@link #getDefaultValue(int[])}.
     *
     * <p><b>Subclassing</b></p>
     * Subclasses can override this method if they want more control on descriptor properties
     * like identification information, aliases or value domain.
     *
     * @param  indices The indices of the tensor element for which to create a parameter.
     * @return The parameter descriptor for the given tensor element.
     * @throws IllegalArgumentException If the given array does not have the expected length or have illegal value.
     *
     * @see #indicesToName(int[])
     * @see #getDefaultValue(int[])
     */
    protected ParameterDescriptor<E> createElementDescriptor(final int[] indices) throws IllegalArgumentException {
<<<<<<< HEAD
        boolean isDiagonal = true;
        for (int i=1; i<indices.length; i++) {
            if (indices[i] != indices[i-1]) {
                isDiagonal = false;
                break;
            }
        }
        final Map<String,Object> properties = new HashMap<String,Object>(4);
        properties.put(Identifier.CODE_KEY, indicesToName(indices));
        properties.put(Identifier.AUTHORITY_KEY, dimensions[0].getName().getAuthority());
        return new DefaultParameterDescriptor<E>(properties, 0, 1, elementType, null, null, isDiagonal ? one : zero);
=======
        final Citation authority = dimensions[0].getName().getAuthority();
        final String name = indicesToName(indices);
        return new DefaultParameterDescriptor<>(
                Collections.singletonMap(ParameterDescriptor.NAME_KEY, new NamedIdentifier(authority, name)),
                0, 1, elementType, null, null, getDefaultValue(indices));
>>>>>>> bb6921b8
    }

    /**
     * Returns the parameter descriptor name of a matrix or tensor element at the given indices.
     * The returned name shall be parsable by the {@link #nameToIndices(String)} method.
     *
     * <p><b>Default implementation</b></p>
     * The default implementation requires an {@code indices} array having a length equals to the {@linkplain #rank()
     * rank}. That length is usually 2, where {@code indices[0]} is the <var>row</var> index and {@code indices[1]} is
     * the <var>column</var> index. Then this method builds a name with the “{@link #prefix} + <var>row</var> +
     * {@link #separator} + <var>column</var> + …” pattern (e.g. {@code "elt_0_0"}).
     *
     * <p><b>Subclassing</b></p>
     * If a subclass overrides this method for creating different names, then that subclass shall
     * also override {@link #nameToIndices(String)} for parsing those names.
     *
     * @param  indices The indices of the tensor element for which to create a parameter name.
     * @return The parameter descriptor name for the tensor element at the given indices.
     * @throws IllegalArgumentException If the given array does not have the expected length or have illegal value.
     */
    protected String indicesToName(final int[] indices) throws IllegalArgumentException {
        verifyRank(indices);
        final StringBuilder name = new StringBuilder();
        String s = prefix;
        for (final int i : indices) {
            name.append(s).append(i);
            s = separator;
        }
        return name.toString();
    }

    /**
     * Returns the indices of matrix element for the given parameter name, or {@code null} if none.
     * This method is the converse of {@link #indicesToName(int[])}.
     *
     * <p><b>Default implementation</b></p>
     * The default implementation expects a name matching the “{@link #prefix} + <var>row</var> + {@link #separator} +
     * <var>column</var> + …” pattern and returns an array containing the <var>row</var>, <var>column</var> and other
     * indices, in that order.
     *
     * @param  name The parameter name to parse.
     * @return Indices of the tensor element of the given name, or {@code null} if the name is not recognized.
     * @throws IllegalArgumentException If the name has been recognized but an error occurred while parsing it
     *         (e.g. an {@link NumberFormatException}, which is an {@code IllegalArgumentException} subclass).
     */
    protected int[] nameToIndices(final String name) throws IllegalArgumentException {
        int s = prefix.length();
        if (!name.regionMatches(true, 0, prefix, 0, s)) {
            return null;
        }
        final int[] indices = new int[rank()];
        final int last = indices.length - 1;
        for (int i=0; i<last; i++) {
            final int split = name.indexOf(separator, s);
            if (split < 0) {
                return null;
            }
            indices[i] = Integer.parseInt(name.substring(s, split));
            s = split + 1;
        }
        indices[last] = Integer.parseInt(name.substring(s));
        return indices;
    }

    /**
     * Returns the default value for the parameter descriptor at the given indices.
     * The default implementation returns 1 if all indices are equals, or 0 otherwise.
     *
     * @param  indices The indices of the tensor element for which to get the default value.
     * @return The default value for the tensor element at the given indices, or {@code null} if none.
     *
     * @see DefaultParameterDescriptor#getDefaultValue()
     *
     * @since 0.6
     */
    protected E getDefaultValue(final int[] indices) {
        for (int i=1; i<indices.length; i++) {
            if (indices[i] != indices[i-1]) {
                return zero;
            }
        }
        return one;
    }

    /**
     * Returns the descriptor in this group for the specified name.
     *
     * @param  caller     The {@link TensorValues} instance invoking this method, used only in case of errors.
     * @param  name       The case insensitive name of the parameter to search for.
     * @param  actualSize The current values of parameters that define the matrix (or tensor) dimensions.
     * @return The parameter for the given name.
     * @throws ParameterNotFoundException if there is no parameter for the given name.
     */
    final ParameterDescriptor<?> descriptor(final ParameterDescriptorGroup caller,
            final String name, final int[] actualSize) throws ParameterNotFoundException
    {
        IllegalArgumentException cause = null;
        int[] indices = null;
        try {
            indices = nameToIndices(name);
        } catch (IllegalArgumentException exception) {
            cause = exception;
        }
        if (indices != null && isInBounds(indices, actualSize)) {
            return getElementDescriptor(indices);
        }
        /*
         * The given name is not a matrix (or tensor) element name.
         * Verify if the requested parameters is one of those that
         * specify the matrix/tensor size ("num_row" or "num_col").
         */
        for (final ParameterDescriptor<Integer> param : dimensions) {
            if (IdentifiedObjects.isHeuristicMatchForName(param, name)) {
                return param;
            }
        }
        throw (ParameterNotFoundException) new ParameterNotFoundException(Errors.format(
                Errors.Keys.ParameterNotFound_2, caller.getName(), name), name).initCause(cause);
    }

    /**
     * Returns {@code true} if the given indices are not out-of-bounds.
     *
     * @param indices    The indices parsed from a parameter name.
     * @param actualSize The current values of parameters that define the matrix (or tensor) dimensions.
     */
    static boolean isInBounds(final int[] indices, final int[] actualSize) {
        for (int i=0; i<indices.length; i++) {
            final int index = indices[i];
            if (index < 0 || index >= actualSize[i]) {
                return false;
            }
        }
        return true;
    }

    /**
     * Returns the number of elements (e.g. {@code "elt_0_0"}) when formatting the parameter descriptors
     * for a tensor of the given size. This is the total number of elements in the tensor.
     */
    private int numElements(final int[] actualSize) {
        int n = 1;
        for (int s : actualSize) {
            ArgumentChecks.ensurePositive("actualSize", s);
            n *= s;
        }
        return n;
    }

    /**
     * Returns all parameters in this group for a tensor of the specified dimensions.
     * The returned array contains all descriptors returned by {@link #getDimensionDescriptor(int)}
     * and {@link #getElementDescriptor(int...)}.
     *
     * @param  actualSize The matrix (or tensor) dimensions for which to get the parameters.
     * @return The tensor parameters, including all elements.
     *
     * @see #getDimensionDescriptor(int)
     * @see #getElementDescriptor(int...)
     *
     * @since 0.6
     */
    public ParameterDescriptor<?>[] getAllDescriptors(final int... actualSize) {
        verifyRank(actualSize);
        final int numDimensions = actualSize.length;
        final int numElements   = numElements(actualSize);
        final ParameterDescriptor<?>[] parameters = new ParameterDescriptor<?>[numDimensions + numElements];
        System.arraycopy(dimensions, 0, parameters, 0, numDimensions);
        final int[] indices = new int[rank()];
        /*
         * Iterates on all possible index values. Indes on the right side (usually the column index)
         * will vary faster, and index on the left side (usually the row index) will vary slowest.
         */
        for (int i=0; i<numElements; i++) {
            parameters[numDimensions + i] = getElementDescriptor(indices);
            for (int j=indices.length; --j >= 0;) {
                if (++indices[j] < actualSize[j]) {
                    break;
                }
                indices[j] = 0; // We have done a full turn at that dimension. Will increment next dimension.
            }
        }
        return parameters;
    }

    /**
     * Creates a new instance of parameter group with default values of 1 on the diagonal, and 0 everywhere else.
     * The returned parameter group is extensible, i.e. the number of elements will depend upon the value associated
     * to the parameters that define the matrix (or tensor) dimension.
     *
     * <p>The properties map is given unchanged to the
     * {@linkplain org.apache.sis.referencing.AbstractIdentifiedObject#AbstractIdentifiedObject(Map)
     * identified object constructor}. The following table is a reminder of main (not all) properties:</p>
     *
     * <table class="sis">
     *   <caption>Recognized properties (non exhaustive list)</caption>
     *   <tr>
     *     <th>Property name</th>
     *     <th>Value type</th>
     *     <th>Returned by</th>
     *   </tr>
     *   <tr>
     *     <td>{@value org.opengis.referencing.IdentifiedObject#NAME_KEY}</td>
     *     <td>{@link org.opengis.metadata.Identifier} or {@link String}</td>
     *     <td>{@link DefaultParameterDescriptorGroup#getName()}</td>
     *   </tr>
     *   <tr>
     *     <td>{@value org.opengis.referencing.IdentifiedObject#ALIAS_KEY}</td>
     *     <td>{@link org.opengis.util.GenericName} or {@link CharSequence} (optionally as array)</td>
     *     <td>{@link DefaultParameterDescriptorGroup#getAlias()}</td>
     *   </tr>
     *   <tr>
     *     <td>{@value org.opengis.referencing.IdentifiedObject#IDENTIFIERS_KEY}</td>
     *     <td>{@link org.opengis.metadata.Identifier} (optionally as array)</td>
     *     <td>{@link DefaultParameterDescriptorGroup#getIdentifiers()}</td>
     *   </tr>
     *   <tr>
     *     <td>{@value org.opengis.referencing.IdentifiedObject#REMARKS_KEY}</td>
     *     <td>{@link org.opengis.util.InternationalString} or {@link String}</td>
     *     <td>{@link DefaultParameterDescriptorGroup#getRemarks()}</td>
     *   </tr>
     * </table>
     *
     * @param  properties The properties to be given to the identified object.
     * @return A new parameter group initialized to the default values.
     */
    public ParameterValueGroup createValueGroup(final Map<String,?> properties) {
        return new TensorValues<E>(properties, this);
    }

    /**
     * Creates a new instance of parameter group initialized to the given matrix.
     * This operation is allowed only for tensors of {@linkplain #rank() rank} 2.
     *
     * @param  properties The properties to be given to the identified object.
     * @param  matrix The matrix to copy in the new parameter group.
     * @return A new parameter group initialized to the given matrix.
     */
    public ParameterValueGroup createValueGroup(final Map<String,?> properties, final Matrix matrix) {
        if (rank() != 2) {
            throw new IllegalStateException();
        }
        ArgumentChecks.ensureNonNull("matrix", matrix);
        final TensorValues<E> values = new TensorValues<E>(properties, this);
        values.setMatrix(matrix);
        return values;
    }

    /**
     * Constructs a matrix from a group of parameters.
     * This operation is allowed only for tensors of {@linkplain #rank() rank} 2.
     *
     * @param  parameters The group of parameters.
     * @return A matrix constructed from the specified group of parameters.
     * @throws InvalidParameterNameException if a parameter name was not recognized.
     */
    public Matrix toMatrix(final ParameterValueGroup parameters) throws InvalidParameterNameException {
        if (rank() != 2) {
            throw new IllegalStateException();
        }
        ArgumentChecks.ensureNonNull("parameters", parameters);
        if (parameters instanceof TensorValues) {
            return ((TensorValues) parameters).toMatrix(); // More efficient implementation
        }
        // Fallback on the general case (others implementations)
        final ParameterValue<?> numRow = parameters.parameter(dimensions[0].getName().getCode());
        final ParameterValue<?> numCol = parameters.parameter(dimensions[1].getName().getCode());
        final Matrix matrix = Matrices.createDiagonal(numRow.intValue(), numCol.intValue());
        final List<GeneralParameterValue> values = parameters.values();
        if (values != null) {
            for (final GeneralParameterValue param : values) {
                if (param == numRow || param == numCol) {
                    continue;
                }
                final String name = param.getDescriptor().getName().getCode();
                IllegalArgumentException cause = null;
                int[] indices = null;
                try {
                    indices = nameToIndices(name);
                } catch (IllegalArgumentException e) {
                    cause = e;
                }
                if (indices == null) {
                    throw new InvalidParameterNameException(Errors.format(
                                Errors.Keys.UnexpectedParameter_1, name), cause, name);
                }
                matrix.setElement(indices[0], indices[1], ((ParameterValue<?>) param).doubleValue());
            }
        }
        return matrix;
    }

    /**
     * Returns a hash code value for this object.
     *
     * @return A hash code value.
     */
    @Override
    public int hashCode() {
        return Objects.hash(elementType, prefix, separator) ^ Arrays.hashCode(dimensions);
    }

    /**
     * Compares this object with the given object for equality.
     *
     * @param other The other object to compare with this object.
     * @return {@code true} if both object are equal.
     */
    @Override
    public boolean equals(final Object other) {
        if (other == this) {
            return true;
        }
        if (other.getClass() == getClass()) {
            final TensorParameters<?> that = (TensorParameters<?>) other;
            return elementType.equals(that.elementType) &&
                   prefix     .equals(that.prefix)      &&
                   separator  .equals(that.separator)   &&
                   Arrays.equals(dimensions, that.dimensions);
        }
        return false;
    }

    /**
     * Invoked on deserialization for restoring the {@link #parameters} array.
     *
     * @param  in The input stream from which to deserialize a group of tensor parameters.
     * @throws IOException If an I/O error occurred while reading or if the stream contains invalid data.
     * @throws ClassNotFoundException If the class serialized on the stream is not on the classpath.
     */
    private void readObject(final ObjectInputStream in) throws IOException, ClassNotFoundException {
        in.defaultReadObject();
        try {
            final Field field = TensorParameters.class.getDeclaredField("parameters");
            field.setAccessible(true);
            field.set(this, createCache());
        } catch (Exception e) { // (ReflectiveOperationException) on JDK7 branch.
            throw new AssertionError(e);
        }
    }
}<|MERGE_RESOLUTION|>--- conflicted
+++ resolved
@@ -230,28 +230,17 @@
          *       elements.
          */
         final NumberRange<Integer> valueDomain = NumberRange.create(1, true, 50, true);
-<<<<<<< HEAD
-        final Integer defaultSize = 3;
-        final ParameterDescriptor<Integer> numRow, numCol;
-        final Map<String,Object> properties = new HashMap<String,Object>(4);
-        properties.put(Identifier.AUTHORITY_KEY, Citations.OGC);
-        properties.put(Identifier.CODE_KEY, "num_row");
-        numRow = new DefaultParameterDescriptor<Integer>(properties, 1, 1, Integer.class, valueDomain, null, defaultSize);
-        properties.put(Identifier.CODE_KEY, "num_col");
-        numCol = new DefaultParameterDescriptor<Integer>(properties, 1, 1, Integer.class, valueDomain, null, defaultSize);
-        WKT1 = new TensorParameters<Double>(Double.class, "elt_", "_", numRow, numCol);
-=======
         final Integer defaultSize = Affine.EPSG_DIMENSION + 1;
         /*
          * For the WKT1 convention, the "num_row" and "num_col" parameters are mandatory.
          */
-        final Map<String,Object> properties = new HashMap<>(4);
+        final Map<String,Object> properties = new HashMap<String,Object>(4);
         properties.put(Identifier.AUTHORITY_KEY, Citations.OGC);
         properties.put(Identifier.CODE_KEY, Constants.NUM_ROW);
-        ParameterDescriptor<Integer> numRow = new DefaultParameterDescriptor<>(
+        ParameterDescriptor<Integer> numRow = new DefaultParameterDescriptor<Integer>(
                 properties, 1, 1, Integer.class, valueDomain, null, defaultSize);
         properties.put(Identifier.CODE_KEY, Constants.NUM_COL);
-        ParameterDescriptor<Integer> numCol = new DefaultParameterDescriptor<>(
+        ParameterDescriptor<Integer> numCol = new DefaultParameterDescriptor<Integer>(
                 properties, 1, 1, Integer.class, valueDomain, null, defaultSize);
         WKT1 = new MatrixParameters(numRow, numCol);
         /*
@@ -259,12 +248,11 @@
          * size if fixed to 3×3. However since we still need them, we will declare them as optional
          * and we will hide them from the descriptor unless the matrix size is different than 3×3.
          */
-        numRow = new DefaultParameterDescriptor<>(IdentifiedObjects.getProperties(numRow),
+        numRow = new DefaultParameterDescriptor<Integer>(IdentifiedObjects.getProperties(numRow),
                 0, 1, Integer.class, valueDomain, null, defaultSize);
-        numCol = new DefaultParameterDescriptor<>(IdentifiedObjects.getProperties(numCol),
+        numCol = new DefaultParameterDescriptor<Integer>(IdentifiedObjects.getProperties(numCol),
                 0, 1, Integer.class, valueDomain, null, defaultSize);
         ALPHANUM = new MatrixParametersAlphaNum(numRow, numCol);
->>>>>>> bb6921b8
     }
 
     /**
@@ -327,12 +315,7 @@
      * @param dimensions  The parameter for the size of each dimension, usually in an array of length 2.
      *                    Length may be different if the caller wants to generalize usage of this class to tensors.
      */
-<<<<<<< HEAD
-    @SuppressWarnings("rawtypes")
-=======
-    @SafeVarargs
     @SuppressWarnings({"unchecked", "rawtypes"})
->>>>>>> bb6921b8
     public TensorParameters(final Class<E> elementType, final String prefix, final String separator,
             final ParameterDescriptor<Integer>... dimensions)
     {
@@ -512,25 +495,11 @@
      * @see #getDefaultValue(int[])
      */
     protected ParameterDescriptor<E> createElementDescriptor(final int[] indices) throws IllegalArgumentException {
-<<<<<<< HEAD
-        boolean isDiagonal = true;
-        for (int i=1; i<indices.length; i++) {
-            if (indices[i] != indices[i-1]) {
-                isDiagonal = false;
-                break;
-            }
-        }
-        final Map<String,Object> properties = new HashMap<String,Object>(4);
-        properties.put(Identifier.CODE_KEY, indicesToName(indices));
-        properties.put(Identifier.AUTHORITY_KEY, dimensions[0].getName().getAuthority());
-        return new DefaultParameterDescriptor<E>(properties, 0, 1, elementType, null, null, isDiagonal ? one : zero);
-=======
         final Citation authority = dimensions[0].getName().getAuthority();
         final String name = indicesToName(indices);
-        return new DefaultParameterDescriptor<>(
+        return new DefaultParameterDescriptor<E>(
                 Collections.singletonMap(ParameterDescriptor.NAME_KEY, new NamedIdentifier(authority, name)),
                 0, 1, elementType, null, null, getDefaultValue(indices));
->>>>>>> bb6921b8
     }
 
     /**
