--- conflicted
+++ resolved
@@ -208,40 +208,12 @@
      */
     public SQLTranslator(final DatabaseMetaData md, final String catalog, final String schema) throws SQLException {
         ArgumentChecks.ensureNonNull("md", md);
-<<<<<<< HEAD
-        quote = md.getIdentifierQuoteString();
-        schema = findSchema(md);
-        if (quoteTableNames) {
-            /*
-             * MS-Access database uses a column named "ORDER" in the "Coordinate Axis" table.
-             * This column has been renamed "coord_axis_order" in DLL scripts.
-             * We need to check which name our current database uses.
-             */
-            final ResultSet result = md.getColumns(null, schema, "Coordinate Axis", "ORDER");
-            try {
-                if (result.next()) {
-                    accessToAnsi = Collections.emptyMap();
-                } else {
-                    accessToAnsi = Collections.singletonMap("ORDER", "coord_axis_order");
-                }
-            } finally {
-                result.close();
-            }
-        } else {
-            accessToAnsi = new HashMap<String,String>(4);
-            accessToAnsi.put("ORDER",                "coord_axis_order");     // A column, not a table.
-            accessToAnsi.put("Coordinate_Operation", "coordoperation");
-            accessToAnsi.put("Parameter",            "param");
-        }
-    };
-=======
         quote = md.getIdentifierQuoteString().trim();
-        accessToAnsi = new HashMap<>(4);
+        accessToAnsi = new HashMap<String,String>(4);
         this.catalog = catalog;
         this.schema  = schema;
         setup(md);
     }
->>>>>>> 16d6458e
 
     /**
      * Sets the value of all non-final fields. This method performs two steps:
@@ -263,12 +235,8 @@
             if (toUpperCase && i != MIXED_CASE) {
                 table = table.toUpperCase(Locale.US);
             }
-<<<<<<< HEAD
-            final ResultSet result = md.getTables(null, null, table, null);
+            final ResultSet result = md.getTables(catalog, schema, table, null);
             try {
-=======
-            try (ResultSet result = md.getTables(catalog, schema, table, null)) {
->>>>>>> 16d6458e
                 if (result.next()) {
                     isTableFound    = true;
                     quoteTableNames = (i == MIXED_CASE);
@@ -295,8 +263,11 @@
              * This column has been renamed "coord_axis_order" in DLL scripts.
              * We need to check which name our current database uses.
              */
-            try (ResultSet result = md.getColumns(catalog, schema, "Coordinate Axis", "ORDER")) {
+            final ResultSet result = md.getColumns(catalog, schema, "Coordinate Axis", "ORDER");
+            try {
                 translateColumns = !result.next();
+            } finally {
+                result.close();
             }
         } else {
             accessToAnsi.put("Coordinate_Operation", "coordoperation");
