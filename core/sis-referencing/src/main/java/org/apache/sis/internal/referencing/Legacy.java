/*
 * Licensed to the Apache Software Foundation (ASF) under one or more
 * contributor license agreements.  See the NOTICE file distributed with
 * this work for additional information regarding copyright ownership.
 * The ASF licenses this file to You under the Apache License, Version 2.0
 * (the "License"); you may not use this file except in compliance with
 * the License.  You may obtain a copy of the License at
 *
 *     http://www.apache.org/licenses/LICENSE-2.0
 *
 * Unless required by applicable law or agreed to in writing, software
 * distributed under the License is distributed on an "AS IS" BASIS,
 * WITHOUT WARRANTIES OR CONDITIONS OF ANY KIND, either express or implied.
 * See the License for the specific language governing permissions and
 * limitations under the License.
 */
package org.apache.sis.internal.referencing;

import javax.measure.unit.SI;
import javax.measure.unit.Unit;
import javax.measure.quantity.Length;
import org.opengis.referencing.cs.AxisDirection;
import org.opengis.referencing.cs.CartesianCS;
import org.apache.sis.referencing.CommonCRS;
import org.apache.sis.referencing.cs.AxisFilter;
import org.apache.sis.referencing.cs.CoordinateSystems;
import org.apache.sis.referencing.cs.DefaultCartesianCS;
import org.apache.sis.referencing.cs.DefaultCoordinateSystemAxis;

import static java.util.Collections.singletonMap;
import static org.opengis.referencing.IdentifiedObject.NAME_KEY;


/**
 * Utilities related to version 1 of Well Known Text format.
 * Defined in a separated classes for reducing classes loading when not necessary.
 *
 * <p>This class implements the {@link AxisFilter} interface for opportunistic reasons.
 * Callers should ignore this implementation detail.</p>
 *
 * @author  Martin Desruisseaux (Geomatys)
 * @since   0.4
 * @version 0.7
 * @module
 */
public final class Legacy {
    /**
     * A three-dimensional Cartesian CS with the legacy set of geocentric axes.
     * OGC 01-009 defines the default geocentric axes as:
     *
     * {@preformat wkt
     *   AXIS[“X”,OTHER], AXIS[“Y”,EAST], AXIS[“Z”,NORTH]
     * }
     *
     * where the {@code OTHER} axis is toward prime meridian. Those directions and axis names are different than
     * the ISO 19111's ones (ISO names are "Geocentric X", "Geocentric Y" and "Geocentric Z"). This constant uses
     * the invalid names and directions for WKT 1 parsing/formatting purposes.
     */
    private static final CartesianCS LEGACY = new DefaultCartesianCS(singletonMap(NAME_KEY, "Legacy geocentric"),
            new DefaultCoordinateSystemAxis(singletonMap(NAME_KEY, "X"), "X", AxisDirection.OTHER, SI.METRE),
            new DefaultCoordinateSystemAxis(singletonMap(NAME_KEY, "Y"), "Y", AxisDirection.EAST,  SI.METRE),
            new DefaultCoordinateSystemAxis(singletonMap(NAME_KEY, "Z"), "Z", AxisDirection.NORTH, SI.METRE));

    /**
     * Do not allow instantiation of this class.
     */
    private Legacy() {
    }

    /**
     * The standard three-dimensional Cartesian CS as defined by ISO 19111.
     *
     * @param  unit The linear unit of the desired coordinate system, or {@code null} for metres.
     * @return The ISO 19111 coordinate system.
     */
    public static CartesianCS standard(final Unit<?> unit) {
        return replaceUnit((CartesianCS) CommonCRS.WGS84.geocentric().getCoordinateSystem(), unit);
    }

    /**
     * Returns the axes to use instead of the ones in the given coordinate system.
     * If the coordinate system axes should be used as-is, returns {@code cs}.
     *
     * @param  cs The coordinate system for which to compare the axis directions.
     * @param  toLegacy {@code true} for replacing ISO directions by the legacy ones,
     *         or {@code false} for the other way around.
     * @return The axes to use instead of the ones in the given CS,
     *         or {@code cs} if the CS axes should be used as-is.
     */
    public static CartesianCS forGeocentricCRS(final CartesianCS cs, final boolean toLegacy) {
        final CartesianCS check = toLegacy ? standard(null) : LEGACY;
        final int dimension = check.getDimension();
        if (cs.getDimension() != dimension) {
            return cs;
        }
        for (int i=0; i<dimension; i++) {
            if (!cs.getAxis(i).getDirection().equals(check.getAxis(i).getDirection())) {
                return cs;
            }
        }
        final Unit<?> unit = ReferencingUtilities.getUnit(cs);
        return toLegacy ? replaceUnit(LEGACY, unit) : standard(unit);
    }

    /**
     * Returns the coordinate system of a geocentric CRS using axes in the given unit of measurement.
     * This method presumes that the given {@code cs} uses {@link SI#METRE} (this is not verified).
     *
     * @param  cs The coordinate system for which to perform the unit replacement.
     * @param  unit The unit of measurement for the geocentric CRS axes.
     * @return The coordinate system for a geocentric CRS with axes using the given unit of measurement.
     *
     * @since 0.6
     */
    public static CartesianCS replaceUnit(CartesianCS cs, final Unit<?> unit) {
        if (unit != null && !unit.equals(SI.METRE)) {
            cs = (CartesianCS) CoordinateSystems.replaceLinearUnit(cs, unit.asType(Length.class));
        }
        return cs;
    }
<<<<<<< HEAD




    // -----------------------------------------------------------------
    //         AxisFilter implementation for internal usage only
    // -----------------------------------------------------------------

    /**
     * The value to be returned by {@link #getUnitReplacement(CoordinateSystemAxis, Unit)},
     * or {@code null} if no replacement should be done.
     */
    private final Unit<?> replacement;

    /**
     * For internal usage by {@link #replaceUnit(CartesianCS, Unit)} only.
     */
    private Legacy(final Unit<?> unit) {
        replacement = unit;
    }

    @Override
    @Deprecated
    public Unit<?> getUnitReplacement(Unit<?> unit) {
        return getUnitReplacement(null, unit);
    }

    /**
     * For internal usage by {@link #replaceUnit(CartesianCS, Unit)} only.
     *
     * @param  axis ignored.
     * @param  unit ignored.
     * @return The unit of the new coordinate system.
     */
    @Override
    public Unit<?> getUnitReplacement(CoordinateSystemAxis axis, final Unit<?> unit) {
        return replacement;
    }

    /**
     * Returns the given axis unchanged.
     */
    @Override
    public boolean accept(final CoordinateSystemAxis axis) {
        return true;
    }

    /**
     * Returns the given direction unchanged.
     */
    @Override
    @Deprecated
    public AxisDirection getDirectionReplacement(final AxisDirection direction) {
        return direction;
    }

    /**
     * Returns the given direction unchanged.
     */
    @Override
    public AxisDirection getDirectionReplacement(CoordinateSystemAxis axis, final AxisDirection direction) {
        return direction;
    }
=======
>>>>>>> 20b25b21
}<|MERGE_RESOLUTION|>--- conflicted
+++ resolved
@@ -118,70 +118,4 @@
         }
         return cs;
     }
-<<<<<<< HEAD
-
-
-
-
-    // -----------------------------------------------------------------
-    //         AxisFilter implementation for internal usage only
-    // -----------------------------------------------------------------
-
-    /**
-     * The value to be returned by {@link #getUnitReplacement(CoordinateSystemAxis, Unit)},
-     * or {@code null} if no replacement should be done.
-     */
-    private final Unit<?> replacement;
-
-    /**
-     * For internal usage by {@link #replaceUnit(CartesianCS, Unit)} only.
-     */
-    private Legacy(final Unit<?> unit) {
-        replacement = unit;
-    }
-
-    @Override
-    @Deprecated
-    public Unit<?> getUnitReplacement(Unit<?> unit) {
-        return getUnitReplacement(null, unit);
-    }
-
-    /**
-     * For internal usage by {@link #replaceUnit(CartesianCS, Unit)} only.
-     *
-     * @param  axis ignored.
-     * @param  unit ignored.
-     * @return The unit of the new coordinate system.
-     */
-    @Override
-    public Unit<?> getUnitReplacement(CoordinateSystemAxis axis, final Unit<?> unit) {
-        return replacement;
-    }
-
-    /**
-     * Returns the given axis unchanged.
-     */
-    @Override
-    public boolean accept(final CoordinateSystemAxis axis) {
-        return true;
-    }
-
-    /**
-     * Returns the given direction unchanged.
-     */
-    @Override
-    @Deprecated
-    public AxisDirection getDirectionReplacement(final AxisDirection direction) {
-        return direction;
-    }
-
-    /**
-     * Returns the given direction unchanged.
-     */
-    @Override
-    public AxisDirection getDirectionReplacement(CoordinateSystemAxis axis, final AxisDirection direction) {
-        return direction;
-    }
-=======
->>>>>>> 20b25b21
 }