--- conflicted
+++ resolved
@@ -171,25 +171,19 @@
      * Prepends the given schema or catalog to all table names.
      */
     final void prependNamespace(final String schema) {
-<<<<<<< HEAD
         modifyReplacements(new BiFunction<String,String,String>() {
             @Override public String apply(String key, String value) {
-                return key.startsWith(SQLTranslator.TABLE_PREFIX) ?
-                        schema + '.' + identifierQuote + value + identifierQuote : value;
-            }
-=======
-        modifyReplacements((key, value) -> {
-            if (key.startsWith(SQLTranslator.TABLE_PREFIX)) {
-                final StringBuilder buffer = new StringBuilder(value.length() + schema.length() + 5);
-                buffer.append(identifierQuote).append(schema).append(identifierQuote).append('.');
-                final boolean isQuoted = value.endsWith(identifierQuote);
-                if (!isQuoted) buffer.append(identifierQuote);
-                buffer.append(value);
-                if (!isQuoted) buffer.append(identifierQuote);
-                value = buffer.toString();
-            }
-            return value;
->>>>>>> 9112356b
+                if (key.startsWith(SQLTranslator.TABLE_PREFIX)) {
+                    final StringBuilder buffer = new StringBuilder(value.length() + schema.length() + 5);
+                    buffer.append(identifierQuote).append(schema).append(identifierQuote).append('.');
+                    final boolean isQuoted = value.endsWith(identifierQuote);
+                    if (!isQuoted) buffer.append(identifierQuote);
+                    buffer.append(value);
+                    if (!isQuoted) buffer.append(identifierQuote);
+                    value = buffer.toString();
+                }
+                return value;
+            }
         });
     }
 
