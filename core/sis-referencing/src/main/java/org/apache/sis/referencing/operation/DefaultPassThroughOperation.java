/*
 * Licensed to the Apache Software Foundation (ASF) under one or more
 * contributor license agreements.  See the NOTICE file distributed with
 * this work for additional information regarding copyright ownership.
 * The ASF licenses this file to You under the Apache License, Version 2.0
 * (the "License"); you may not use this file except in compliance with
 * the License.  You may obtain a copy of the License at
 *
 *     http://www.apache.org/licenses/LICENSE-2.0
 *
 * Unless required by applicable law or agreed to in writing, software
 * distributed under the License is distributed on an "AS IS" BASIS,
 * WITHOUT WARRANTIES OR CONDITIONS OF ANY KIND, either express or implied.
 * See the License for the specific language governing permissions and
 * limitations under the License.
 */
package org.apache.sis.referencing.operation;

import java.util.Map;
import java.util.Arrays;
import java.util.Objects;
import javax.xml.bind.annotation.XmlType;
import javax.xml.bind.annotation.XmlElement;
import javax.xml.bind.annotation.XmlRootElement;
import org.opengis.parameter.ParameterValueGroup;
import org.opengis.referencing.operation.MathTransform;
import org.opengis.referencing.operation.CoordinateOperation;
import org.opengis.referencing.operation.PassThroughOperation;
import org.opengis.referencing.crs.CoordinateReferenceSystem;
import org.opengis.referencing.crs.CompoundCRS;
import org.apache.sis.referencing.operation.transform.PassThroughTransform;
import org.apache.sis.internal.referencing.ReferencingUtilities;
import org.apache.sis.internal.metadata.MetadataUtilities;
import org.apache.sis.util.UnsupportedImplementationException;
import org.apache.sis.util.ArgumentChecks;
import org.apache.sis.util.ComparisonMode;
import org.apache.sis.util.resources.Errors;
import org.apache.sis.io.wkt.FormattableObject;
import org.apache.sis.io.wkt.Formatter;

import static org.apache.sis.util.Utilities.deepEquals;

<<<<<<< HEAD
// Branch-dependent imports
import java.util.Objects;
import org.opengis.referencing.operation.OperationMethod;
import org.opengis.referencing.operation.SingleOperation;

=======
>>>>>>> 29f56c34

/**
 * Specifies that a subset of a coordinate tuple is subject to a specific coordinate operation.
 *
 * @author  Martin Desruisseaux (IRD, Geomatys)
 * @since   0.6
 * @version 0.7
 * @module
 */
@XmlType(name = "PassThroughOperationType", propOrder = {
    "indices",
    "operation"
})
@XmlRootElement(name = "PassThroughOperation")
public class DefaultPassThroughOperation extends AbstractCoordinateOperation implements PassThroughOperation {
    /**
     * Serial number for inter-operability with different versions.
     */
    private static final long serialVersionUID = 4308173919747248695L;

    /**
     * The operation to apply on the subset of a coordinate tuple.
     *
     * <p><b>Consider this field as final!</b>
     * This field is modified only at unmarshalling time by {@link #setOperation(CoordinateOperation)}</p>
     *
     * @see #getOperation()
     */
    private SingleOperation operation;

    /**
     * Constructs a single operation from a set of properties.
     * The properties given in argument follow the same rules than for the
     * {@linkplain AbstractCoordinateOperation#AbstractCoordinateOperation(Map, CoordinateReferenceSystem,
     * CoordinateReferenceSystem, CoordinateReferenceSystem, MathTransform) super-class constructor}.
     * The following table is a reminder of main (not all) properties:
     *
     * <table class="sis">
     *   <caption>Recognized properties (non exhaustive list)</caption>
     *   <tr>
     *     <th>Property name</th>
     *     <th>Value type</th>
     *     <th>Returned by</th>
     *   </tr>
     *   <tr>
     *     <td>{@value org.opengis.referencing.IdentifiedObject#NAME_KEY}</td>
     *     <td>{@link org.opengis.metadata.Identifier} or {@link String}</td>
     *     <td>{@link #getName()}</td>
     *   </tr>
     *   <tr>
     *     <td>{@value org.opengis.referencing.IdentifiedObject#IDENTIFIERS_KEY}</td>
     *     <td>{@link org.opengis.metadata.Identifier} (optionally as array)</td>
     *     <td>{@link #getIdentifiers()}</td>
     *   </tr>
     * </table>
     *
     * @param  properties             the properties to be given to the identified object.
     * @param  sourceCRS              the source CRS.
     * @param  targetCRS              the target CRS.
     * @param  operation              the operation to apply on the subset of a coordinate tuple.
     * @param  firstAffectedOrdinate  index of the first affected ordinate.
     * @param  numTrailingOrdinates   number of trailing ordinates to pass through.
     */
    public DefaultPassThroughOperation(final Map<String,?>            properties,
                                       final CoordinateReferenceSystem sourceCRS,
                                       final CoordinateReferenceSystem targetCRS,
                                       final SingleOperation           operation,
                                       final int firstAffectedOrdinate,
                                       final int numTrailingOrdinates)
    {
        super(properties, sourceCRS, targetCRS, null, PassThroughTransform.create(
                firstAffectedOrdinate, operation.getMathTransform(), numTrailingOrdinates));
        ArgumentChecks.ensureNonNull("operation", operation);
        this.operation = operation;
    }

    /**
     * Creates a new coordinate operation with the same values than the specified one.
     * This copy constructor provides a way to convert an arbitrary implementation into a SIS one
     * or a user-defined one (as a subclass), usually in order to leverage some implementation-specific API.
     *
     * <p>This constructor performs a shallow copy, i.e. the properties are not cloned.</p>
     *
     * @param  operation  the coordinate operation to copy.
     *
     * @see #castOrCopy(PassThroughOperation)
     */
    protected DefaultPassThroughOperation(final PassThroughOperation operation) {
        super(operation);
        this.operation = operation.getOperation();
    }

    /**
     * Returns a SIS coordinate operation implementation with the values of the given arbitrary implementation.
     * If the given object is already an instance of {@code DefaultPassThroughOperation}, then it is returned
     * unchanged. Otherwise a new {@code DefaultPassThroughOperation} instance is created using the
     * {@linkplain #DefaultPassThroughOperation(PassThroughOperation) copy constructor} and returned.
     * Note that this is a <cite>shallow</cite> copy operation, since the other properties contained in the given
     * object are not recursively copied.
     *
     * @param  object  the object to get as a SIS implementation, or {@code null} if none.
     * @return a SIS implementation containing the values of the given object (may be the
     *         given object itself), or {@code null} if the argument was null.
     */
    public static DefaultPassThroughOperation castOrCopy(final PassThroughOperation object) {
        return (object == null) || (object instanceof DefaultPassThroughOperation)
                ? (DefaultPassThroughOperation) object : new DefaultPassThroughOperation(object);
    }

    /**
     * Returns the GeoAPI interface implemented by this class.
     * The SIS implementation returns {@code PassThroughOperation.class}.
     *
     * <div class="note"><b>Note for implementors:</b>
     * Subclasses usually do not need to override this method since GeoAPI does not define {@code PassThroughOperation}
     * sub-interface. Overriding possibility is left mostly for implementors who wish to extend GeoAPI with their
     * own set of interfaces.</div>
     *
     * @return {@code PassThroughOperation.class} or a user-defined sub-interface.
     */
    @Override
    public Class<? extends PassThroughOperation> getInterface() {
        return PassThroughOperation.class;
    }

    /**
     * @deprecated May be removed in GeoAPI 4.0 since it does not apply to pass-through operations.
     *
     * @return {@code null}.
     */
    @Override
    @Deprecated
    public OperationMethod getMethod() {
        return null;
    }

    /**
     * @deprecated May be removed in GeoAPI 4.0 since it does not apply to pass-through operations.
     *
     * @return {@code null}.
     */
    @Override
    @Deprecated
    public ParameterValueGroup getParameterValues() {
        return null;
    }

    /**
     * Returns the operation to apply on the subset of a coordinate tuple.
     *
<<<<<<< HEAD
     * <div class="warning"><b>Upcoming API change</b><br>
     * This method is conformant to ISO 19111:2003. But the ISO 19111:2007 revision changed the type from
     * {@code SingleOperation} to {@link CoordinateOperation}. This change may be applied in GeoAPI 4.0.
     * This is necessary for supporting usage of {@code PassThroughOperation} with {@link ConcatenatedOperation}.
     * </div>
     *
     * @return The operation to apply on the subset of a coordinate tuple.
=======
     * @return the operation to apply on the subset of a coordinate tuple.
>>>>>>> 29f56c34
     *
     * @see PassThroughTransform#getSubTransform()
     */
    @Override
    @XmlElement(name = "coordOperation", required = true)
    public SingleOperation getOperation() {
        return operation;
    }

    /**
     * Returns the ordered sequence of indices in a source coordinate tuple of the coordinates
     * affected by this pass-through operation.
     *
     * @return zero-based indices of the modified source coordinates.
     *
     * @see PassThroughTransform#getModifiedCoordinates()
     */
    @Override
    public int[] getModifiedCoordinates() {
        final MathTransform transform = super.getMathTransform();
        if (transform instanceof PassThroughTransform) {
            return ((PassThroughTransform) transform).getModifiedCoordinates();
        } else {
            /*
             * Should not happen with objects created by public methods since the constructor created the transform
             * itself. However may happen with operations parsed from GML. As a fallback, search in the components
             * of CompoundCRS. This is not a universal fallback, but work for the most straightforward cases.
             */
            final CoordinateReferenceSystem sourceCRS = super.getSourceCRS();
            if (sourceCRS instanceof CompoundCRS) {
                int firstAffectedOrdinate = 0;
                final CoordinateReferenceSystem search = operation.getSourceCRS();
                for (final CoordinateReferenceSystem c : ((CompoundCRS) sourceCRS).getComponents()) {
                    final int dim = ReferencingUtilities.getDimension(c);
                    if (c == search) {
                        final int[] indices = new int[dim];
                        for (int i=0; i<dim; i++) {
                            indices[i] = firstAffectedOrdinate + i;
                        }
                        return indices;
                    }
                    firstAffectedOrdinate += dim;
                }
            }
            throw new UnsupportedImplementationException(transform.getClass());
        }
    }

    /**
     * Compares this concatenated operation with the specified object for equality. If the {@code mode} argument
     * is {@link ComparisonMode#STRICT} or {@link ComparisonMode#BY_CONTRACT BY_CONTRACT}, then all available
     * properties are compared including the {@linkplain #getDomainOfValidity() domain of validity} and the
     * {@linkplain #getScope() scope}.
     *
     * @return {@inheritDoc}
     */
    @Override
    public boolean equals(final Object object, final ComparisonMode mode) {
        if (object == this) {
            return true;                                                    // Slight optimization.
        }
        if (super.equals(object, mode)) {
            if (mode == ComparisonMode.STRICT) {
                return Objects.equals(operation, ((DefaultPassThroughOperation) object).operation);
            } else {
                return deepEquals(getOperation(), ((PassThroughOperation) object).getOperation(), mode);
            }
        }
        return false;
    }

    /**
     * {@inheritDoc}
     *
     * @return {@inheritDoc}
     */
    @Override
    protected long computeHashCode() {
        return super.computeHashCode() + 31 * operation.hashCode();
    }

    /**
     * Formats this coordinate operation in a pseudo-Well Known Text (WKT) format.
     * Current format is specific to Apache SIS and may change in any future version
     * if a standard format for pass through operations is defined.
     *
     * @param  formatter  the formatter to use.
     * @return currently {@code "PassThroughOperation"} (may change in any future version).
     *
     * @since 0.7
     */
    @Override
    protected String formatTo(final Formatter formatter) {
        super.formatTo(formatter);
        formatter.append(new FormattableObject() {
            @Override protected String formatTo(final Formatter formatter) {
                for (final int i : getModifiedCoordinates()) {
                    formatter.append(i);
                }
                return "ModifiedCoordinates";
            }
        });
        formatter.newLine();
        formatter.append(castOrCopy(getOperation()));
        formatter.setInvalidWKT(this, null);
        return "PassThroughOperation";
    }




    //////////////////////////////////////////////////////////////////////////////////////////////////
    ////////                                                                                  ////////
    ////////                               XML support with JAXB                              ////////
    ////////                                                                                  ////////
    ////////        The following methods are invoked by JAXB using reflection (even if       ////////
    ////////        they are private) or are helpers for other methods invoked by JAXB.       ////////
    ////////        Those methods can be safely removed if Geographic Markup Language         ////////
    ////////        (GML) support is not needed.                                              ////////
    ////////                                                                                  ////////
    //////////////////////////////////////////////////////////////////////////////////////////////////

    /**
     * Constructs a new object in which every attributes are set to a null value.
     * <strong>This is not a valid object.</strong> This constructor is strictly
     * reserved to JAXB, which will assign values to the fields using reflexion.
     */
    private DefaultPassThroughOperation() {
        /*
         * A sub-operation is mandatory for SIS working. We do not verify its presence here because the verification
         * would have to be done in an 'afterMarshal(…)' method and throwing an exception in that method causes the
         * whole unmarshalling to fail. But the CC_CoordinateOperation adapter does some verifications.
         */
    }

    /**
     * Invoked by JAXB at unmarshalling time for setting the coordinate operation
     * applied on the subset of a coordinate tuple.
     *
     * @see #getOperation()
     */
    private void setOperation(final SingleOperation op) {
        if (operation == null) {
            operation = op;
        } else {
            MetadataUtilities.propertyAlreadySet(DefaultPassThroughOperation.class, "setOperation", "coordOperation");
        }
    }

    /**
     * Invoked by JAXB at marshalling time for getting the modified coordinates.
     * This method converts the zero-based indices to 1-based indices.
     *
     * @see #getModifiedCoordinates()
     */
    @XmlElement(name = "modifiedCoordinate", required = true)
    private int[] getIndices() {
        final int[] indices = getModifiedCoordinates();
        for (int i=0; i<indices.length; i++) {
            indices[i]++;
        }
        return indices;
    }

    /**
     * Invoked by JAXB at unmarshalling time for setting the modified coordinates.
     */
    private void setIndices(final int[] ordinates) {
        String missing = "sourceCRS";
        final CoordinateReferenceSystem sourceCRS = super.getSourceCRS();
        if (sourceCRS != null) {
            missing = "modifiedCoordinate";
            if (ordinates != null && ordinates.length != 0) {
                missing = "coordOperation";
                if (operation != null) {
                    for (int i=1; i<ordinates.length; i++) {
                        final int previous = ordinates[i-1];
                        if (previous < 1 || ordinates[i] != previous + 1) {
                            throw new IllegalArgumentException(Errors.format(
                                    Errors.Keys.CanNotAssign_2, missing, Arrays.toString(ordinates)));
                        }
                    }
                    transform = PassThroughTransform.create(ordinates[0] - 1, operation.getMathTransform(),
                            ReferencingUtilities.getDimension(sourceCRS) - ordinates[ordinates.length - 1]);
                    return;
                }
            }
        }
        throw new IllegalStateException(Errors.format(Errors.Keys.MissingComponentInElement_2, missing, "PassThroughOperation"));
    }
}<|MERGE_RESOLUTION|>--- conflicted
+++ resolved
@@ -40,14 +40,8 @@
 
 import static org.apache.sis.util.Utilities.deepEquals;
 
-<<<<<<< HEAD
-// Branch-dependent imports
-import java.util.Objects;
 import org.opengis.referencing.operation.OperationMethod;
 import org.opengis.referencing.operation.SingleOperation;
-
-=======
->>>>>>> 29f56c34
 
 /**
  * Specifies that a subset of a coordinate tuple is subject to a specific coordinate operation.
@@ -198,17 +192,13 @@
     /**
      * Returns the operation to apply on the subset of a coordinate tuple.
      *
-<<<<<<< HEAD
      * <div class="warning"><b>Upcoming API change</b><br>
      * This method is conformant to ISO 19111:2003. But the ISO 19111:2007 revision changed the type from
      * {@code SingleOperation} to {@link CoordinateOperation}. This change may be applied in GeoAPI 4.0.
      * This is necessary for supporting usage of {@code PassThroughOperation} with {@link ConcatenatedOperation}.
      * </div>
      *
-     * @return The operation to apply on the subset of a coordinate tuple.
-=======
      * @return the operation to apply on the subset of a coordinate tuple.
->>>>>>> 29f56c34
      *
      * @see PassThroughTransform#getSubTransform()
      */
