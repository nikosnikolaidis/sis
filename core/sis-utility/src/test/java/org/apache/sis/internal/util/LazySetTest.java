--- conflicted
+++ resolved
@@ -43,11 +43,7 @@
      * Creates the set to use for testing purpose.
      */
     private static LazySet<String> create() {
-<<<<<<< HEAD
-        return new LazySet<String>(Arrays.asList(LABELS));
-=======
-        return new LazySet<>(Arrays.asList(LABELS).iterator());
->>>>>>> 5aafa7b5
+        return new LazySet<String>(Arrays.asList(LABELS).iterator());
     }
 
     /**
