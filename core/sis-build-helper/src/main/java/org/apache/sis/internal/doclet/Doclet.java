/*
 * Licensed to the Apache Software Foundation (ASF) under one or more
 * contributor license agreements.  See the NOTICE file distributed with
 * this work for additional information regarding copyright ownership.
 * The ASF licenses this file to You under the Apache License, Version 2.0
 * (the "License"); you may not use this file except in compliance with
 * the License.  You may obtain a copy of the License at
 *
 *     http://www.apache.org/licenses/LICENSE-2.0
 *
 * Unless required by applicable law or agreed to in writing, software
 * distributed under the License is distributed on an "AS IS" BASIS,
 * WITHOUT WARRANTIES OR CONDITIONS OF ANY KIND, either express or implied.
 * See the License for the specific language governing permissions and
 * limitations under the License.
 */
package org.apache.sis.internal.doclet;

import java.io.File;
import java.io.FilenameFilter;
import java.io.FileInputStream;
import java.io.FileOutputStream;
import java.io.FileNotFoundException;
import java.io.IOException;
import java.io.InputStreamReader;
import java.io.OutputStreamWriter;
import java.io.BufferedReader;
import java.io.BufferedWriter;
import java.io.PrintWriter;
import java.io.StringWriter;
import com.sun.javadoc.RootDoc;
import com.sun.tools.doclets.formats.html.HtmlDoclet;


/**
 * A doclet which delegates the work to the standard doclet, then performs additional actions.
 * The post-javadoc actions are:
 *
 * <ul>
 *   <li>Rename {@code "stylesheet.css"} as {@code "standarc.css"}.</li>
 *   <li>Copy {@code "src/main/javadoc/stylesheet.css"} (from the project root) to {@code "stylesheet.css"}.</li>
 *   <li>Copy additional resources.</li>
 * </ul>
 *
 * We do not use the standard {@code "-stylesheet"} Javadoc option because it replaces the standard
 * CSS by the specified one. Instead, we want to keep both the standard CSS and our customized one.
 * Our customized CSS shall contain an import statement for the standard stylesheet.
 *
 * <p>This class presumes that all CSS files are encoded in UTF-8.</p>
 *
 * @author  Martin Desruisseaux (Geomatys)
 * @since   0.5
 * @version 0.5
 * @module
 */
public final class Doclet extends HtmlDoclet {
    /**
     * The name of the standard stylesheet file generated by Javadoc.
     */
    private static final String STYLESHEET = "stylesheet.css";

    /**
     * The name of the standard stylesheet after renaming by this doclet.
     */
    private static final String RENAMED_CSS = "standard.css";

    /**
     * Path to the custom CSS (relative to the project home).
     */
    private static final String CUSTOM_CSS = "src/main/javadoc/" + STYLESHEET;

    /**
     * The encoding to use for reading and writing CSS files.
     */
    private static final String ENCODING = "UTF-8";

    /**
     * Invoked by Javadoc for starting the doclet.
     *
     * @param  root The root document.
     * @return {@code true} on success, or {@code false} on failure.
     */
    public static boolean start(final RootDoc root) {
        String outputDirectory = null;
        for (final String[] option : root.options()) {
            if (option.length == 2) {
<<<<<<< HEAD
                final String f = option[0];
                /*switch (option[0])*/ {
                    if (f.equals("-d")) {
                        outputDirectory = option[1];
                    }
                    else if (f.equals("-stylesheet") || f.equals("-stylesheetfile")) {
                        stylesheetFile = option[1];
                        continue; // Do not copy this option.
                    }
=======
                if ("-d".equals(option[0])) {
                    outputDirectory = option[1];
>>>>>>> 6d1b0d4b
                }
            }
        }
        final boolean status = HtmlDoclet.start(root);
        if (outputDirectory != null) try {
            final File output = new File(outputDirectory);
            final File customCSS  = customCSS(output);
            copyStylesheet(customCSS, output);
            copyResources(customCSS.getParentFile(), output);
        } catch (IOException e) {
            final StringWriter buffer = new StringWriter();
            final PrintWriter p = new PrintWriter(buffer);
            e.printStackTrace(p);
            root.printError(buffer.toString());
            return false;
        }
        return status;
    }

    /**
     * Scans parents of the given directory until we find the root of the Maven project and the custom CSS file.
     */
    private static File customCSS(File directory) throws FileNotFoundException {
        boolean isModuleDirectory = false;
        while ((directory = directory.getParentFile()) != null && directory.canRead()) {
            if (new File(directory, "pom.xml").isFile()) {
                isModuleDirectory = true;
                final File candidate = new File(directory, CUSTOM_CSS);
                if (candidate.exists()) {
                    return candidate;
                }
            } else if (isModuleDirectory) {
                // If we were in a Maven module and the parent directory does not
                // have a pom.xml file, then we are no longer in the Maven project.
                break;
            }
        }
        throw new FileNotFoundException("Can not locate " + CUSTOM_CSS + " from the root of this Maven project.");
    }

    /**
     * Opens a CSS file for reading.
     */
    private static BufferedReader openReader(final File file) throws IOException {
        return new BufferedReader(new InputStreamReader(new FileInputStream(file), ENCODING));
    }

    /**
     * Opens a CSS file for writing.
     */
    private static BufferedWriter openWriter(final File file) throws IOException {
        return new BufferedWriter(new OutputStreamWriter(new FileOutputStream(file), ENCODING));
    }

    /**
     * Copies the standard CSS file, then copies the custom CSS file.
     *
     * @param  inputFile        The custom CSS file to copy in the destination directory.
     * @param  outputDirectory  The directory where to copy the CSS file.
     * @throws IOException      If an error occurred while reading or writing.
     */
    private static void copyStylesheet(final File inputFile, final File outputDirectory) throws IOException {
        final File stylesheetFile = new File(outputDirectory, STYLESHEET);
        final File standardFile   = new File(outputDirectory, RENAMED_CSS);
        /*
         * Copy the standard CSS file, skipping the import of DejaVu font
         * since our custom CSS file does not use it.
         */
        BufferedReader in  = openReader(stylesheetFile);
        BufferedWriter out = openWriter(standardFile);
        try {
            String line;
            while ((line = in.readLine()) != null) {
                if (!line.equals("@import url('resources/fonts/dejavu.css');")) {
                    out.write(line);
                    out.newLine();
                }
            }
        } finally {
            out.close();
            in.close();
        }
        /*
         * Copy the custom CSS file, skipping comments for more compact file.
         */
        in  = openReader(inputFile);
        out = openWriter(stylesheetFile);
        try {
            String line;
            while ((line = in.readLine()) != null) {
                if (line.length() < 2 || line.charAt(1) != '*') {
                    out.write(line);
                    out.newLine();
                }
            }
        } finally {
            out.close();
            in.close();
        }
    }

    /**
     * Creates links to Javadoc resources in the top-level directory (not from "{@code doc-files}" subdirectories).
     * While the Maven documentation said that the "{@code src/main/javadoc}" directory is copied by default, or a
     * directory can be specified with {@code <javadocResourcesDirectory>}, I have been unable to make it work even
     * with absolute paths.
     *
     * @param  inputFile        The directory containing resources.
     * @param  outputDirectory  The directory where to copy the resource files.
     * @throws IOException      If an error occurred while reading or writing.
     */
    private static void copyResources(final File inputDirectory, final File outputDirectory) throws IOException {
        final File[] inputFiles = inputDirectory.listFiles(new FilenameFilter() {
            @Override public boolean accept(final File dir, final String name) {
                return !name.startsWith(".") &&
                       !name.equals("overview.html") &&
                       !name.equals(STYLESHEET);
            }
        });
        final byte[] buffer = new byte[4096];
        for (final File input : inputFiles) {
            final FileInputStream  in  = new FileInputStream(input);
            final FileOutputStream out = new FileOutputStream(new File(outputDirectory, input.getName()));
            try {
                int c;
                while ((c = in.read(buffer)) >= 0) {
                    out.write(buffer, 0, c);
                }
            } finally {
                out.close();
                in.close();
            }
        }
    }
}<|MERGE_RESOLUTION|>--- conflicted
+++ resolved
@@ -84,20 +84,8 @@
         String outputDirectory = null;
         for (final String[] option : root.options()) {
             if (option.length == 2) {
-<<<<<<< HEAD
-                final String f = option[0];
-                /*switch (option[0])*/ {
-                    if (f.equals("-d")) {
-                        outputDirectory = option[1];
-                    }
-                    else if (f.equals("-stylesheet") || f.equals("-stylesheetfile")) {
-                        stylesheetFile = option[1];
-                        continue; // Do not copy this option.
-                    }
-=======
                 if ("-d".equals(option[0])) {
                     outputDirectory = option[1];
->>>>>>> 6d1b0d4b
                 }
             }
         }
