/*
 * Licensed to the Apache Software Foundation (ASF) under one or more
 * contributor license agreements.  See the NOTICE file distributed with
 * this work for additional information regarding copyright ownership.
 * The ASF licenses this file to You under the Apache License, Version 2.0
 * (the "License"); you may not use this file except in compliance with
 * the License.  You may obtain a copy of the License at
 *
 *     http://www.apache.org/licenses/LICENSE-2.0
 *
 * Unless required by applicable law or agreed to in writing, software
 * distributed under the License is distributed on an "AS IS" BASIS,
 * WITHOUT WARRANTIES OR CONDITIONS OF ANY KIND, either express or implied.
 * See the License for the specific language governing permissions and
 * limitations under the License.
 */
package org.apache.sis.internal.maven;

import java.io.File;
import java.io.IOException;
import org.apache.maven.plugin.AbstractMojo;
import org.apache.maven.plugin.MojoExecutionException;
import org.apache.maven.project.MavenProject;

import static org.apache.sis.internal.maven.Filenames.*;


/**
 * Merges the binaries produced by <code>JarCollector</code> and compress them using Pack200.
 * This mojo can be invoked from the command line as below:
 *
 * <blockquote><code>mvn org.apache.sis.core:sis-build-helper:pack --non-recursive</code></blockquote>
 *
 * Do not forget the <code>--non-recursive</code> option, otherwise the Mojo will be executed many time.
 *
 * <p><b>Current limitation:</b>
 * The final name is hard coded to <code>apache-sis-&lt;version&gt;.pack.gz</code> for now.</p>
 *
 * @author  Martin Desruisseaux (Geomatys)
 * @since   0.3 (derived from geotk-3.00)
 * @version 0.4
 * @module
 *
 * @goal pack
 * @phase install
 */
public class BundleCreator extends AbstractMojo {
    /**
     * Project information (name, version, URL).
     *
     * @parameter default-value="${project}"
     * @required
     * @readonly
     */
<<<<<<< HEAD
    private static final String BRANCH = "";
=======
    private MavenProject project;
>>>>>>> 30255805

    /**
     * The root directory (without the "<code>target/binaries</code>" sub-directory) where JARs
     * are to be copied. It should be the directory of the root <code>pom.xml</code>.
     *
     * @parameter property="session.executionRootDirectory"
     * @required
     */
    private String rootDirectory;

    /**
     * Creates the Pack200 file from the JAR files collected in the "<code>target/binaries</code>" directory.
     *
     * @throws MojoExecutionException if the plugin execution failed.
     */
    @Override
    public void execute() throws MojoExecutionException {
        final File targetDirectory = new File(rootDirectory, TARGET_DIRECTORY);
        if (!targetDirectory.isDirectory()) {
            throw new MojoExecutionException("Directory not found: " + targetDirectory);
        }
        final String version = project.getVersion();
        try {
            final Packer packer = new Packer(project.getName(), project.getUrl(), version, targetDirectory);
            packer.preparePack200(FINALNAME_PREFIX + version + ".jar").pack();
        } catch (IOException e) {
            throw new MojoExecutionException(e.getLocalizedMessage(), e);
        }
    }
}<|MERGE_RESOLUTION|>--- conflicted
+++ resolved
@@ -52,11 +52,7 @@
      * @required
      * @readonly
      */
-<<<<<<< HEAD
-    private static final String BRANCH = "";
-=======
     private MavenProject project;
->>>>>>> 30255805
 
     /**
      * The root directory (without the "<code>target/binaries</code>" sub-directory) where JARs
