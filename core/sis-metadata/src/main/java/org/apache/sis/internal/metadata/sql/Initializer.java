/*
 * Licensed to the Apache Software Foundation (ASF) under one or more
 * contributor license agreements.  See the NOTICE file distributed with
 * this work for additional information regarding copyright ownership.
 * The ASF licenses this file to You under the Apache License, Version 2.0
 * (the "License"); you may not use this file except in compliance with
 * the License.  You may obtain a copy of the License at
 *
 *     http://www.apache.org/licenses/LICENSE-2.0
 *
 * Unless required by applicable law or agreed to in writing, software
 * distributed under the License is distributed on an "AS IS" BASIS,
 * WITHOUT WARRANTIES OR CONDITIONS OF ANY KIND, either express or implied.
 * See the License for the specific language governing permissions and
 * limitations under the License.
 */
package org.apache.sis.internal.metadata.sql;

import java.util.Locale;
import java.net.URL;
import java.net.URLClassLoader;
import java.nio.file.Files;
import java.nio.file.Path;
import java.nio.file.Paths;
import java.io.IOException;
import java.util.concurrent.Callable;
import java.util.logging.Level;
import java.util.logging.LogRecord;
import java.security.AccessController;
import java.security.PrivilegedAction;
import java.lang.reflect.Method;
import javax.sql.DataSource;
import java.sql.Connection;
import java.sql.DatabaseMetaData;
import java.sql.SQLException;
import javax.naming.Context;
import javax.naming.InitialContext;
import javax.naming.NamingException;
import javax.naming.NameNotFoundException;
import javax.naming.spi.NamingManager;
import javax.naming.event.EventContext;
import javax.naming.event.NamingEvent;
import javax.naming.event.NamingExceptionEvent;
import javax.naming.event.ObjectChangeListener;
import org.apache.sis.setup.InstallationResources;
import org.apache.sis.internal.system.DefaultFactories;
import org.apache.sis.internal.system.DataDirectory;
import org.apache.sis.internal.system.Shutdown;
import org.apache.sis.internal.system.Loggers;
import org.apache.sis.util.resources.Messages;
import org.apache.sis.util.logging.Logging;


/**
 * Manages the unique {@link DataSource} instance to the {@code $SIS_DATA/Databases/SpatialMetadata} database.
 * This includes initialization of a new database if none existed. The schemas will be created by subclasses of
 * this {@code Initializer} class, which must be registered in the following file:
 *
 * {@preformat text
 *   META-INF/services/org.apache.sis.internal.metadata.sql.Initializer
 * }
 *
 * {@code Initializer} implementations should define the following methods:
 *
 * <ul>
 *   <li>{@link #createSchema(Connection)} — invoked when a new database is created.</li>
 *   <li>{@link #dataSourceChanged()} — invoked when the data source changed.</li>
 * </ul>
 *
 * All other methods are related to getting the {@code DataSource} instance, through JNDI or otherwise.
 *
 * @author  Martin Desruisseaux (Geomatys)
 * @version 0.8
 * @since   0.7
 * @module
 */
public abstract class Initializer {
    /**
     * Name of the database to open in the {@code $SIS_DATA/Databases} directory or the directory given by
     * the {@code derby.system.home} property.
     *
     * <div class="note"><b>Note:</b>
     * this field is public for the needs of {@code non-free:sis-embedded-data} module.</div>
     */
    public static final String DATABASE = "SpatialMetadata";

    /**
     * The property name for the home of Derby databases.
     */
    private static final String DERBY_HOME_KEY = "derby.system.home";

    /**
     * Name of the JNDI resource to lookup in the {@code "java:comp/env"} context.
     */
    public static final String JNDI = "jdbc/" + DATABASE;

    /**
     * A pseudo-authority name used by {@link InstallationResources} for the embedded data resources.
     */
    public static final String EMBEDDED = "Embedded";

    /**
     * The class loader for JavaDB (i.e. the Derby database distributed with the JDK), created when first needed.
     * This field is never reset to {@code null} even if the classpath changed because this class loader is for
     * a JAR file the JDK installation directory, and we presume that the JDK installation do not change.
     *
     * @see #forJavaDB(String)
     */
    private static URLClassLoader javadbLoader;

    /**
     * The unique, SIS-wide, data source to the {@code $SIS_DATA/Databases/SpatialMetadata} database.
     * Created when first needed, and cleared on shutdown.
     *
     * @see #getDataSource()
     */
    private static DataSource source;

    /**
     * {@code true} if {@link #connected(DatabaseMetaData)} has been invoked at least once.
     * This is reset to {@code false} if the {@link #source} is changed.
     * We use this information for logging purpose.
     */
    private static boolean connected;

    /**
     * For subclasses only.
     */
    protected Initializer() {
    }

    /**
     * Invoked for populating an initially empty database.
     *
     * @param  connection  connection to the empty database.
     * @throws SQLException if an error occurred while populating the database.
     */
    protected abstract void createSchema(Connection connection) throws SQLException;

    /**
     * Invoked when the JNDI data source associated to {@code "jdbc/SpatialMetadata"} changed.
     */
    protected abstract void dataSourceChanged();

    /**
     * A JNDI listener for being informed of changes in the {@link DataSource} associated to {@code "jdbc/SpatialMetadata"}.
     * This listener clears the {@link Initializer#source} field, so the next call to {@link Initializer#getDataSource()}
     * will fetch a new one.
     */
    private static final class Listener implements ObjectChangeListener, Callable<Object> {
        /**
         * The context where this listener has been registered.
         * Used for unregistering the listener after the data source has been cleared.
         */
        private final EventContext context;

        /**
         * Creates a new listener for the given JNDI context.
         */
        private Listener(final EventContext context) {
            this.context = context;
        }

        /**
         * Registers a new listener for the given JNDI context.
         */
        static void register(final EventContext context) throws NamingException {
            final Listener listener = new Listener(context);
            context.addNamingListener(JNDI, EventContext.OBJECT_SCOPE, listener);
            Shutdown.register(listener);
        }

        /**
         * Invoked when the JVM is shutting down, or when the Servlet or OSGi bundle is uninstalled.
         * This method unregisters the listener from the JNDI context.
         */
        @Override
        public Object call() throws NamingException {
            synchronized (Initializer.class) {
                // Do not clear the DataSource - the shutdown hook for Derby needs it.
                context.removeNamingListener(this);
            }
            return null;
        }

        /**
         * Invoked when the data source associated to {@code "jdbc/SpatialMetadata"} changed.
         * This method clears the {@link Initializer#source}, unregisters this listener
         * and notifies other SIS modules.
         *
         * @param  event  ignored. Can be null.
         */
        @Override
        public void objectChanged(NamingEvent event) {
            try {
                synchronized (Initializer.class) {
                    source = null;
                    connected = false;
                    Shutdown.unregister(this);
                    context.removeNamingListener(this);
                }
            } catch (NamingException e) {
                /*
                 * Not a fatal error since the listener may be unregistered anyway, or may be unregistered
                 * automatically by other kinds of JNDI events. Even if the listener is not unregistered,
                 * it will hurt to badly: the DataSource would only be fetched more often than necessary.
                 */
                Logging.recoverableException(Logging.getLogger(Loggers.SYSTEM), Listener.class, "objectChanged", e);
            }
            for (Initializer init : DefaultFactories.createServiceLoader(Initializer.class)) {
                init.dataSourceChanged();
            }
        }

        /**
         * Invoked if JNDI lost connection to the server while preparing the {@code NamingEvent}.
         * Clears the data source anyway. In the worst case scenario, the application will fetch
         * it again from a the JNDI context.
         */
        @Override
        public void namingExceptionThrown(NamingExceptionEvent event) {
            Logging.unexpectedException(Logging.getLogger(Loggers.SYSTEM),
                    Listener.class, "namingExceptionThrown", event.getException());
            objectChanged(null);
        }
    }

    /**
     * Returns the data source for the SIS-wide "SpatialMetadata" database.
     * This method returns the first of the following steps that succeed:
     *
     * <ol>
     *   <li>If a JNDI context exists, the data source registered under the {@code jdbc/SpatialMetadata} name.</li>
     *   <li>If the {@code SIS_DATA} environment variable is defined, {@code jdbc:derby:$SIS_DATA/Databases/SpatialMetadata}.
     *       This database will be created if it does not exist. Note that this is the only case where we allow database
     *       creation since we are in the directory managed by SIS.</li>
     *   <li>If the {@code derby.system.home} property is defined, the data source for {@code jdbc:derby:SpatialMetadata}.
     *       This database will <strong>not</strong> be created if it does not exist.</li>
     *   <li>Otherwise (no JNDI, no environment variable, no Derby property set), {@code null}.</li>
     * </ol>
     *
     * @return the data source for the {@code $SIS_DATA/Databases/SpatialMetadata} or equivalent database, or {@code null} if none.
     * @throws javax.naming.NamingException     if an error occurred while fetching the data source from a JNDI context.
     * @throws java.net.MalformedURLException   if an error occurred while converting the {@code derby.jar} file to URL.
     * @throws java.lang.ClassNotFoundException if {@code derby.jar} has not been found on the JDK installation directory.
     * @throws java.lang.InstantiationException if an error occurred while creating {@code org.apache.derby.jdbc.EmbeddedDataSource}.
     * @throws java.lang.NoSuchMethodException  if a JDBC bean property has not been found on the data source.
     * @throws java.lang.IllegalAccessException if a JDBC bean property of the data source is not public.
     * @throws java.lang.reflect.InvocationTargetException if an error occurred while setting a data source bean property.
     * @throws Exception for any other kind of errors. This include {@link RuntimeException} not documented above like
     *         {@link IllegalArgumentException}, {@link ClassCastException}, {@link SecurityException}, <i>etc.</i>
     */
    public static synchronized DataSource getDataSource() throws Exception {
        if (source == null) {
            if (hasJNDI()) try {
                final Context env = (Context) InitialContext.doLookup("java:comp/env");
                source = (DataSource) env.lookup(JNDI);
                if (env instanceof EventContext) {
                    Listener.register((EventContext) env);
                }
                return source;
                /*
                 * No Derby shutdown hook for DataSource fetched fron JNDI.
                 * We presume that shutdowns are handled by the container.
                 */
            } catch (NameNotFoundException e) {
                final LogRecord record = Messages.getResources(null).getLogRecord(
                        Level.CONFIG, Messages.Keys.JNDINotSpecified_1, JNDI);
                record.setLoggerName(Loggers.SQL);
                Logging.log(Initializer.class, "getDataSource", record);
            }
            /*
             * At this point we determined that there is no JNDI context or no object binded to "jdbc/SpatialMetadata".
             * As a fallback, try to open the Derby database located in $SIS_DATA/Databases/SpatialMetadata directory.
             * Only if the SIS_DATA environment variable is not set, verify first if the 'sis-embedded-data' module is
             * on the classpath. Note that if SIS_DATA is defined and valid, it has precedence.
             */
            final boolean create;
<<<<<<< HEAD
            final String home = AccessController.doPrivileged(new PrivilegedAction<String>() {
                @Override public String run() {
                    return System.getProperty(DERBY_HOME_KEY);
                }
            });
            final Path dir = DataDirectory.DATABASES.getDirectory();
            if (dir != null) {
                Path path = dir.resolve(DATABASE);
                if (home != null) try {
=======
            final boolean isEnvClear = DataDirectory.isEnvClear();
            if (isEnvClear && (source = embedded()) != null) {
                create = false;
            } else {
                final String home = AccessController.doPrivileged((PrivilegedAction<String>) () -> System.getProperty(DERBY_HOME_KEY));
                final Path dir = DataDirectory.DATABASES.getDirectory();
                if (dir != null) {
                    Path path = dir.resolve(DATABASE);
                    if (home != null) try {
                        /*
                         * If a "derby.system.home" property is set, we may be able to get a shorter path by making it
                         * relative to Derby home. The intend is to have a nicer URL like "jdbc:derby:SpatialMetadata"
                         * instead than "jdbc:derby:/a/long/path/to/SIS/Data/Databases/SpatialMetadata". In addition
                         * to making loggings and EPSGDataAccess.getAuthority() output nicer, it also reduces the risk
                         * of encoding issues if the path contains spaces or non-ASCII characters.
                         */
                        path = Paths.get(home).relativize(path);
                    } catch (IllegalArgumentException | SecurityException e) {
                        // The path can not be relativized. This is okay.
                        Logging.recoverableException(Logging.getLogger(Loggers.SQL), Initializer.class, "getDataSource", e);
                    }
>>>>>>> 9f7c1d2e
                    /*
                     * Create the Derby data source using the context class loader if possible,
                     * or otherwise a URL class loader to the JavaDB distributed with the JDK.
                     */
                    path   = path.normalize();
                    create = !Files.exists(path);
                    source = forJavaDB(path.toString().replace(path.getFileSystem().getSeparator(), "/"));
                } else if (home != null) {
                    final Path path = Paths.get(home);
                    create = !Files.exists(path.resolve(DATABASE)) && Files.isDirectory(path);
                    source = forJavaDB(DATABASE);
                } else if (!isEnvClear) {
                    create = false;
                    source = embedded();        // Try only if we did not already tried after above JNDI check.
                    if (source == null) {
                        return null;
                    }
                } else {
                    return null;
                }
            }
            /*
             * Register the shutdown hook before to attempt any operation on the database in order to close
             * it properly if the schemas creation below fail.
             */
            Shutdown.register(new Callable<Object>() {
                @Override public Object call() throws ReflectiveOperationException {
                    shutdown();
                    return null;
                }
            });
            /*
             * If the database does not exist, create it. We allow creation only if we are inside
             * the $SIS_DATA directory. The Java code creating the schemas is provided in other
             * SIS modules. For example sis-referencing may create the EPSG dataset.
             */
            if (create) {
                final Method m = source.getClass().getMethod("setCreateDatabase", String.class);
                m.invoke(source, "create");
                try (Connection c = source.getConnection()) {
                    for (Initializer init : DefaultFactories.createServiceLoader(Initializer.class)) {
                        init.createSchema(c);
                    }
                } finally {
                    m.invoke(source, "no");     // Any value other than "create".
                }
            }
        }
        return source;
    }

    /**
     * Returns {@code true} if SIS will try to fetch the {@link DataSource} from JNDI.
     *
     * @return {@code true} if a JNDI environment seems to be present.
     */
    public static boolean hasJNDI() {
        return NamingManager.hasInitialContextFactoryBuilder() ||
                AccessController.doPrivileged(new PrivilegedAction<Boolean>() {
                    @Override public Boolean run() {
                        return System.getProperty(Context.INITIAL_CONTEXT_FACTORY) != null;
                    }
                });
    }

    /**
     * If the {@code non-free:sis-embedded-data} module is present on the classpath,
     * returns the data source for embedded Derby database. Otherwise returns {@code null}.
     *
     * @see <a href="https://issues.apache.org/jira/browse/SIS-337">SIS-337</a>
     *
     * @since 0.8
     */
    private static DataSource embedded() {
        for (InstallationResources res : DefaultFactories.createServiceLoader(InstallationResources.class)) {
            if (res.getAuthorities().contains(EMBEDDED)) try {
                final String[] names = res.getResourceNames(EMBEDDED);
                for (int i=0; i<names.length; i++) {
                    if (DATABASE.equals(names[i])) {
                        final Object ds = res.getResource(EMBEDDED, i);
                        if (ds instanceof DataSource) {
                            return (DataSource) ds;
                        }
                    }
                }
            } catch (IOException e) {
                Logging.unexpectedException(Logging.getLogger(Loggers.SQL), Initializer.class, "getDataSource", e);
                // Continue - the system will fallback on the hard-coded subset of EPSG definitions.
            }
        }
        return null;
    }

    /**
     * Prepares a log record saying that a connection to the spatial metadata database has been created.
     * This method can be invoked after {@link DataSource#getConnection()}. When invoked for the first time,
     * the record level is set to {@link Level#CONFIG}. On next calls, the level become {@link Level#FINE}.
     *
     * @param  metadata  the value of {@code DataSource.getConnection().getMetaData()} or equivalent.
     * @return the record to log. Caller should set the source class name and source method name.
     * @throws SQLException if an error occurred while fetching the database URL.
     *
     * @since 0.8
     */
    public static LogRecord connected(final DatabaseMetaData metadata) throws SQLException {
        final Level level;
        synchronized (Initializer.class) {
            level = connected ? Level.FINE : Level.CONFIG;
            connected = true;
        }
        final LogRecord record = Messages.getResources(null).getLogRecord(level,
                Messages.Keys.ConnectedToGeospatialDatabase_1, SQLUtilities.getSimplifiedURL(metadata));
        record.setLoggerName(Loggers.SYSTEM);
        return record;
    }

    /**
     * Returns a message for unspecified data source. The message will depend on whether a JNDI context exists or not.
     * This message can be used for constructing an exception when {@link #getDataSource()} returned {@code null}.
     *
     * @param  locale  the locale for the message to produce, or {@code null} for the default one.
     * @return message for unspecified data source.
     */
    public static String unspecified(final Locale locale) {
        final short key;
        final String value;
        if (hasJNDI()) {
            key = Messages.Keys.JNDINotSpecified_1;
            value = "jdbc/" + DATABASE;
        } else {
            key = Messages.Keys.DataDirectoryNotSpecified_1;
            value = DataDirectory.ENV;
        }
        return Messages.getResources(locale).getString(key, value);
    }

    /**
     * Creates a data source for a Derby database at the given location. The location may be either the
     * {@code $SIS_DATA/Databases/SpatialMetadata} directory, or the {@code SpatialMetadata} database
     * in the directory given by the {@code derby.system.home} property.
     *
     * <p>This method does <strong>not</strong> create the database if it does not exist, because this
     * method does not know if we are inside the {@code $SIS_DATA} directory.</p>
     *
     * <p>It is caller's responsibility to shutdown the Derby database after usage.</p>
     *
     * @param  path  relative or absolute path to the database.
     * @return the data source.
     * @throws Exception if the data source can not be created.
     */
    static DataSource forJavaDB(final String path) throws Exception {
        try {
            return forJavaDB(path, Thread.currentThread().getContextClassLoader());
        } catch (ClassNotFoundException e) {
            URLClassLoader loader;
            synchronized (Initializer.class) {
                loader = javadbLoader;
                if (loader == null) {
                    final String home = System.getProperty("java.home");
                    if (home != null) {
                        final Path file = Paths.get(home).resolveSibling("db/lib/derby.jar");
                        if (Files.isRegularFile(file)) {
                            javadbLoader = loader = new URLClassLoader(new URL[] {
                                file.toUri().toURL(),
                                file.resolveSibling("derbynet.jar").toUri().toURL()
                            });
                        }
                    }
                }
            }
            if (loader == null) {
                throw e;
            }
            return forJavaDB(path, loader);
        }
    }

    /**
     * Creates a Derby data source for the given path using the given class loader.
     * It is caller's responsibility to shutdown the Derby database after usage.
     *
     * @throws ClassNotFoundException if Derby is not on the classpath.
     */
    private static DataSource forJavaDB(final String path, final ClassLoader loader) throws Exception {
        final Class<?> c = Class.forName("org.apache.derby.jdbc.EmbeddedDataSource", true, loader);
        final DataSource ds = (DataSource) c.newInstance();
        final Class<?>[] args = {String.class};
        c.getMethod("setDatabaseName", args).invoke(ds, path);
        c.getMethod("setDataSourceName", args).invoke(ds, "Apache SIS spatial metadata");
        return ds;
    }

    /**
     * Invoked when the JVM is shutting down, or when the Servlet or OSGi bundle is uninstalled.
     * This method shutdowns the Derby database.
     *
     * @throws ReflectiveOperationException if an error occurred while
     *         setting the shutdown property on the Derby data source.
     */
    private static synchronized void shutdown() throws ReflectiveOperationException {
        final DataSource ds = source;
        if (ds != null) {                       // Should never be null, but let be safe.
            source = null;                      // Clear now in case of failure in remaining code.
            connected = false;
            ds.getClass().getMethod("setShutdownDatabase", String.class).invoke(ds, "shutdown");
            try {
                ds.getConnection().close();     // Does the actual shutdown.
            } catch (SQLException e) {          // This is the expected exception.
                final LogRecord record = new LogRecord(Level.FINE, e.getMessage());
                if (!isSuccessfulShutdown(e)) {
                    record.setLevel(Level.WARNING);
                    record.setThrown(e);
                }
                record.setLoggerName(Loggers.SQL);
                Logging.log(Initializer.class, "shutdown", record);
            }
        }
    }

    /**
     * Returns {@code true} if the given exception is the one that we expect in successful shutdown of a Derby database.
     *
     * <div class="note"><b>Note:</b>
     * this method is public for the needs of {@code non-free:sis-embedded-data} module.</div>
     *
     * @param  e  the exception thrown by Derby.
     * @return {@code true} if the exception indicates a successful shutdown.
     */
    public static boolean isSuccessfulShutdown(final SQLException e) {
        final String state = e.getSQLState();
        return "08006".equals(state) ||     // Database 'SpatialMetadata' shutdown.
               "XJ004".equals(state);       // Database 'SpatialMetadata' not found (may happen if we failed to open it in the first place).
    }
}<|MERGE_RESOLUTION|>--- conflicted
+++ resolved
@@ -276,22 +276,15 @@
              * on the classpath. Note that if SIS_DATA is defined and valid, it has precedence.
              */
             final boolean create;
-<<<<<<< HEAD
-            final String home = AccessController.doPrivileged(new PrivilegedAction<String>() {
-                @Override public String run() {
-                    return System.getProperty(DERBY_HOME_KEY);
-                }
-            });
-            final Path dir = DataDirectory.DATABASES.getDirectory();
-            if (dir != null) {
-                Path path = dir.resolve(DATABASE);
-                if (home != null) try {
-=======
             final boolean isEnvClear = DataDirectory.isEnvClear();
             if (isEnvClear && (source = embedded()) != null) {
                 create = false;
             } else {
-                final String home = AccessController.doPrivileged((PrivilegedAction<String>) () -> System.getProperty(DERBY_HOME_KEY));
+                final String home = AccessController.doPrivileged(new PrivilegedAction<String>() {
+                    @Override public String run() {
+                        return System.getProperty(DERBY_HOME_KEY);
+                    }
+                });
                 final Path dir = DataDirectory.DATABASES.getDirectory();
                 if (dir != null) {
                     Path path = dir.resolve(DATABASE);
@@ -308,7 +301,6 @@
                         // The path can not be relativized. This is okay.
                         Logging.recoverableException(Logging.getLogger(Loggers.SQL), Initializer.class, "getDataSource", e);
                     }
->>>>>>> 9f7c1d2e
                     /*
                      * Create the Derby data source using the context class loader if possible,
                      * or otherwise a URL class loader to the JavaDB distributed with the JDK.
