--- conflicted
+++ resolved
@@ -32,20 +32,7 @@
 
 
 /**
-<<<<<<< HEAD
  * Associated resource information.
- *
- * <div class="section">Relationship between properties</div>
- * According ISO 19115, at least one of {@linkplain #getName() name} and
- * {@linkplain #getMetadataReference() metadata reference} shall be provided.
- *
- * <div class="warning"><b>Upcoming API change — renaming</b><br>
- * As of ISO 19115:2014, {@code AggregateInformation} has been renamed {@code AssociatedResource}.
- * This class will be replaced by {@link DefaultAssociatedResource} when GeoAPI will provide the
- * {@code AssociatedResource} interface (tentatively in GeoAPI 3.1 or 4.0).
- * </div>
-=======
- * Aggregate dataset information.
  * The following properties are mandatory or conditional (i.e. mandatory under some circumstances)
  * in a well-formed metadata according ISO 19115:
  *
@@ -56,9 +43,14 @@
  * {@code   │   └─date……………………………} Reference date for the cited resource.
  * {@code   └─name………………………………………} Citation information about the associated resource.</div>
  *
- * According ISO 19115, at least one of {@linkplain #getAggregateDataSetName() aggregate dataset name}
- * and {@linkplain #getAggregateDataSetIdentifier() aggregate dataset identifier} shall be provided.
->>>>>>> 4edd3015
+ * According ISO 19115, at least one of {@linkplain #getName() name} and
+ * {@linkplain #getMetadataReference() metadata reference} shall be provided.
+ *
+ * <div class="warning"><b>Upcoming API change — renaming</b><br>
+ * As of ISO 19115:2014, {@code AggregateInformation} has been renamed {@code AssociatedResource}.
+ * This class will be replaced by {@link DefaultAssociatedResource} when GeoAPI will provide the
+ * {@code AssociatedResource} interface (tentatively in GeoAPI 3.1 or 4.0).
+ * </div>
  *
  * <div class="section">Limitations</div>
  * <ul>
