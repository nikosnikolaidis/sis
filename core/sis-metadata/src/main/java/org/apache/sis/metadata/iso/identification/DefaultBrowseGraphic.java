--- conflicted
+++ resolved
@@ -132,15 +132,10 @@
             fileName         = object.getFileName();
             fileDescription  = object.getFileDescription();
             fileType         = object.getFileType();
-<<<<<<< HEAD
             if (object instanceof DefaultBrowseGraphic) {
-                imageConstraints = ((DefaultBrowseGraphic) object).getImageConstraints();
-                linkages         = ((DefaultBrowseGraphic) object).getLinkages();
+                imageConstraints = copyCollection(((DefaultBrowseGraphic) object).getImageConstraints(), Constraints.class);
+                linkages         = copyCollection(((DefaultBrowseGraphic) object).getLinkages(), OnlineResource.class);
             }
-=======
-            imageConstraints = copyCollection(object.getImageConstraints(), Constraints.class);
-            linkages         = copyCollection(object.getLinkages(), OnlineResource.class);
->>>>>>> 8d61976f
         }
     }
 
