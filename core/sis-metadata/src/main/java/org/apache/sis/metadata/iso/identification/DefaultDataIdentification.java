/*
 * Licensed to the Apache Software Foundation (ASF) under one or more
 * contributor license agreements.  See the NOTICE file distributed with
 * this work for additional information regarding copyright ownership.
 * The ASF licenses this file to You under the Apache License, Version 2.0
 * (the "License"); you may not use this file except in compliance with
 * the License.  You may obtain a copy of the License at
 *
 *     http://www.apache.org/licenses/LICENSE-2.0
 *
 * Unless required by applicable law or agreed to in writing, software
 * distributed under the License is distributed on an "AS IS" BASIS,
 * WITHOUT WARRANTIES OR CONDITIONS OF ANY KIND, either express or implied.
 * See the License for the specific language governing permissions and
 * limitations under the License.
 */
package org.apache.sis.metadata.iso.identification;

import java.util.Collection;
import java.util.Locale;
import java.nio.charset.Charset;
import javax.xml.bind.annotation.XmlType;
import javax.xml.bind.annotation.XmlElement;
import javax.xml.bind.annotation.XmlRootElement;
import javax.xml.bind.annotation.adapters.XmlJavaTypeAdapter;
import org.opengis.util.InternationalString;
import org.opengis.metadata.citation.Citation;
import org.opengis.metadata.identification.CharacterSet;
import org.opengis.metadata.identification.TopicCategory;
import org.opengis.metadata.identification.DataIdentification;
import org.apache.sis.internal.metadata.OtherLocales;
import org.apache.sis.internal.jaxb.gmd.LocaleAdapter;
import org.apache.sis.internal.jaxb.LegacyNamespaces;
import org.apache.sis.internal.jaxb.FilterByVersion;
import org.apache.sis.internal.util.CollectionsExt;


/**
 * Information required to identify a dataset.
 * The following properties are mandatory or conditional (i.e. mandatory under some circumstances)
 * in a well-formed metadata according ISO 19115:
 *
 * <div class="preformat">{@code MD_DataIdentification}
 * {@code   ├─citation………………………………………} Citation data for the resource(s).
 * {@code   │   ├─title……………………………………} Name by which the cited resource is known.
 * {@code   │   └─date………………………………………} Reference date for the cited resource.
 * {@code   ├─abstract………………………………………} Brief narrative summary of the content of the resource(s).
 * {@code   ├─language………………………………………} Language(s) used within the dataset.
 * {@code   ├─characterSet……………………………} Full name of the character coding standard(s) used for the dataset.
 * {@code   ├─topicCategory…………………………} Main theme(s) of the dataset.
 * {@code   └─extent……………………………………………} Bounding polygon, vertical, and temporal extent of the dataset.
 * {@code       ├─description……………………} The spatial and temporal extent for the referring object.
 * {@code       ├─geographicElement……} Geographic component of the extent of the referring object.
 * {@code       ├─temporalElement…………} Temporal component of the extent of the referring object.
 * {@code       └─verticalElement…………} Vertical component of the extent of the referring object.</div>
 *
 * <p><b>Limitations:</b></p>
 * <ul>
 *   <li>Instances of this class are not synchronized for multi-threading.
 *       Synchronization, if needed, is caller's responsibility.</li>
 *   <li>Serialized objects of this class are not guaranteed to be compatible with future Apache SIS releases.
 *       Serialization support is appropriate for short term storage or RMI between applications running the
 *       same version of Apache SIS. For long term storage, use {@link org.apache.sis.xml.XML} instead.</li>
 * </ul>
 *
 * @author  Martin Desruisseaux (IRD, Geomatys)
 * @author  Touraïvane (IRD)
 * @author  Cédric Briançon (Geomatys)
 * @author  Cullen Rombach (Image Matters)
 * @version 1.0
 * @since   0.3
 * @module
 */
@SuppressWarnings("CloneableClassWithoutClone")                 // ModifiableMetadata needs shallow clones.
@XmlType(name = "MD_DataIdentification_Type", propOrder = {
    "language",                 // Legacy ISO 19115:2003
    "characterSets",            // Legacy ISO 19115:2003
    "defaultLocale",            // New in ISO 19115:2014
    "otherLocales",             // New in ISO 19115:2014
    "environmentDescription",
    "supplementalInformation"
    /*
     * In ISO 19115:2003, we had an "topicCategory" attribute before "environmentDescription"
     * and an "extent" attribute before "supplementalInformation". In ISO 19115:2014 revision,
     * those attributes moved to the parent class. Apache SIS 1.0 aligns itself on the latest
     * standard, but the consequence is that attribute order is wrong when marshalling an ISO
     * 19139:2007 document.  We could workaround by defining private methods, but it confuses
     * PropertyAccessor. We choose to avoid this complication in this class and handle element
     * reordering in org.apache.sis.xml.TransformingWriter instead.
     */
})
@XmlRootElement(name = "MD_DataIdentification")
public class DefaultDataIdentification extends AbstractIdentification implements DataIdentification {
    /**
     * Serial number for compatibility with different versions.
     */
    private static final long serialVersionUID = 6104637930243499850L;

    /**
     * Language(s) used within the dataset.
     */
    private Collection<Locale> languages;

    /**
     * Full name of the character coding standard used for the dataset.
     */
    private Collection<CharacterSet> characterSets;

    /**
     * Description of the dataset in the producers processing environment, including items
     * such as the software, the computer operating system, file name, and the dataset size
     */
    private InternationalString environmentDescription;

    /**
     * Any other descriptive information about the dataset.
     */
    private InternationalString supplementalInformation;

    /**
     * Constructs an initially empty data identification.
     */
    public DefaultDataIdentification() {
    }

    /**
     * Creates a data identification initialized to the specified values.
     *
     * @param citation       the citation data for the resource(s), or {@code null} if none.
     * @param abstracts      a brief narrative summary of the content of the resource(s), or {@code null} if none.
     * @param language       the language used within the dataset, or {@code null} if none.
     * @param topicCategory  the main theme of the dataset, or {@code null} if none.
     */
    public DefaultDataIdentification(final Citation citation,
                                     final CharSequence abstracts,
                                     final Locale language,
                                     final TopicCategory topicCategory)
    {
        super(citation, abstracts);
        languages = singleton(language, Locale.class);
        super.setTopicCategories(singleton(topicCategory, TopicCategory.class));
    }

    /**
     * Constructs a new instance initialized with the values from the specified metadata object.
     * This is a <cite>shallow</cite> copy constructor, since the other metadata contained in the
     * given object are not recursively copied.
     *
     * @param  object  the metadata to copy values from, or {@code null} if none.
     *
     * @see #castOrCopy(DataIdentification)
     */
    public DefaultDataIdentification(final DataIdentification object) {
        super(object);
        if (object != null) {
            languages                  = copyCollection(object.getLanguages(), Locale.class);
            characterSets              = copyCollection(object.getCharacterSets(), CharacterSet.class);
            environmentDescription     = object.getEnvironmentDescription();
            supplementalInformation    = object.getSupplementalInformation();
        }
    }

    /**
     * Returns a SIS metadata implementation with the values of the given arbitrary implementation.
     * This method performs the first applicable action in the following choices:
     *
     * <ul>
     *   <li>If the given object is {@code null}, then this method returns {@code null}.</li>
     *   <li>Otherwise if the given object is already an instance of
     *       {@code DefaultDataIdentification}, then it is returned unchanged.</li>
     *   <li>Otherwise a new {@code DefaultDataIdentification} instance is created using the
     *       {@linkplain #DefaultDataIdentification(DataIdentification) copy constructor}
     *       and returned. Note that this is a <cite>shallow</cite> copy operation, since the other
     *       metadata contained in the given object are not recursively copied.</li>
     * </ul>
     *
     * @param  object  the object to get as a SIS implementation, or {@code null} if none.
     * @return a SIS implementation containing the values of the given object (may be the
     *         given object itself), or {@code null} if the argument was null.
     */
    public static DefaultDataIdentification castOrCopy(final DataIdentification object) {
        if (object == null || object instanceof DefaultDataIdentification) {
            return (DefaultDataIdentification) object;
        }
        return new DefaultDataIdentification(object);
    }

    /**
     * Returns the language(s) used within the resource.
     * The first element in iteration order shall be the default language.
     * All other elements, if any, are alternate language(s) used within the resource.
     *
     * <p>The language string representations should use ISO 639-2 language code as
     * returned by {@link Locale#getISO3Language()}.</p>
     *
     * @return language(s) used.
     *
     * @see Locale#getISO3Language()
     */
    @Override
    // @XmlElement at the end of this class.
    public Collection<Locale> getLanguages() {
        return languages = nonNullCollection(languages, Locale.class);
    }

    /**
     * Sets the language(s) used within the dataset.
     *
     * @param  newValues  the new languages.
     */
    public void setLanguages(final Collection<? extends Locale> newValues)  {
        languages = writeCollection(newValues, languages, Locale.class);
    }

    /**
     * Returns the character coding standard used for the dataset.
     *
     * <div class="warning"><b>Upcoming API change — JDK integration</b><br>
     * The element type may change to the {@link Charset} class in GeoAPI 4.0.
     * </div>
     *
     * @return character coding standard(s) used.
     */
    @Override
<<<<<<< HEAD
    @XmlElement(name = "characterSet")
    public Collection<CharacterSet> getCharacterSets() {
        return characterSets = nonNullCollection(characterSets, CharacterSet.class);
=======
    @XmlElement(name = "characterSet", namespace = LegacyNamespaces.GMD)
    public Collection<Charset> getCharacterSets() {
        return characterSets = nonNullCollection(characterSets, Charset.class);
>>>>>>> f514ce0e
    }

    /**
     * Sets the character coding standard used for the dataset.
     *
     * <div class="warning"><b>Upcoming API change — JDK integration</b><br>
     * The element type may change to the {@link Charset} class in GeoAPI 4.0.
     * </div>
     *
     * @param  newValues  the new character sets.
     */
    public void setCharacterSets(final Collection<? extends CharacterSet> newValues) {
        characterSets = writeCollection(newValues, characterSets, CharacterSet.class);
    }

    /**
     * Returns a description of the resource in the producer's processing environment. This includes
     * items such as the software, the computer operating system, file name, and the dataset size.
     *
     * @return description of the resource in the producer's processing environment, or {@code null}.
     */
    @Override
    @XmlElement(name = "environmentDescription")
    public InternationalString getEnvironmentDescription() {
        return environmentDescription;
    }

    /**
     * Sets the description of the resource in the producers processing environment.
     *
     * @param  newValue  the new environment description.
     */
    public void setEnvironmentDescription(final InternationalString newValue)  {
        checkWritePermission();
        environmentDescription = newValue;
    }

    /**
     * Any other descriptive information about the resource.
     *
     * @return other descriptive information, or {@code null}.
     */
    @Override
    @XmlElement(name = "supplementalInformation")
    public InternationalString getSupplementalInformation() {
        return supplementalInformation;
    }

    /**
     * Sets any other descriptive information about the resource.
     *
     * @param  newValue  the new supplemental information.
     */
    public void setSupplementalInformation(final InternationalString newValue) {
        checkWritePermission();
        supplementalInformation = newValue;
    }




    //////////////////////////////////////////////////////////////////////////////////////////////////
    ////////                                                                                  ////////
    ////////                               XML support with JAXB                              ////////
    ////////                                                                                  ////////
    ////////        The following methods are invoked by JAXB using reflection (even if       ////////
    ////////        they are private) or are helpers for other methods invoked by JAXB.       ////////
    ////////        Those methods can be safely removed if Geographic Markup Language         ////////
    ////////        (GML) support is not needed.                                              ////////
    ////////                                                                                  ////////
    //////////////////////////////////////////////////////////////////////////////////////////////////

    /**
     * Gets the default locale for this record (used in ISO 19115-3 format).
     */
    @XmlElement(name = "defaultLocale")
    private Locale getDefaultLocale() {
        return FilterByVersion.CURRENT_METADATA.accept() ? CollectionsExt.first(getLanguages()) : null;
    }

    /**
     * Sets the default locale for this record (used in ISO 19115-3 format).
     */
    @SuppressWarnings("unused")
    private void setDefaultLocale(final Locale newValue) {
        setLanguages(OtherLocales.setFirst(languages, newValue));
    }

    /**
     * Gets the other locales for this record (used in ISO 19115-3 format).
     */
    @XmlElement(name = "otherLocale")
    private Collection<Locale> getOtherLocales() {
        return FilterByVersion.CURRENT_METADATA.accept() ? OtherLocales.filter(getLanguages()) : null;
    }

    /**
     * Returns the locale to marshal if the XML document is to be written
     * according the legacy ISO 19115:2003 model.
     */
    @XmlElement(name = "language", namespace = LegacyNamespaces.GMD)
    @XmlJavaTypeAdapter(LocaleAdapter.class)
    private Collection<Locale> getLanguage() {
        return FilterByVersion.LEGACY_METADATA.accept() ? getLanguages() : null;
    }
}<|MERGE_RESOLUTION|>--- conflicted
+++ resolved
@@ -222,15 +222,9 @@
      * @return character coding standard(s) used.
      */
     @Override
-<<<<<<< HEAD
-    @XmlElement(name = "characterSet")
+    @XmlElement(name = "characterSet", namespace = LegacyNamespaces.GMD)
     public Collection<CharacterSet> getCharacterSets() {
         return characterSets = nonNullCollection(characterSets, CharacterSet.class);
-=======
-    @XmlElement(name = "characterSet", namespace = LegacyNamespaces.GMD)
-    public Collection<Charset> getCharacterSets() {
-        return characterSets = nonNullCollection(characterSets, Charset.class);
->>>>>>> f514ce0e
     }
 
     /**
