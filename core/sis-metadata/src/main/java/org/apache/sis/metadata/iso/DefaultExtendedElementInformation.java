--- conflicted
+++ resolved
@@ -20,7 +20,6 @@
 import javax.xml.bind.annotation.XmlType;
 import javax.xml.bind.annotation.XmlElement;
 import javax.xml.bind.annotation.XmlRootElement;
-import org.opengis.annotation.UML;
 import org.opengis.metadata.Datatype;
 import org.opengis.metadata.Obligation;
 import org.opengis.metadata.citation.ResponsibleParty;
@@ -38,6 +37,7 @@
 import static org.apache.sis.internal.metadata.MetadataUtilities.ensurePositive;
 
 // Branch-specific imports
+import org.opengis.annotation.UML;
 import static org.opengis.annotation.Obligation.OPTIONAL;
 import static org.opengis.annotation.Specification.ISO_19115;
 
@@ -545,12 +545,8 @@
      *
      * @since 0.5
      */
-<<<<<<< HEAD
+    @XmlElement(name = "rationale")
     @UML(identifier="rationale", obligation=OPTIONAL, specification=ISO_19115)
-=======
-    @Override
-    @XmlElement(name = "rationale")
->>>>>>> f514ce0e
     public InternationalString getRationale() {
         return LegacyPropertyAdapter.getSingleton(rationales, InternationalString.class, null,
                 DefaultExtendedElementInformation.class, "getRationale");
