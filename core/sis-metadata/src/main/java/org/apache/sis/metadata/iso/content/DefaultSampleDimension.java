/*
 * Licensed to the Apache Software Foundation (ASF) under one or more
 * contributor license agreements.  See the NOTICE file distributed with
 * this work for additional information regarding copyright ownership.
 * The ASF licenses this file to You under the Apache License, Version 2.0
 * (the "License"); you may not use this file except in compliance with
 * the License.  You may obtain a copy of the License at
 *
 *     http://www.apache.org/licenses/LICENSE-2.0
 *
 * Unless required by applicable law or agreed to in writing, software
 * distributed under the License is distributed on an "AS IS" BASIS,
 * WITHOUT WARRANTIES OR CONDITIONS OF ANY KIND, either express or implied.
 * See the License for the specific language governing permissions and
 * limitations under the License.
 */
package org.apache.sis.metadata.iso.content;

import javax.measure.unit.Unit;
import javax.xml.bind.annotation.XmlElement;
import javax.xml.bind.annotation.XmlRootElement;
import javax.xml.bind.annotation.XmlSeeAlso;
import javax.xml.bind.annotation.XmlType;
<<<<<<< HEAD
=======
import org.opengis.metadata.content.Band;
import org.opengis.metadata.content.SampleDimension;
import org.opengis.metadata.content.TransferFunctionType;
>>>>>>> 213ae0ff
import org.opengis.util.Record;
import org.opengis.util.RecordType;
import org.opengis.metadata.content.Band;
import org.apache.sis.measure.ValueRange;

import static org.apache.sis.internal.metadata.MetadataUtilities.warnNonPositiveArgument;

// Branch-specific imports
import org.opengis.annotation.UML;
import static org.opengis.annotation.Obligation.OPTIONAL;
import static org.opengis.annotation.Obligation.CONDITIONAL;
import static org.opengis.annotation.Specification.ISO_19115;


/**
 * The characteristic of each dimension (layer) included in the resource.
 *
 * <div class="warning"><b>Note on International Standard versions</b><br>
 * This class is derived from a new type defined in the ISO 19115 international standard published in 2014,
 * while GeoAPI 3.0 is based on the version published in 2003. Consequently this implementation class does
 * not yet implement a GeoAPI interface, but is expected to do so after the next GeoAPI releases.
 * When the interface will become available, all references to this implementation class in Apache SIS will
 * be replaced be references to the {@code SampleDimension} interface.
 * </div>
 *
 * <p><b>Limitations:</b></p>
 * <ul>
 *   <li>Instances of this class are not synchronized for multi-threading.
 *       Synchronization, if needed, is caller's responsibility.</li>
 *   <li>Serialized objects of this class are not guaranteed to be compatible with future Apache SIS releases.
 *       Serialization support is appropriate for short term storage or RMI between applications running the
 *       same version of Apache SIS. For long term storage, use {@link org.apache.sis.xml.XML} instead.</li>
 * </ul>
 *
 * @author  Remi Marechal (geomatys)
 * @author  Martin Desruisseaux (Geomatys)
 * @version 0.5
 * @since   0.5
 * @module
 */
@XmlType(name = "MD_SampleDimension_Type", propOrder = {
    "maxValue",
    "minValue",
    "units",
/// "scaleFactor",
/// "offset",
/// "meanValue",
/// "numberOfValues",
/// "standardDeviation",
/// "otherPropertyType",
/// "otherProperty",
/// "bitsPerValue"
})
@XmlRootElement(name = "MD_SampleDimension")
@XmlSeeAlso({DefaultBand.class, DefaultRangeDimension.class})
@UML(identifier="MD_SampleDimension", specification=ISO_19115)
public class DefaultSampleDimension extends DefaultRangeDimension {
    /**
     * Serial number for inter-operability with different versions.
     */
    private static final long serialVersionUID = 4517148689016920767L;

    /**
     * Minimum value of data values in each dimension included in the resource.
     */
    private Double minValue;

    /**
     * Maximum value of data values in each dimension included in the resource.
     */
    private Double maxValue;

    /**
     * Mean value of data values in each dimension included in the resource.
     */
    private Double meanValue;

    /**
     * Number of values used in a thematicClassification resource.
     */
    private Integer numberOfValues;

    /**
     * Standard deviation of data values in each dimension included in the resource.
     */
    private Double standardDeviation;

    /**
     * Units of data in each dimension included in the resource.
     */
    private Unit<?> units;

    /**
     * Scale factor which has been applied to the cell value.
     */
    private Double scaleFactor;

    /**
     * Physical value corresponding to a cell value of zero.
     */
    private Double offset;

    /**
     * Type of transfer function to be used when scaling a physical value for a given element.
     */
    private TransferFunctionType transferFunctionType;

    /**
     * Maximum number of significant bits in the uncompressed representation
     * for the value in each band of each pixel.
     */
    private Integer bitsPerValue;

    /**
     * Smallest distance between which separate points can be distinguished, as specified in
     * instrument design.
     */
    private Double nominalSpatialResolution;

    /**
     * Type of other attribute description.
     */
    private RecordType otherPropertyType;

    /**
     * Instance of other/attributeType that defines attributes not explicitly
     * included in {@link CoverageContentType}.
     */
    private Record otherProperty;

    /**
     * Constructs an initially empty sample dimension.
     */
    public DefaultSampleDimension() {
    }

    /**
     * Constructs a new instance initialized with the values from the specified metadata object.
     * This is a <cite>shallow</cite> copy constructor, since the other metadata contained in the
     * given object are not recursively copied.
     *
     * <div class="note"><b>Note on properties validation:</b>
     * This constructor does not verify the property values of the given metadata (e.g. whether it contains
     * unexpected negative values). This is because invalid metadata exist in practice, and verifying their
     * validity in this copy constructor is often too late. Note that this is not the only hole, as invalid
     * metadata instances can also be obtained by unmarshalling an invalid XML document.
     * </div>
     *
     * @param object The metadata to copy values from, or {@code null} if none.
     *
     * @see #castOrCopy(SampleDimension)
     */
    public DefaultSampleDimension(final DefaultSampleDimension object) {
        super(object);
        if (object != null) {
<<<<<<< HEAD
            init(object);
=======
            minValue                 = object.getMinValue();
            maxValue                 = object.getMaxValue();
            meanValue                = object.getMeanValue();
            numberOfValues           = object.getNumberOfValues();
            standardDeviation        = object.getStandardDeviation();
            units                    = object.getUnits();
            scaleFactor              = object.getScaleFactor();
            offset                   = object.getOffset();
            transferFunctionType     = object.getTransferFunctionType();
            bitsPerValue             = object.getBitsPerValue();
            nominalSpatialResolution = object.getNominalSpatialResolution();
            otherPropertyType        = object.getOtherPropertyType();
            otherProperty            = object.getOtherProperty();
>>>>>>> 213ae0ff
        }
    }

    /**
     * Initializes this sample dimension to the values of the given object.
     */
    private void init(final DefaultSampleDimension object) {
        minValue          = object.getMinValue();
        maxValue          = object.getMaxValue();
        meanValue         = object.getMeanValue();
        numberOfValues    = object.getNumberOfValues();
        standardDeviation = object.getStandardDeviation();
        units             = object.getUnits();
        scaleFactor       = object.getScaleFactor();
        offset            = object.getOffset();
        bitsPerValue      = object.getBitsPerValue();
        otherPropertyType = object.getOtherPropertyType();
        otherProperty     = object.getOtherProperty();
    }

    /**
     * Bridge constructor for {@link DefaultBand#DefaultBand(Band)}.
     */
    DefaultSampleDimension(final Band object) {
        super(object);
        if (object != null) {
            if (object instanceof DefaultSampleDimension) {
                init((DefaultSampleDimension) object);
            } else {
                maxValue     = object.getMaxValue();
                minValue     = object.getMinValue();
                units        = object.getUnits();
                scaleFactor  = object.getScaleFactor();
                offset       = object.getOffset();
                bitsPerValue = object.getBitsPerValue();
            }
        }
    }

    /**
     * Ensures that the given property value is positive.
     *
     * @param property Name of the property to check.
     * @param strict   {@code false} is zero is a legal value.
     * @param newValue The property value to verify.
     * @throws IllegalArgumentException if the given value is negative and the problem has not been logged.
     */
    static void ensurePositive(final String property, final boolean strict, final Number newValue)
            throws IllegalArgumentException
    {
        if (newValue != null && !(strict ? newValue.doubleValue() > 0 : newValue.doubleValue() >= 0)) { // Use '!' for catching NaN.
            warnNonPositiveArgument(DefaultSampleDimension.class, property, strict, newValue);
        }
    }

    /**
     * Returns the minimum value of data values in each dimension included in the resource.
     *
     * @return Minimum value of data values in each dimension included in the resource, or {@code null} if unspecified.
     */
    @XmlElement(name = "minValue")
    @UML(identifier="minValue", obligation=OPTIONAL, specification=ISO_19115)
    public Double getMinValue() {
        return minValue;
    }

    /**
     * Sets the minimum value of data values in each dimension included in the resource.
     *
     * @param newValue The new new minimum value.
     */
    public void setMinValue(final Double newValue) {
        checkWritePermission();
        minValue = newValue;
    }

    /**
     * Returns the maximum value of data values in each dimension included in the resource.
     *
     * @return Maximum value of data values in each dimension included in the resource, or {@code null} if unspecified.
     */
    @XmlElement(name = "maxValue")
    @UML(identifier="maxValue", obligation=OPTIONAL, specification=ISO_19115)
    public Double getMaxValue() {
        return maxValue;
    }

    /**
     * Sets the maximum value of data values in each dimension included in the resource.
     *
     * @param newValue The new new maximum value.
     */
    public void setMaxValue(final Double newValue) {
        checkWritePermission();
        maxValue = newValue;
    }

    /**
     * Returns the mean value of data values in each dimension included in the resource.
     *
     * @return The mean value of data values in each dimension included in the resource, or {@code null} if none.
     */
/// @XmlElement(name = "meanValue")
    @UML(identifier="meanValue", obligation=OPTIONAL, specification=ISO_19115)
    public Double getMeanValue() {
        return meanValue;
    }

    /**
     * Sets the mean value of data values in each dimension included in the resource.
     *
     * @param newValue The new mean value of data values in each dimension included in the resource.
     */
    public void setMeanValue(final Double newValue) {
        checkWritePermission();
        meanValue = newValue;
    }

    /**
     * Returns the number of values used in a thematic classification resource.
     *
     * @return The number of values used in a thematic classification resource, or {@code null} if none.
     */
    @ValueRange(minimum = 0)
/// @XmlElement(name = "numberOfValues")
    @UML(identifier="numberOfValues", obligation=OPTIONAL, specification=ISO_19115)
    public Integer getNumberOfValues() {
        return numberOfValues;
    }

    /**
     * Sets the number of values used in a thematic classification resource.
     *
     * @param newValue The new number of values used in a thematic classification resource.
     * @throws IllegalArgumentException if the given value is negative.
     */
    public void setNumberOfValues(final Integer newValue) {
        checkWritePermission();
        ensurePositive("numberOfValues", false, newValue);
        numberOfValues = newValue;
    }

    /**
     * Returns the standard deviation of data values in each dimension included in the resource.
     *
     * @return Standard deviation of data values in each dimension included in the resource, or {@code null} if none.
     */
/// @XmlElement(name = "standardDeviation")
    @UML(identifier="standardDeviation", obligation=OPTIONAL, specification=ISO_19115)
    public Double getStandardDeviation() {
        return standardDeviation;
    }

    /**
     * Sets the standard deviation of data values in each dimension included in the resource.
     *
     * @param newValue The new standard deviation of data values in each dimension included in the resource.
     */
    public void setStandardDeviation(final Double newValue) {
        checkWritePermission();
        standardDeviation = newValue;
    }

    /**
     * Returns the units of data in the dimension.
     *
     * @return The units of data in the dimension, or {@code null} if unspecified.
     */
    @XmlElement(name = "units")
    @UML(identifier="units", obligation=CONDITIONAL, specification=ISO_19115)
    public Unit<?> getUnits() {
        return units;
    }

    /**
     * Sets the units of data in the dimension.
     *
     * @param newValue The new units of data in the dimension.
     */
    public void setUnits(final Unit<?> newValue) {
        checkWritePermission();
        units = newValue;
    }

    /**
     * Returns the scale factor which has been applied to the cell value.
     *
     * @return Scale factor which has been applied to the cell value, or {@code null} if none.
     */
/// @XmlElement(name = "scaleFactor")
    @UML(identifier="scaleFactor", obligation=OPTIONAL, specification=ISO_19115)
    public Double getScaleFactor() {
        return scaleFactor;
    }

    /**
     * Sets the scale factor which has been applied to the cell value.
     *
     * @param newValue The new scale factor which has been applied to the cell value.
     */
    public void setScaleFactor(final Double newValue) {
        checkWritePermission();
        scaleFactor = newValue;
    }

    /**
     * Returns the physical value corresponding to a cell value of zero.
     *
     * @return The physical value corresponding to a cell value of zero, or {@code null} if none.
     */
/// @XmlElement(name = "offset")
    @UML(identifier="offset", obligation=OPTIONAL, specification=ISO_19115)
    public Double getOffset() {
        return offset;
    }

    /**
     * Sets the physical value corresponding to a cell value of zero.
     *
     * @param newValue The new physical value corresponding to a cell value of zero, or {@code null} if none..
     */
    public void setOffset(final Double newValue) {
        checkWritePermission();
        offset = newValue;
    }

    /**
     * Returns type of transfer function to be used when scaling a physical value for a given element.
     *
     * @return Type of transfer function, or {@code null}.
     */
    @Override
    public TransferFunctionType getTransferFunctionType() {
        return transferFunctionType;
    }

    /**
     * Sets the type of transfer function to be used when scaling a physical value for a given element.
     *
     * @param newValue The new transfer function value.
     */
    public void setTransferFunctionType(final TransferFunctionType newValue) {
        checkWritePermission();
        transferFunctionType = newValue;
    }

    /**
     * Returns the maximum number of significant bits in the uncompressed representation
     * for the value in each band of each pixel.
     *
     * @return Maximum number of significant bits in the uncompressed representation
     *         for the value in each band of each pixel, or {@code null} if none.
     */
    @ValueRange(minimum = 1)
/// @XmlElement(name = "bitsPerValues")
    @UML(identifier="bitsPerValue", obligation=OPTIONAL, specification=ISO_19115)
    public Integer getBitsPerValue() {
        return bitsPerValue;
    }

    /**
     * Sets the maximum number of significant bits in the uncompressed representation
     * for the value in each band of each pixel.
     *
     * @param newValue The new maximum number of significant bits.
     * @throws IllegalArgumentException if the given value is zero or negative.
     */
    public void setBitsPerValue(final Integer newValue) {
        checkWritePermission();
        ensurePositive("bitsPerValue", true, newValue);
        bitsPerValue = newValue;
    }

    /**
     * Returns the smallest distance between which separate points can be distinguished,
     * as specified in instrument design.
     *
     * @return Smallest distance between which separate points can be distinguished, or {@code null}.
     */
    @Override
    @ValueRange(minimum = 0, isMinIncluded = false)
    public Double getNominalSpatialResolution() {
        return nominalSpatialResolution;
    }

    /**
     * Sets the smallest distance between which separate points can be distinguished,
     * as specified in instrument design.
     *
     * @param newValue The new nominal spatial resolution.
     * @throws IllegalArgumentException if the given value is negative.
     */
    public void setNominalSpatialResolution(final Double newValue) {
        checkWritePermission();
        ensurePositive("nominalSpatialResolution", true, newValue);
        nominalSpatialResolution = newValue;
    }

    /**
     * Returns type of other attribute description.
     *
     * @return Type of other attribute description, or {@code null} if none.
     */
/// @XmlElement(name = "otherPropertyType")
    @UML(identifier="otherPropertyType", obligation=OPTIONAL, specification=ISO_19115)
    public RecordType getOtherPropertyType() {
        return otherPropertyType;
    }

    /**
     * Sets a new type of other attribute description.
     *
     * @param newValue The new type of other attribute description.
     */
    public void setOtherPropertyType(final RecordType newValue) {
        checkWritePermission();
        otherPropertyType = newValue;
    }

    /**
     * Returns instance of other/attributeType that defines attributes not explicitly
     * included in {@link CoverageContentType}, or {@code null} if none.
     *
     * @return instance of other/attributeType that defines attributes, or {@code null} if none.
     */
/// @XmlElement(name = "otherProperty")
    @UML(identifier="otherProperty", obligation=OPTIONAL, specification=ISO_19115)
    public Record getOtherProperty() {
        return otherProperty;
    }

    /**
     * Sets a new instance of other/attributeType that defines attributes not explicitly
     * included in {@link CoverageContentType}.
     *
     * @param newValue The new instance of other/attributeType.
     */
    public void setOtherProperty(final Record newValue) {
        checkWritePermission();
        otherProperty = newValue;
    }
}<|MERGE_RESOLUTION|>--- conflicted
+++ resolved
@@ -21,12 +21,7 @@
 import javax.xml.bind.annotation.XmlRootElement;
 import javax.xml.bind.annotation.XmlSeeAlso;
 import javax.xml.bind.annotation.XmlType;
-<<<<<<< HEAD
-=======
-import org.opengis.metadata.content.Band;
-import org.opengis.metadata.content.SampleDimension;
 import org.opengis.metadata.content.TransferFunctionType;
->>>>>>> 213ae0ff
 import org.opengis.util.Record;
 import org.opengis.util.RecordType;
 import org.opengis.metadata.content.Band;
@@ -182,23 +177,7 @@
     public DefaultSampleDimension(final DefaultSampleDimension object) {
         super(object);
         if (object != null) {
-<<<<<<< HEAD
             init(object);
-=======
-            minValue                 = object.getMinValue();
-            maxValue                 = object.getMaxValue();
-            meanValue                = object.getMeanValue();
-            numberOfValues           = object.getNumberOfValues();
-            standardDeviation        = object.getStandardDeviation();
-            units                    = object.getUnits();
-            scaleFactor              = object.getScaleFactor();
-            offset                   = object.getOffset();
-            transferFunctionType     = object.getTransferFunctionType();
-            bitsPerValue             = object.getBitsPerValue();
-            nominalSpatialResolution = object.getNominalSpatialResolution();
-            otherPropertyType        = object.getOtherPropertyType();
-            otherProperty            = object.getOtherProperty();
->>>>>>> 213ae0ff
         }
     }
 
@@ -206,17 +185,19 @@
      * Initializes this sample dimension to the values of the given object.
      */
     private void init(final DefaultSampleDimension object) {
-        minValue          = object.getMinValue();
-        maxValue          = object.getMaxValue();
-        meanValue         = object.getMeanValue();
-        numberOfValues    = object.getNumberOfValues();
-        standardDeviation = object.getStandardDeviation();
-        units             = object.getUnits();
-        scaleFactor       = object.getScaleFactor();
-        offset            = object.getOffset();
-        bitsPerValue      = object.getBitsPerValue();
-        otherPropertyType = object.getOtherPropertyType();
-        otherProperty     = object.getOtherProperty();
+        minValue                 = object.getMinValue();
+        maxValue                 = object.getMaxValue();
+        meanValue                = object.getMeanValue();
+        numberOfValues           = object.getNumberOfValues();
+        standardDeviation        = object.getStandardDeviation();
+        units                    = object.getUnits();
+        scaleFactor              = object.getScaleFactor();
+        offset                   = object.getOffset();
+        transferFunctionType     = object.getTransferFunctionType();
+        bitsPerValue             = object.getBitsPerValue();
+        nominalSpatialResolution = object.getNominalSpatialResolution();
+        otherPropertyType        = object.getOtherPropertyType();
+        otherProperty            = object.getOtherProperty();
     }
 
     /**
@@ -430,7 +411,6 @@
      *
      * @return Type of transfer function, or {@code null}.
      */
-    @Override
     public TransferFunctionType getTransferFunctionType() {
         return transferFunctionType;
     }
@@ -478,7 +458,6 @@
      *
      * @return Smallest distance between which separate points can be distinguished, or {@code null}.
      */
-    @Override
     @ValueRange(minimum = 0, isMinIncluded = false)
     public Double getNominalSpatialResolution() {
         return nominalSpatialResolution;
