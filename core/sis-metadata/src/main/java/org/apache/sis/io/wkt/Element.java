--- conflicted
+++ resolved
@@ -39,13 +39,9 @@
 
 import static org.apache.sis.util.CharSequences.skipLeadingWhitespaces;
 
-<<<<<<< HEAD
-// Branch-specific imports
-import org.apache.sis.internal.jdk7.JDK7;
-=======
 // Branch-dependent imports
 import org.apache.sis.internal.jdk8.JDK8;
->>>>>>> 5a84d3d8
+import org.apache.sis.internal.jdk7.JDK7;
 
 
 /**
@@ -139,7 +135,7 @@
         keyword = toCopy.keyword;
         offset  = toCopy.offset;
         locale  = toCopy.locale;
-        list    = new LinkedList<>(toCopy.list);   // Needs to be a modifiable list.
+        list    = new LinkedList<Object>(toCopy.list);   // Needs to be a modifiable list.
         final ListIterator<Object> it = list.listIterator();
         while (it.hasNext()) {
             final Object value = it.next();
@@ -223,11 +219,7 @@
          *   - Otherwise, if the first character is a quote, then the value is taken as a String.
          *   - Otherwise, the element is parsed as a number or as a date, depending of 'isTemporal' boolean value.
          */
-<<<<<<< HEAD
-        list = new LinkedList<Object>();
-=======
-        final List<Object> list = new LinkedList<>();
->>>>>>> 5a84d3d8
+        final List<Object> list = new LinkedList<Object>();
         final String separator = parser.symbols.trimmedSeparator();
         while (lower < length) {
             final int firstChar = text.codePointAt(lower);
