--- conflicted
+++ resolved
@@ -224,12 +224,8 @@
             if (property == code) {
                 return cast(value, type);
             } else if (!(value instanceof Set) || !((Set<?>) value).isEmpty()) {
-<<<<<<< HEAD
-                return isMarshalling() ? null : new ExcludedSet<E>(NAMES[code-1], NAMES[property-1]);
-=======
                 return Semaphores.query(Semaphores.NULL_COLLECTION)
-                       ? null : new ExcludedSet<CharSequence>(NAMES[code-1], NAMES[property-1]);
->>>>>>> efb05366
+                       ? null : new ExcludedSet<E>(NAMES[code-1], NAMES[property-1]);
             }
         }
         // Unconditionally create a new set, because the
