--- conflicted
+++ resolved
@@ -25,8 +25,6 @@
 import org.opengis.metadata.citation.Citation;
 import org.opengis.metadata.citation.OnlineResource;
 import org.apache.sis.xml.Namespaces;
-import org.apache.sis.internal.jaxb.gco.CharSequenceAdapter;
-import org.apache.sis.internal.jaxb.metadata.CI_OnlineResource;
 
 
 /**
@@ -252,12 +250,8 @@
      */
     @Override
     @XmlElement(name = "schemaAscii")
-<<<<<<< HEAD
+    @XmlJavaTypeAdapter(URIStringAdapter.class)
     public URI getSchemaAscii()  {
-=======
-    @XmlJavaTypeAdapter(CharSequenceAdapter.Since2014.class)
-    public CharSequence getSchemaAscii()  {
->>>>>>> f514ce0e
         return schemaAscii;
     }
 
@@ -287,12 +281,8 @@
      */
     @Override
     @XmlElement(name = "graphicsFile")
-<<<<<<< HEAD
+    @XmlJavaTypeAdapter(OnlineResourceAdapter.class)
     public URI getGraphicsFile()  {
-=======
-    @XmlJavaTypeAdapter(CI_OnlineResource.Since2014.class)
-    public OnlineResource getGraphicsFile()  {
->>>>>>> f514ce0e
         return graphicsFile;
     }
 
@@ -323,12 +313,8 @@
      */
     @Override
     @XmlElement(name = "softwareDevelopmentFile")
-<<<<<<< HEAD
+    @XmlJavaTypeAdapter(OnlineResourceAdapter.class)
     public URI getSoftwareDevelopmentFile()  {
-=======
-    @XmlJavaTypeAdapter(CI_OnlineResource.Since2014.class)
-    public OnlineResource getSoftwareDevelopmentFile()  {
->>>>>>> f514ce0e
         return softwareDevelopmentFile;
     }
 
