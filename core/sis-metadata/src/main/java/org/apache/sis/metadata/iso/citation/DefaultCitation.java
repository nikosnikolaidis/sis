--- conflicted
+++ resolved
@@ -27,11 +27,7 @@
 import org.opengis.metadata.citation.CitationDate;
 import org.opengis.metadata.citation.OnlineResource;
 import org.opengis.metadata.citation.PresentationForm;
-<<<<<<< HEAD
 import org.opengis.metadata.citation.ResponsibleParty;
-=======
-import org.opengis.metadata.citation.Responsibility;
->>>>>>> b4ff835b
 import org.opengis.metadata.citation.Series;
 import org.opengis.metadata.identification.BrowseGraphic;
 import org.opengis.util.InternationalString;
@@ -182,39 +178,6 @@
     }
 
     /**
-<<<<<<< HEAD
-     * Constructs a citation with the specified responsible party.
-     * This convenience constructor initializes the citation title
-     * to the first non-null of the following properties:
-     * {@linkplain DefaultResponsibleParty#getOrganisationName() organization name},
-     * {@linkplain DefaultResponsibleParty#getPositionName() position name} or
-     * {@linkplain DefaultResponsibleParty#getIndividualName() individual name}.
-     *
-     * @param party The name and position information for an individual or organization that is
-     *              responsible for the resource, or {@code null} if none.
-     *
-     * @deprecated As of ISO 19115:2014, {@link ResponsibleParty} has been replaced by {@code Responsibility}.
-     */
-    @Deprecated
-    public DefaultCitation(final ResponsibleParty party) {
-        if (party != null) {
-            citedResponsibleParties = singleton(party, ResponsibleParty.class);
-            title = party.getOrganisationName();
-            if (title == null) {
-                title = party.getPositionName();
-                if (title == null) {
-                    String name = party.getIndividualName();
-                    if (name != null) {
-                        title = new SimpleInternationalString(name);
-                    }
-                }
-            }
-        }
-    }
-
-    /**
-=======
->>>>>>> b4ff835b
      * Constructs a new instance initialized with the values from the specified metadata object.
      * This is a <cite>shallow</cite> copy constructor, since the other metadata contained in the
      * given object are not recursively copied.
