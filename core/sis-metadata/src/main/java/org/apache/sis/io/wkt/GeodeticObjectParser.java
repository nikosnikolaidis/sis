--- conflicted
+++ resolved
@@ -694,11 +694,7 @@
             String nz = null, z = null;     // Depth, height or time axis name and abbreviation.
             AxisDirection direction = null; // Depth, height or time axis direction.
             Unit<?> unit = defaultUnit;     // Depth, height or time axis unit.
-<<<<<<< HEAD
             /*switch (type)*/ {
-=======
-            switch (type) {
->>>>>>> a082672d
                 /*
                  * Cartesian — we can create axes only for geodetic datum, in which case the axes are for
                  * two-dimensional Projected or three-dimensional Geocentric CRS.
@@ -779,12 +775,6 @@
                 else {
                     throw parent.missingComponent(WKTKeywords.Axis);
                 }
-                /*
-                 * Unknown CS type — we can not guess which axes to create.
-                 */
-                default: {
-                    throw parent.missingComponent(WKTKeywords.Axis);
-                }
             }
             int i = 0;
             axes = new CoordinateSystemAxis[dimension];
@@ -1214,7 +1204,7 @@
             return opFactory.createDefiningConversion(properties, method, parameters);
         } catch (FactoryException exception) {
             if (suppressed != null) {
-                exception.addSuppressed(suppressed);
+//              exception.addSuppressed(suppressed);    // Not available on JDK6.
             }
             throw element.parseFailed(exception);
         }
