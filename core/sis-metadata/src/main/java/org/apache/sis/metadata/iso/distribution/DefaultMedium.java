/*
 * Licensed to the Apache Software Foundation (ASF) under one or more
 * contributor license agreements.  See the NOTICE file distributed with
 * this work for additional information regarding copyright ownership.
 * The ASF licenses this file to You under the Apache License, Version 2.0
 * (the "License"); you may not use this file except in compliance with
 * the License.  You may obtain a copy of the License at
 *
 *     http://www.apache.org/licenses/LICENSE-2.0
 *
 * Unless required by applicable law or agreed to in writing, software
 * distributed under the License is distributed on an "AS IS" BASIS,
 * WITHOUT WARRANTIES OR CONDITIONS OF ANY KIND, either express or implied.
 * See the License for the specific language governing permissions and
 * limitations under the License.
 */
package org.apache.sis.metadata.iso.distribution;

import java.util.Collection;
import javax.measure.Unit;
import javax.xml.bind.annotation.XmlType;
import javax.xml.bind.annotation.XmlElement;
import javax.xml.bind.annotation.XmlRootElement;
import javax.xml.bind.annotation.adapters.XmlJavaTypeAdapter;
import org.opengis.util.InternationalString;
import org.opengis.metadata.Identifier;
import org.opengis.metadata.citation.Citation;
import org.opengis.metadata.distribution.Medium;
import org.opengis.metadata.distribution.MediumName;
import org.opengis.metadata.distribution.MediumFormat;
import org.apache.sis.measure.ValueRange;
import org.apache.sis.metadata.iso.ISOMetadata;
import org.apache.sis.metadata.iso.citation.DefaultCitation;
import org.apache.sis.internal.jaxb.gco.GO_Real;
import org.apache.sis.internal.jaxb.FilterByVersion;
import org.apache.sis.internal.jaxb.metadata.CI_Citation;
import org.apache.sis.internal.jaxb.metadata.MD_Identifier;
import org.apache.sis.internal.metadata.Dependencies;
import org.apache.sis.internal.metadata.LegacyPropertyAdapter;
import org.apache.sis.internal.xml.LegacyNamespaces;
import org.apache.sis.internal.util.CollectionsExt;
import org.apache.sis.internal.util.CodeLists;

import static org.apache.sis.internal.metadata.MetadataUtilities.ensurePositive;
import static org.apache.sis.internal.metadata.MetadataUtilities.valueIfDefined;

// Branch-specific imports
import org.opengis.annotation.UML;
import static org.opengis.annotation.Obligation.OPTIONAL;
import static org.opengis.annotation.Specification.ISO_19115;


/**
 * Information about the media on which the resource can be distributed.
 * The following property is mandatory or conditional (i.e. mandatory under some circumstances)
 * in a well-formed metadata according ISO 19115:
 *
 * <div class="preformat">{@code MD_Medium}
 * {@code   └─densityUnits……} Units of measure for the recording density.</div>
 *
 * <p><b>Limitations:</b></p>
 * <ul>
 *   <li>Instances of this class are not synchronized for multi-threading.
 *       Synchronization, if needed, is caller's responsibility.</li>
 *   <li>Serialized objects of this class are not guaranteed to be compatible with future Apache SIS releases.
 *       Serialization support is appropriate for short term storage or RMI between applications running the
 *       same version of Apache SIS. For long term storage, use {@link org.apache.sis.xml.XML} instead.</li>
 * </ul>
 *
 * @author  Martin Desruisseaux (IRD, Geomatys)
 * @author  Touraïvane (IRD)
 * @author  Cédric Briançon (Geomatys)
 * @author  Cullen Rombach (Image Matters)
 * @version 1.0
 * @since   0.3
 * @module
 */
@XmlType(name = "MD_Medium_Type", propOrder = {
    "identifier",           // New in ISO 19115-3
    "name",
    "newName",              // From ISO 19115:2014
    "density",
    "densities",
    "densityUnits",
    "volumes",
    "mediumFormats",
    "mediumNote"
})
@XmlRootElement(name = "MD_Medium")
public class DefaultMedium extends ISOMetadata implements Medium {
    /**
     * Serial number for inter-operability with different versions.
     */
    private static final long serialVersionUID = 7751002701087451894L;

    /**
     * Name of the medium on which the resource can be received.
     */
    private MediumName name;

    /**
     * Density at which the data is recorded.
     * If non-null, then the number shall be greater than zero.
     */
    private Collection<Double> densities;

    /**
     * Units of measure for the recording density.
     */
    private Unit<?> densityUnits;

    /**
     * Number of items in the media identified.
     */
    private Integer volumes;

    /**
     * Methods used to write to the medium.
     */
    private Collection<MediumFormat> mediumFormats;

    /**
     * Description of other limitations or requirements for using the medium.
     */
    private InternationalString mediumNote;

    /**
     * Constructs an initially empty medium.
     */
    public DefaultMedium() {
    }

    /**
     * Constructs a new instance initialized with the values from the specified metadata object.
     * This is a <cite>shallow</cite> copy constructor, since the other metadata contained in the
     * given object are not recursively copied.
     *
     * <div class="note"><b>Note on properties validation:</b>
     * This constructor does not verify the property values of the given metadata (e.g. whether it contains
     * unexpected negative values). This is because invalid metadata exist in practice, and verifying their
     * validity in this copy constructor is often too late. Note that this is not the only hole, as invalid
     * metadata instances can also be obtained by unmarshalling an invalid XML document.
     * </div>
     *
     * @param  object  the metadata to copy values from, or {@code null} if none.
     *
     * @see #castOrCopy(Medium)
     */
    public DefaultMedium(final Medium object) {
        super(object);
        if (object != null) {
            name          = object.getName();
            densities     = copyCollection(object.getDensities(), Double.class);
            densityUnits  = object.getDensityUnits();
            volumes       = object.getVolumes();
            mediumFormats = copyCollection(object.getMediumFormats(), MediumFormat.class);
            mediumNote    = object.getMediumNote();
            if (object instanceof DefaultMedium) {
                identifiers = singleton(((DefaultMedium) object).getIdentifier(), Identifier.class);
            }
        }
    }

    /**
     * Returns a SIS metadata implementation with the values of the given arbitrary implementation.
     * This method performs the first applicable action in the following choices:
     *
     * <ul>
     *   <li>If the given object is {@code null}, then this method returns {@code null}.</li>
     *   <li>Otherwise if the given object is already an instance of
     *       {@code DefaultMedium}, then it is returned unchanged.</li>
     *   <li>Otherwise a new {@code DefaultMedium} instance is created using the
     *       {@linkplain #DefaultMedium(Medium) copy constructor}
     *       and returned. Note that this is a <cite>shallow</cite> copy operation, since the other
     *       metadata contained in the given object are not recursively copied.</li>
     * </ul>
     *
     * @param  object  the object to get as a SIS implementation, or {@code null} if none.
     * @return a SIS implementation containing the values of the given object (may be the
     *         given object itself), or {@code null} if the argument was null.
     */
    public static DefaultMedium castOrCopy(final Medium object) {
        if (object == null || object instanceof DefaultMedium) {
            return (DefaultMedium) object;
        }
        return new DefaultMedium(object);
    }

    /**
     * Returns the name of the medium on which the resource can be received.
     *
     * <div class="warning"><b>Upcoming API change</b><br>
     * {@link MediumName} may be replaced by {@link Citation} in GeoAPI 4.0.
     * </div>
     *
     * @return name of the medium, or {@code null}.
     *
     * @see <a href="https://issues.apache.org/jira/browse/SIS-389">SIS-389</a>
     *
     */
    @Override
    @XmlElement(name = "name", namespace = LegacyNamespaces.GMD)
    public MediumName getName() {
        return FilterByVersion.LEGACY_METADATA.accept() ? name : null;
    }

    /**
     * Sets the name of the medium on which the resource can be received.
     *
     * <div class="warning"><b>Upcoming API change</b><br>
     * {@link MediumName} may be replaced by {@link Citation} in GeoAPI 4.0.
     * </div>
     *
     * @param  newValue  the new name.
     */
    public void setName(final MediumName newValue) {
        checkWritePermission(name);
        name = newValue;
    }

    /**
     * Returns the density at which the data is recorded.
     * The number shall be greater than zero.
     *
     * @return density at which the data is recorded, or {@code null}.
     *
     * @since 0.5
     */
    @XmlElement(name = "density")
    @XmlJavaTypeAdapter(GO_Real.Since2014.class)
    @ValueRange(minimum = 0, isMinIncluded = false)
    @UML(identifier="density", obligation=OPTIONAL, specification=ISO_19115)
    public Double getDensity() {
        return LegacyPropertyAdapter.getSingleton(densities, Double.class, null, DefaultMedium.class, "getDensity");
    }

    /**
     * Sets density at which the data is recorded.
     * The number shall be greater than zero.
     *
     * @param  newValue  the new density.
     * @throws IllegalArgumentException if the given value is NaN, zero or negative.
     *
     * @since 0.5
     */
    public void setDensity(final Double newValue) {
        checkWritePermission(valueIfDefined(densities));
        if (ensurePositive(DefaultMedium.class, "density", true, newValue)) {
            densities = writeCollection(LegacyPropertyAdapter.asCollection(newValue), densities, Double.class);
        }
    }

    /**
     * @deprecated As of ISO 19115:2014, replaced by {@link #getDensity()}.
     *
     * @return density at which the data is recorded, or {@code null}.
     */
    @Override
    @Deprecated
    @Dependencies("getDensity")
    @XmlElement(name = "density", namespace = LegacyNamespaces.GMD)
    public Collection<Double> getDensities() {
        if (!FilterByVersion.LEGACY_METADATA.accept()) return null;
<<<<<<< HEAD
        return densities = nonNullCollection(densities, Double.class);
=======
        return new AbstractSet<Double>() {
            /** Returns 0 if empty, or 1 if a density has been specified. */
            @Override public int size() {
                return getDensity() != null ? 1 : 0;
            }

            /** Returns an iterator over 0 or 1 element. Current iterator implementation is unmodifiable. */
            @Override public Iterator<Double> iterator() {
                return CollectionsExt.singletonOrEmpty(getDensity()).iterator();
            }

            /** Adds an element only if the set is empty. This method is invoked by JAXB at unmarshalling time. */
            @Override public boolean add(final Double newValue) {
                if (isEmpty()) {
                    setDensity(newValue);
                    return true;
                } else {
                    LegacyPropertyAdapter.warnIgnoredExtraneous(Double.class, DefaultMedium.class, "setDensities");
                    return false;
                }
            }
        };
>>>>>>> 6944f6c5
    }

    /**
     * @deprecated As of ISO 19115:2014, replaced by {@link #setDensity(Double)}.
     *
     * @param  newValues  the new densities.
     */
    @Deprecated
    public void setDensities(final Collection<? extends Double> newValues) {
        densities = writeCollection(newValues, densities, Double.class);
    }

    /**
     * Returns the units of measure for the recording density.
     *
     * @return units of measure for the recording density, or {@code null}.
     */
    @Override
    @XmlElement(name = "densityUnits")
    public Unit<?> getDensityUnits() {
        return densityUnits;
    }

    /**
     * Sets the units of measure for the recording density.
     *
     * @param  newValue  the new density units.
     */
    public void setDensityUnits(final Unit<?> newValue) {
        checkWritePermission(densityUnits);
        densityUnits = newValue;
    }

    /**
     * Returns the number of items in the media identified.
     *
     * @return number of items in the media identified, or {@code null}.
     */
    @Override
    @ValueRange(minimum = 0)
    @XmlElement(name = "volumes")
    public Integer getVolumes() {
        return volumes;
    }

    /**
     * Sets the number of items in the media identified.
     *
     * @param  newValue  the new volumes, or {@code null}.
     * @throws IllegalArgumentException if the given value is negative.
     */
    public void setVolumes(final Integer newValue) {
        checkWritePermission(volumes);
        if (ensurePositive(DefaultMedium.class, "volumes", false, newValue)) {
            volumes = newValue;
        }
    }

    /**
     * Returns the method used to write to the medium.
     *
     * @return method used to write to the medium, or {@code null}.
     */
    @Override
    @XmlElement(name = "mediumFormat")
    public Collection<MediumFormat> getMediumFormats() {
        return mediumFormats = nonNullCollection(mediumFormats, MediumFormat.class);
    }

    /**
     * Sets the method used to write to the medium.
     *
     * @param  newValues  the new medium formats.
     */
    public void setMediumFormats(final Collection<? extends MediumFormat> newValues) {
        mediumFormats = writeCollection(newValues, mediumFormats, MediumFormat.class);
    }

    /**
     * Returns a description of other limitations or requirements for using the medium.
     *
     * @return description of other limitations for using the medium, or {@code null}.
     */
    @Override
    @XmlElement(name = "mediumNote")
    public InternationalString getMediumNote() {
        return mediumNote;
    }

    /**
     * Sets a description of other limitations or requirements for using the medium.
     *
     * @param  newValue  the new medium note.
     */
    public void setMediumNote(final InternationalString newValue) {
        checkWritePermission(mediumNote);
        mediumNote = newValue;
    }

    /**
     * Returns a unique identifier for an instance of the medium.
     *
     * @return unique identifier, or {@code null} if none.
     *
     * @since 0.5
     */
    @XmlElement(name = "identifier")
    @XmlJavaTypeAdapter(MD_Identifier.Since2014.class)
    @UML(identifier="identifier", obligation=OPTIONAL, specification=ISO_19115)
    public Identifier getIdentifier() {
        return super.getIdentifier();
    }

    /**
     * Sets a unique identifier for an instance of the medium.
     *
     * @param  newValue  the new identifier.
     *
     * @since 0.5
     */
    @Override
    public void setIdentifier(final Identifier newValue) {
        super.setIdentifier(newValue);
    }




    //////////////////////////////////////////////////////////////////////////////////////////////////
    ////////                                                                                  ////////
    ////////                               XML support with JAXB                              ////////
    ////////                                                                                  ////////
    ////////        The following methods are invoked by JAXB using reflection (even if       ////////
    ////////        they are private) or are helpers for other methods invoked by JAXB.       ////////
    ////////        Those methods can be safely removed if Geographic Markup Language         ////////
    ////////        (GML) support is not needed.                                              ////////
    ////////                                                                                  ////////
    //////////////////////////////////////////////////////////////////////////////////////////////////

    /**
     * Returns the medium name as a code list.
     */
    @XmlElement(name = "name")
    @XmlJavaTypeAdapter(CI_Citation.Since2014.class)
    private Citation getNewName() {
        return (name != null) ? new DefaultCitation(name.name()) : null;
    }

    /**
     * Sets the name of the medium on which the resource can be received.
     */
    private void setNewName(final Citation newValue) {
        if (newValue != null) {
            final InternationalString title = newValue.getTitle();
            if (title != null) {
                name = CodeLists.forName(MediumName.class, title.toString(), false);
            }
        }
    }
}<|MERGE_RESOLUTION|>--- conflicted
+++ resolved
@@ -246,7 +246,7 @@
     public void setDensity(final Double newValue) {
         checkWritePermission(valueIfDefined(densities));
         if (ensurePositive(DefaultMedium.class, "density", true, newValue)) {
-            densities = writeCollection(LegacyPropertyAdapter.asCollection(newValue), densities, Double.class);
+            densities = writeCollection(CollectionsExt.singletonOrEmpty(newValue), densities, Double.class);
         }
     }
 
@@ -261,32 +261,7 @@
     @XmlElement(name = "density", namespace = LegacyNamespaces.GMD)
     public Collection<Double> getDensities() {
         if (!FilterByVersion.LEGACY_METADATA.accept()) return null;
-<<<<<<< HEAD
         return densities = nonNullCollection(densities, Double.class);
-=======
-        return new AbstractSet<Double>() {
-            /** Returns 0 if empty, or 1 if a density has been specified. */
-            @Override public int size() {
-                return getDensity() != null ? 1 : 0;
-            }
-
-            /** Returns an iterator over 0 or 1 element. Current iterator implementation is unmodifiable. */
-            @Override public Iterator<Double> iterator() {
-                return CollectionsExt.singletonOrEmpty(getDensity()).iterator();
-            }
-
-            /** Adds an element only if the set is empty. This method is invoked by JAXB at unmarshalling time. */
-            @Override public boolean add(final Double newValue) {
-                if (isEmpty()) {
-                    setDensity(newValue);
-                    return true;
-                } else {
-                    LegacyPropertyAdapter.warnIgnoredExtraneous(Double.class, DefaultMedium.class, "setDensities");
-                    return false;
-                }
-            }
-        };
->>>>>>> 6944f6c5
     }
 
     /**
