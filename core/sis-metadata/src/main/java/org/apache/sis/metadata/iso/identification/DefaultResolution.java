--- conflicted
+++ resolved
@@ -20,7 +20,6 @@
 import javax.xml.bind.annotation.XmlElement;
 import javax.xml.bind.annotation.XmlRootElement;
 import javax.xml.bind.annotation.adapters.XmlJavaTypeAdapter;
-import org.opengis.annotation.UML;
 import org.opengis.util.InternationalString;
 import org.opengis.metadata.identification.RepresentativeFraction;
 import org.opengis.metadata.identification.Resolution;
@@ -35,6 +34,7 @@
 import static org.apache.sis.internal.metadata.MetadataUtilities.ensurePositive;
 
 // Branch-specific imports
+import org.opengis.annotation.UML;
 import static org.opengis.annotation.Obligation.CONDITIONAL;
 import static org.opengis.annotation.Specification.ISO_19115;
 
@@ -297,10 +297,10 @@
      *
      * @since 0.5
      */
-    @UML(identifier="vertical", obligation=CONDITIONAL, specification=ISO_19115)
     @ValueRange(minimum=0, isMinIncluded=false)
     @XmlElement(name = "vertical")
     @XmlJavaTypeAdapter(GO_Real.Since2014.class)
+    @UML(identifier="vertical", obligation=CONDITIONAL, specification=ISO_19115)
     public Double getVertical() {
         return (property == VERTICAL) ? (Double) value : null;
     }
@@ -330,10 +330,10 @@
      *
      * @since 0.5
      */
-    @UML(identifier="angularDistance", obligation=CONDITIONAL, specification=ISO_19115)
     @ValueRange(minimum=0, isMinIncluded=false)
     @XmlElement(name = "angularDistance")
     @XmlJavaTypeAdapter(GO_Real.Since2014.class)
+    @UML(identifier="angularDistance", obligation=CONDITIONAL, specification=ISO_19115)
     public Double getAngularDistance() {
         return (property == ANGULAR) ? (Double) value : null;
     }
@@ -363,13 +363,9 @@
      *
      * @since 0.5
      */
-<<<<<<< HEAD
-    @UML(identifier="levelOfDetail", obligation=CONDITIONAL, specification=ISO_19115)
-=======
-    @Override
     @XmlElement(name = "levelOfDetail")
     @XmlJavaTypeAdapter(InternationalStringAdapter.Since2014.class)
->>>>>>> f514ce0e
+    @UML(identifier="levelOfDetail", obligation=CONDITIONAL, specification=ISO_19115)
     public InternationalString getLevelOfDetail() {
         return (property == TEXT) ? (InternationalString) value : null;
     }
