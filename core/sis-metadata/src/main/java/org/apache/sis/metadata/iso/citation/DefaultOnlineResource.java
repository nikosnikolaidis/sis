/*
 * Licensed to the Apache Software Foundation (ASF) under one or more
 * contributor license agreements.  See the NOTICE file distributed with
 * this work for additional information regarding copyright ownership.
 * The ASF licenses this file to You under the Apache License, Version 2.0
 * (the "License"); you may not use this file except in compliance with
 * the License.  You may obtain a copy of the License at
 *
 *     http://www.apache.org/licenses/LICENSE-2.0
 *
 * Unless required by applicable law or agreed to in writing, software
 * distributed under the License is distributed on an "AS IS" BASIS,
 * WITHOUT WARRANTIES OR CONDITIONS OF ANY KIND, either express or implied.
 * See the License for the specific language governing permissions and
 * limitations under the License.
 */
package org.apache.sis.metadata.iso.citation;

import java.net.URI;
import javax.xml.bind.annotation.XmlType;
import javax.xml.bind.annotation.XmlElement;
import javax.xml.bind.annotation.XmlRootElement;
import javax.xml.bind.annotation.adapters.XmlJavaTypeAdapter;
import org.opengis.util.InternationalString;
import org.opengis.metadata.citation.OnLineFunction;
import org.opengis.metadata.citation.OnlineResource;
import org.apache.sis.internal.jaxb.gco.StringAdapter;
import org.apache.sis.internal.jaxb.gco.URIAdapter;
import org.apache.sis.metadata.iso.ISOMetadata;


/**
 * Information about on-line sources from which the dataset, specification, or
 * community profile name and extended metadata elements can be obtained.
 * The following property is mandatory in a well-formed metadata according ISO 19115:
 *
 * <div class="preformat">{@code CI_OnlineResource}
 * {@code   └─linkage………………} Location (address) for on-line access using a Uniform Resource Locator address or similar addressing scheme.</div>
 *
 * <p><b>Limitations:</b></p>
 * <ul>
 *   <li>Instances of this class are not synchronized for multi-threading.
 *       Synchronization, if needed, is caller's responsibility.</li>
 *   <li>Serialized objects of this class are not guaranteed to be compatible with future Apache SIS releases.
 *       Serialization support is appropriate for short term storage or RMI between applications running the
 *       same version of Apache SIS. For long term storage, use {@link org.apache.sis.xml.XML} instead.</li>
 * </ul>
 *
 * @author  Martin Desruisseaux (IRD, Geomatys)
 * @author  Touraïvane (IRD)
 * @author  Cédric Briançon (Geomatys)
 * @author  Cullen Rombach (Image Matters)
 * @version 1.0
 * @since   0.3
 * @module
 */
@XmlType(name = "CI_OnlineResource_Type", propOrder = {
    "linkage",
    "protocol",
    "applicationProfile",
    "name",
    "description",
    "function",
    "protocolRequest"
})
@XmlRootElement(name = "CI_OnlineResource")
public class DefaultOnlineResource extends ISOMetadata implements OnlineResource {
    /**
     * Serial number for inter-operability with different versions.
     */
    private static final long serialVersionUID = 2627991335953178610L;

    /**
     * Location (address) for on-line access using a Uniform Resource Locator address or
     * similar addressing scheme such as "{@code http://www.statkart.no/isotc211}".
     */
    private URI linkage;

    /**
     * The connection protocol to be used.
     */
    private String protocol;

    /**
     * Name of an application profile that can be used with the online resource.
     */
    private String applicationProfile;

    /**
     * Name of the online resources.
     */
    private String name;

    /**
     * Detailed text description of what the online resource is/does.
     */
    private InternationalString description;

    /**
     * Code for function performed by the online resource.
     */
    private OnLineFunction function;

    /**
     * Request used to access the resource depending on the protocol.
     * This is used mainly for POST requests.
     */
    private String protocolRequest;

    /**
     * Creates an initially empty on line resource.
     */
    public DefaultOnlineResource() {
    }

    /**
     * Creates an on line resource initialized to the given URI.
     *
     * @param linkage  the location for on-line access using a Uniform Resource Locator address,
     *        or {@code null} if none.
     */
    public DefaultOnlineResource(final URI linkage) {
        this.linkage = linkage;
    }

    /**
     * Constructs a new instance initialized with the values from the specified metadata object.
     * This is a <cite>shallow</cite> copy constructor, since the other metadata contained in the
     * given object are not recursively copied.
     *
     * @param  object  the metadata to copy values from, or {@code null} if none.
     *
     * @see #castOrCopy(OnlineResource)
     */
    public DefaultOnlineResource(final OnlineResource object) {
        super(object);
        if (object != null) {
            linkage            = object.getLinkage();
            protocol           = object.getProtocol();
            applicationProfile = object.getApplicationProfile();
            name               = object.getName();
            description        = object.getDescription();
            function           = object.getFunction();
            protocolRequest    = object.getProtocolRequest();
        }
    }

    /**
     * Returns a SIS metadata implementation with the values of the given arbitrary implementation.
     * This method performs the first applicable action in the following choices:
     *
     * <ul>
     *   <li>If the given object is {@code null}, then this method returns {@code null}.</li>
     *   <li>Otherwise if the given object is already an instance of
     *       {@code DefaultOnlineResource}, then it is returned unchanged.</li>
     *   <li>Otherwise a new {@code DefaultOnlineResource} instance is created using the
     *       {@linkplain #DefaultOnlineResource(OnlineResource) copy constructor}
     *       and returned. Note that this is a <cite>shallow</cite> copy operation, since the other
     *       metadata contained in the given object are not recursively copied.</li>
     * </ul>
     *
     * @param  object  the object to get as a SIS implementation, or {@code null} if none.
     * @return a SIS implementation containing the values of the given object (may be the
     *         given object itself), or {@code null} if the argument was null.
     */
    public static DefaultOnlineResource castOrCopy(final OnlineResource object) {
        if (object == null || object instanceof DefaultOnlineResource) {
            return (DefaultOnlineResource) object;
        }
        return new DefaultOnlineResource(object);
    }

    /**
     * Returns the name of an application profile that can be used with the online resource.
     * Returns {@code null} if none.
     *
     * @return application profile that can be used with the online resource, or {@code null}.
     */
    @Override
    @XmlElement(name = "applicationProfile")
    public String getApplicationProfile() {
        return applicationProfile;
    }

    /**
     * Sets the name of an application profile that can be used with the online resource.
     *
     * @param  newValue  the new application profile.
     */
    public void setApplicationProfile(final String newValue) {
        checkWritePermission(applicationProfile);
        applicationProfile = newValue;
    }

    /**
     * Name of the online resource. Returns {@code null} if none.
     *
     * <div class="warning"><b>Upcoming API change — internationalization</b><br>
     * The return type may be changed from {@code String} to {@code InternationalString} in GeoAPI 4.0.
     * </div>
     *
     * @return name of the online resource, or {@code null}.
     */
    @Override
    @XmlElement(name = "name")
    public String getName() {
        return name;
    }

    /**
     * Sets the name of the online resource.
     *
     * <div class="warning"><b>Upcoming API change — internationalization</b><br>
     * The argument type may be changed from {@code String} to {@code InternationalString} in GeoAPI 4.0.
     * </div>
     *
     * @param  newValue  the new name, or {@code null} if none.
     */
<<<<<<< HEAD
    public void setName(final String newValue) {
        checkWritePermission();
=======
    public void setName(final InternationalString newValue) {
        checkWritePermission(name);
>>>>>>> 188f5f5d
        name = newValue;
    }

    /**
     * Returns the detailed text description of what the online resource is/does.
     *
     * @return text description of what the online resource is/does, or {@code null}.
     */
    @Override
    @XmlElement(name = "description")
    public InternationalString getDescription() {
        return description;
    }

    /**
     * Sets the detailed text description of what the online resource is/does.
     *
     * @param  newValue  the new description, or {@code null} if none.
     */
    public void setDescription(final InternationalString newValue) {
        checkWritePermission(description);
        description = newValue;
    }

    /**
     * Returns the code for function performed by the online resource.
     *
     * @return function performed by the online resource, or {@code null}.
     */
    @Override
    @XmlElement(name = "function")
    public OnLineFunction getFunction() {
        return function;
    }

    /**
     * Sets the code for function performed by the online resource.
     *
     * @param  newValue  the new function, or {@code null} if none.
     */
    public void setFunction(final OnLineFunction newValue) {
        checkWritePermission(function);
        function = newValue;
    }

    /**
     * Returns the location (address) for on-line access using a Uniform Resource Locator address or
     * similar addressing scheme.
     *
     * @return location for on-line access using a Uniform Resource Locator address or similar scheme, or {@code null}.
     */
    @Override
    @XmlElement(name = "linkage", required = true)
    @XmlJavaTypeAdapter(URIAdapter.AsURL.class)
    public URI getLinkage() {
        return linkage;
    }

    /**
     * Sets the location (address) for on-line access using a Uniform Resource Locator address or
     * similar addressing scheme such as "{@code http://www.statkart.no/isotc211}".
     *
     * @param  newValue  the new linkage, or {@code null} if none.
     */
    public void setLinkage(final URI newValue) {
        checkWritePermission(linkage);
        linkage = newValue;
    }

    /**
     * Returns the connection protocol to be used.
     *
     * <div class="note"><b>Example:</b>
     * ftp, http get KVP, http POST, <i>etc</i>.
     * </div>
     *
     * @return connection protocol to be used, or {@code null}.
     */
    @Override
    @XmlElement(name = "protocol")
    public String getProtocol() {
        return protocol;
    }

    /**
     * Sets the connection protocol to be used.
     *
     * @param  newValue  the new protocol, or {@code null} if none.
     */
    public void setProtocol(final String newValue) {
        checkWritePermission(protocol);
        protocol = newValue;
    }

    /**
     * Returns the request used to access the resource depending on the protocol.
     * This is used mainly for POST requests.
     *
     * <div class="note"><b>Example:</b>
     * {@preformat xml
     *     <GetFeature service="WFS" version="2.0.0"
     *                 outputFormat="application/gml+xml;verson=3.2"
     *                 xmlns="(…snip…)">
     *         <Query typeNames="Roads"/>
     *     </GetFeature>
     * }
     * </div>
     *
     * @return Request used to access the resource.
     *
     * @since 0.5
     */
    @Override
    @XmlElement(name = "protocolRequest")
    @XmlJavaTypeAdapter(StringAdapter.Since2014.class)
    public String getProtocolRequest() {
        return protocolRequest;
    }

    /**
     * Sets the request to be used.
     *
     * @param  newValue  the new request, or {@code null} if none.
     *
     * @since 0.5
     */
    public void setProtocolRequest(final String newValue) {
        checkWritePermission(protocolRequest);
        protocolRequest = newValue;
    }
}<|MERGE_RESOLUTION|>--- conflicted
+++ resolved
@@ -216,13 +216,8 @@
      *
      * @param  newValue  the new name, or {@code null} if none.
      */
-<<<<<<< HEAD
     public void setName(final String newValue) {
-        checkWritePermission();
-=======
-    public void setName(final InternationalString newValue) {
         checkWritePermission(name);
->>>>>>> 188f5f5d
         name = newValue;
     }
 
