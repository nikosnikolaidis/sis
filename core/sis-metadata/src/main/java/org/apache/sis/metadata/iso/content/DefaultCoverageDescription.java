/*
 * Licensed to the Apache Software Foundation (ASF) under one or more
 * contributor license agreements.  See the NOTICE file distributed with
 * this work for additional information regarding copyright ownership.
 * The ASF licenses this file to You under the Apache License, Version 2.0
 * (the "License"); you may not use this file except in compliance with
 * the License.  You may obtain a copy of the License at
 *
 *     http://www.apache.org/licenses/LICENSE-2.0
 *
 * Unless required by applicable law or agreed to in writing, software
 * distributed under the License is distributed on an "AS IS" BASIS,
 * WITHOUT WARRANTIES OR CONDITIONS OF ANY KIND, either express or implied.
 * See the License for the specific language governing permissions and
 * limitations under the License.
 */
package org.apache.sis.metadata.iso.content;

import java.util.Collection;
import java.util.Collections;
import javax.xml.bind.annotation.XmlType;
import javax.xml.bind.annotation.XmlSeeAlso;
import javax.xml.bind.annotation.XmlElement;
import javax.xml.bind.annotation.XmlRootElement;
import javax.xml.bind.annotation.adapters.XmlJavaTypeAdapter;
import org.opengis.metadata.Identifier;
import org.opengis.metadata.content.CoverageContentType;
import org.opengis.metadata.content.CoverageDescription;
import org.opengis.metadata.content.ImageDescription;
import org.opengis.metadata.content.RangeDimension;
import org.opengis.metadata.content.RangeElementDescription;
import org.opengis.util.RecordType;
import org.apache.sis.internal.util.CollectionsExt;
import org.apache.sis.internal.xml.LegacyNamespaces;
import org.apache.sis.internal.metadata.Dependencies;
import org.apache.sis.internal.metadata.LegacyPropertyAdapter;
import org.apache.sis.internal.jaxb.FilterByVersion;
import org.apache.sis.internal.jaxb.metadata.MD_Identifier;

// Branch-specific imports
import org.opengis.annotation.UML;
import static org.opengis.annotation.Obligation.OPTIONAL;
import static org.opengis.annotation.Specification.ISO_19115;
import static org.apache.sis.internal.metadata.MetadataUtilities.valueIfDefined;


/**
 * Information about the content of a grid data cell.
 * The following property is mandatory in a well-formed metadata according ISO 19115:
 *
 * <div class="preformat">{@code MD_CoverageDescription}
 * {@code   └─attributeDescription……} Description of the attribute described by the measurement value.</div>
 *
 * <p><b>Limitations:</b></p>
 * <ul>
 *   <li>Instances of this class are not synchronized for multi-threading.
 *       Synchronization, if needed, is caller's responsibility.</li>
 *   <li>Serialized objects of this class are not guaranteed to be compatible with future Apache SIS releases.
 *       Serialization support is appropriate for short term storage or RMI between applications running the
 *       same version of Apache SIS. For long term storage, use {@link org.apache.sis.xml.XML} instead.</li>
 * </ul>
 *
 * @author  Martin Desruisseaux (IRD, Geomatys)
 * @author  Touraïvane (IRD)
 * @author  Cédric Briançon (Geomatys)
 * @author  Cullen Rombach (Image Matters)
 * @version 1.0
 * @since   0.3
 * @module
 */
@XmlType(name = "MD_CoverageDescription_Type", propOrder = {
    "attributeDescription",
    "processingLevelCode",          // New in ISO 19115:2014
    "attributeGroup",               // Ibid.
    "contentType",                  // Legacy ISO 19115:2003
    "dimensions",                   // Ibid.
    "rangeElementDescriptions"
})
@XmlRootElement(name = "MD_CoverageDescription")
@XmlSeeAlso({
    DefaultImageDescription.class,
    org.apache.sis.internal.jaxb.gmi.MI_CoverageDescription.class
})
public class DefaultCoverageDescription extends AbstractContentInformation implements CoverageDescription {
    /**
     * Serial number for inter-operability with different versions.
     */
    private static final long serialVersionUID = 2161065580202989466L;

    /**
     * Description of the attribute described by the measurement value.
     */
    private RecordType attributeDescription;

    /**
     * Identifier for the level of processing that has been applied to the resource.
     */
    private Identifier processingLevelCode;

    /**
     * Information on attribute groups of the resource.
     */
    private Collection<DefaultAttributeGroup> attributeGroups;

    /**
     * Provides the description of the specific range elements of a coverage.
     */
    private Collection<RangeElementDescription> rangeElementDescriptions;

    /**
     * Constructs an empty coverage description.
     */
    public DefaultCoverageDescription() {
    }

    /**
     * Constructs a new instance initialized with the values from the specified metadata object.
     * This is a <cite>shallow</cite> copy constructor, since the other metadata contained in the
     * given object are not recursively copied.
     *
     * @param  object  the metadata to copy values from, or {@code null} if none.
     *
     * @see #castOrCopy(CoverageDescription)
     */
    public DefaultCoverageDescription(final CoverageDescription object) {
        super(object);
        if (object != null) {
            attributeDescription     = object.getAttributeDescription();
            rangeElementDescriptions = copyCollection(object.getRangeElementDescriptions(), RangeElementDescription.class);
            if (object instanceof DefaultCoverageDescription) {
                processingLevelCode  = ((DefaultCoverageDescription) object).getProcessingLevelCode();
                attributeGroups      = copyCollection(((DefaultCoverageDescription) object).getAttributeGroups(), DefaultAttributeGroup.class);
            }
        }
    }

    /**
     * Returns a SIS metadata implementation with the values of the given arbitrary implementation.
     * This method performs the first applicable action in the following choices:
     *
     * <ul>
     *   <li>If the given object is {@code null}, then this method returns {@code null}.</li>
     *   <li>Otherwise if the given object is an instance of {@link ImageDescription}, then this
     *       method delegates to the {@code castOrCopy(…)} method of the corresponding SIS subclass.</li>
     *   <li>Otherwise if the given object is already an instance of
     *       {@code DefaultCoverageDescription}, then it is returned unchanged.</li>
     *   <li>Otherwise a new {@code DefaultCoverageDescription} instance is created using the
     *       {@linkplain #DefaultCoverageDescription(CoverageDescription) copy constructor}
     *       and returned. Note that this is a <cite>shallow</cite> copy operation, since the other
     *       metadata contained in the given object are not recursively copied.</li>
     * </ul>
     *
     * @param  object  the object to get as a SIS implementation, or {@code null} if none.
     * @return a SIS implementation containing the values of the given object (may be the
     *         given object itself), or {@code null} if the argument was null.
     */
    public static DefaultCoverageDescription castOrCopy(final CoverageDescription object) {
        if (object instanceof ImageDescription) {
            return DefaultImageDescription.castOrCopy((ImageDescription) object);
        }
        // Intentionally tested after the sub-interfaces.
        if (object == null || object instanceof DefaultCoverageDescription) {
            return (DefaultCoverageDescription) object;
        }
        return new DefaultCoverageDescription(object);
    }

    /**
     * Returns the description of the attribute described by the measurement value.
     *
     * @return description of the attribute.
     */
    @Override
    @XmlElement(name = "attributeDescription", required = true)
    public RecordType getAttributeDescription() {
        return attributeDescription;
    }

    /**
     * Sets the description of the attribute described by the measurement value.
     *
     * @param  newValue  the new attribute description.
     */
    public void setAttributeDescription(final RecordType newValue) {
        checkWritePermission(attributeDescription);
        attributeDescription = newValue;
    }

    /**
     * Returns an identifier for the level of processing that has been applied to the resource, or {@code null} if none.
     * For {@linkplain DefaultImageDescription image descriptions}, this is the image distributor's code that identifies
     * the level of radiometric and geometric processing that has been applied.
     *
     * @return identifier for the level of processing that has been applied to the resource, or {@code null} if none.
     *
     * @since 0.5
     */
    @XmlElement(name = "processingLevelCode")
    @XmlJavaTypeAdapter(MD_Identifier.Since2014.class)
    @UML(identifier="processingLevelCode", obligation=OPTIONAL, specification=ISO_19115)
    public Identifier getProcessingLevelCode() {
        return processingLevelCode;
    }

    /**
     * Sets the identifier for the level of processing that has been applied to the resource.
     *
     * @param  newValue  the new identifier for the level of processing.
     *
     * @since 0.5
     */
    public void setProcessingLevelCode(final Identifier newValue) {
        checkWritePermission(processingLevelCode);
        processingLevelCode = newValue;
    }

    /**
     * Returns information on attribute groups of the resource.
     *
     * <div class="warning"><b>Upcoming API change — generalization</b><br>
     * The element type will be changed to the {@code AttributeGroup} interface
     * when GeoAPI will provide it (tentatively in GeoAPI 3.1).
     * </div>
     *
     * @return information on attribute groups of the resource.
     *
     * @since 0.5
     */
    // @XmlElement at the end of this class.
    @UML(identifier="attributeGroup", obligation=OPTIONAL, specification=ISO_19115)
    public Collection<DefaultAttributeGroup> getAttributeGroups() {
        return attributeGroups = nonNullCollection(attributeGroups, DefaultAttributeGroup.class);
    }

    /**
     * Sets information on attribute groups of the resource.
     *
     * <div class="warning"><b>Upcoming API change — generalization</b><br>
     * The element type will be changed to the {@code AttributeGroup} interface
     * when GeoAPI will provide it (tentatively in GeoAPI 3.1).
     * </div>
     *
     * @param  newValues  the new information on attribute groups of the resource.
     *
     * @since 0.5
     */
    public void setAttributeGroups(final Collection<? extends DefaultAttributeGroup> newValues) {
        attributeGroups = writeCollection(newValues, attributeGroups, DefaultAttributeGroup.class);
    }

    /**
     * Returns the type of information represented by the cell value.
     * This method fetches the value from the {@linkplain #getAttributeGroups() attribute groups}.
     *
     * @return type of information represented by the cell value, or {@code null}.
     *
     * @deprecated As of ISO 19115:2014, moved to {@link DefaultAttributeGroup#getContentTypes()}.
     */
    @Override
    @Deprecated
    @Dependencies("getAttributeGroups")
    @XmlElement(name = "contentType", namespace = LegacyNamespaces.GMD)
    public CoverageContentType getContentType() {
        CoverageContentType type = null;
        if (FilterByVersion.LEGACY_METADATA.accept()) {
            final Collection<DefaultAttributeGroup> groups = getAttributeGroups();
            if (groups != null) {                                               // May be null on marshalling.
                for (final DefaultAttributeGroup g : groups) {
                    final Collection<? extends CoverageContentType> contentTypes = g.getContentTypes();
                    if (contentTypes != null) {                                 // May be null on marshalling.
                        for (final CoverageContentType t : contentTypes) {
                            if (type == null) {
                                type = t;
                            } else {
                                LegacyPropertyAdapter.warnIgnoredExtraneous(CoverageContentType.class,
                                        DefaultCoverageDescription.class, "getContentType");
                                break;
                            }
                        }
                    }
                }
            }
        }
        return type;
    }

    /**
     * Sets the type of information represented by the cell value.
     * This method stores the value in the first writable {@linkplain #getAttributeGroups() attribute groups}.
     *
     * @param  newValue  the new content type.
     *
     * @deprecated As of ISO 19115:2014, moved to {@link DefaultAttributeGroup#setContentTypes(Collection)}.
     */
    @Deprecated
    public void setContentType(final CoverageContentType newValue) {
        checkWritePermission(valueIfDefined(attributeGroups));
<<<<<<< HEAD
        final Collection<CoverageContentType> newValues = LegacyPropertyAdapter.asCollection(newValue);
        Collection<DefaultAttributeGroup> groups = attributeGroups;
=======
        final Collection<CoverageContentType> newValues = CollectionsExt.singletonOrEmpty(newValue);
        Collection<AttributeGroup> groups = attributeGroups;
>>>>>>> 6944f6c5
        if (groups != null) {
            for (final DefaultAttributeGroup group : groups) {
                group.setContentTypes(newValues);
                return; // Actually stop at the first instance.
            }
        }
        final DefaultAttributeGroup group = new DefaultAttributeGroup();
        group.setContentTypes(newValues);
        if (groups != null) {
            groups.add(group);
        } else {
            groups = Collections.<DefaultAttributeGroup>singleton(group);
        }
        setAttributeGroups(groups);
    }

    /**
     * Returns the information on the dimensions of the cell measurement value.
     * This method fetches the values from the first {@linkplain #getAttributeGroups() attribute groups}.
     *
     * @return dimensions of the cell measurement value.
     *
     * @deprecated As of ISO 19115:2014, moved to {@link DefaultAttributeGroup#getAttributes()}.
     */
    @Override
    @Deprecated
    @Dependencies("getAttributeGroups")
    @XmlElement(name = "dimension", namespace = LegacyNamespaces.GMD)
    public final Collection<RangeDimension> getDimensions() {
        if (!FilterByVersion.LEGACY_METADATA.accept()) return null;
        return new LegacyPropertyAdapter<RangeDimension,DefaultAttributeGroup>(getAttributeGroups()) {
            /** Stores a legacy value into the new kind of value. */
            @Override protected DefaultAttributeGroup wrap(final RangeDimension value) {
                final DefaultAttributeGroup container = new DefaultAttributeGroup();
                container.setAttributes(CollectionsExt.singletonOrEmpty(value));
                return container;
            }

            /** Extracts the legacy value from the new kind of value. */
            @Override protected RangeDimension unwrap(final DefaultAttributeGroup container) {
                return getSingleton(container.getAttributes(), RangeDimension.class,
                        this, DefaultCoverageDescription.class, "getDimensions");
            }

            /** Updates the legacy value in an existing instance of the new kind of value. */
            @Override protected boolean update(final DefaultAttributeGroup container, final RangeDimension value) {
                if (container instanceof DefaultAttributeGroup) {
<<<<<<< HEAD
                    container.setAttributes(asCollection(value));
=======
                    ((DefaultAttributeGroup) container).setAttributes(CollectionsExt.singletonOrEmpty(value));
>>>>>>> 6944f6c5
                    return true;
                }
                return false;
            }
        }.validOrNull();
    }

    /**
     * Sets the information on the dimensions of the cell measurement value.
     * This method stores the values in the {@linkplain #getAttributeGroups() attribute groups}.
     *
     * @param  newValues  the new dimensions.
     *
     * @deprecated As of ISO 19115:2014, moved to {@link DefaultAttributeGroup#setAttributes(Collection)}.
     */
    @Deprecated
    public void setDimensions(final Collection<? extends RangeDimension> newValues) {
        checkWritePermission(valueIfDefined(attributeGroups));
        ((LegacyPropertyAdapter<RangeDimension,?>) getDimensions()).setValues(newValues);
    }

    /**
     * Provides the description of the specific range elements of a coverage.
     *
     * @return description of the specific range elements of a coverage.
     */
    @Override
    @XmlElement(name = "rangeElementDescription")
    public Collection<RangeElementDescription> getRangeElementDescriptions() {
        return rangeElementDescriptions = nonNullCollection(rangeElementDescriptions, RangeElementDescription.class);
    }

    /**
     * Sets the description of the specific range elements of a coverage.
     *
     * @param  newValues  the new range element description.
     */
    public void setRangeElementDescriptions(final Collection<? extends RangeElementDescription> newValues) {
        rangeElementDescriptions = writeCollection(newValues, rangeElementDescriptions, RangeElementDescription.class);
    }




    //////////////////////////////////////////////////////////////////////////////////////////////////
    ////////                                                                                  ////////
    ////////                               XML support with JAXB                              ////////
    ////////                                                                                  ////////
    ////////        The following methods are invoked by JAXB using reflection (even if       ////////
    ////////        they are private) or are helpers for other methods invoked by JAXB.       ////////
    ////////        Those methods can be safely removed if Geographic Markup Language         ////////
    ////////        (GML) support is not needed.                                              ////////
    ////////                                                                                  ////////
    //////////////////////////////////////////////////////////////////////////////////////////////////

    /**
     * Invoked by JAXB at both marshalling and unmarshalling time.
     * This attribute has been added by ISO 19115:2014 standard.
     * If (and only if) marshalling an older standard version, we omit this attribute.
     */
    @XmlElement(name = "attributeGroup")
    private Collection<DefaultAttributeGroup> getAttributeGroup() {
        return FilterByVersion.CURRENT_METADATA.accept() ? getAttributeGroups() : null;
    }
}<|MERGE_RESOLUTION|>--- conflicted
+++ resolved
@@ -295,13 +295,8 @@
     @Deprecated
     public void setContentType(final CoverageContentType newValue) {
         checkWritePermission(valueIfDefined(attributeGroups));
-<<<<<<< HEAD
-        final Collection<CoverageContentType> newValues = LegacyPropertyAdapter.asCollection(newValue);
+        final Collection<CoverageContentType> newValues = CollectionsExt.singletonOrEmpty(newValue);
         Collection<DefaultAttributeGroup> groups = attributeGroups;
-=======
-        final Collection<CoverageContentType> newValues = CollectionsExt.singletonOrEmpty(newValue);
-        Collection<AttributeGroup> groups = attributeGroups;
->>>>>>> 6944f6c5
         if (groups != null) {
             for (final DefaultAttributeGroup group : groups) {
                 group.setContentTypes(newValues);
@@ -349,11 +344,7 @@
             /** Updates the legacy value in an existing instance of the new kind of value. */
             @Override protected boolean update(final DefaultAttributeGroup container, final RangeDimension value) {
                 if (container instanceof DefaultAttributeGroup) {
-<<<<<<< HEAD
-                    container.setAttributes(asCollection(value));
-=======
-                    ((DefaultAttributeGroup) container).setAttributes(CollectionsExt.singletonOrEmpty(value));
->>>>>>> 6944f6c5
+                    container.setAttributes(CollectionsExt.singletonOrEmpty(value));
                     return true;
                 }
                 return false;
