--- conflicted
+++ resolved
@@ -71,13 +71,8 @@
  */
 @SuppressWarnings("rawtypes")               // For the omission of <T> in ParameterDescriptor<T> - see javadoc.
 @XmlType(name = "SV_Parameter_Type", namespace = Namespaces.SRV, propOrder = {
-<<<<<<< HEAD
-    "memberName",
-=======
     "memberName",           // The  ISO 19115-3:2016 way to marshal name.
     "legacyName",           // Legacy ISO 19139:2007 way to marshal name.
-    "direction",
->>>>>>> f514ce0e
     "description",
     "optionality",
     "optionalityLabel",     // Legacy ISO 19139:2007 way to marshal optionality.
@@ -115,15 +110,6 @@
     MemberName memberName;
 
     /**
-<<<<<<< HEAD
-=======
-     * Indication if the parameter is an input to the service, an output or both.
-     */
-    @XmlElement(required = true)
-    ParameterDirection direction;
-
-    /**
->>>>>>> f514ce0e
      * A narrative explanation of the role of the parameter.
      */
     @XmlElement
