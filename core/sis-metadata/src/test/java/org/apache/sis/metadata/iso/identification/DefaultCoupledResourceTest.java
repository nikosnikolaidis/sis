--- conflicted
+++ resolved
@@ -45,16 +45,10 @@
     /**
      * Creates the resource to use for testing purpose.
      */
-<<<<<<< HEAD
-    static DefaultCoupledResource create() {
+    static DefaultCoupledResource create(final NameFactory factory) {
         final DefaultOperationMetadata operation = new DefaultOperationMetadata();
         operation.setOperationName("Get Map");
         operation.setDistributedComputingPlatforms(singleton(UnsupportedCodeList.valueOf("WEB_SERVICES")));
-=======
-    static DefaultCoupledResource create(final NameFactory factory) {
-        final DefaultOperationMetadata operation = new DefaultOperationMetadata("Get Map",
-                DistributedComputingPlatform.WEB_SERVICES, null);
->>>>>>> f514ce0e
         operation.setParameters(singleton((ParameterDescriptor<?>) ServiceParameterTest.create()));
         operation.setConnectPoints(singleton(NilReason.MISSING.createNilObject(OnlineResource.class)));
 
@@ -69,13 +63,8 @@
      */
     @Test
     public void testOperationNameResolve() {
-<<<<<<< HEAD
-        final DefaultCoupledResource resource  = DefaultCoupledResourceTest.create();
+        final DefaultCoupledResource resource  = create(DefaultFactories.forBuildin(NameFactory.class));
         final DefaultOperationMetadata operation = resource.getOperation();
-=======
-        final DefaultCoupledResource resource  = create(DefaultFactories.forBuildin(NameFactory.class));
-        final OperationMetadata      operation = resource.getOperation();
->>>>>>> f514ce0e
         /*
          * Test OperationName replacement when the name matches.
          */
