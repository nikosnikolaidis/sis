--- conflicted
+++ resolved
@@ -70,13 +70,7 @@
         /*
          * Unmarshall the above XML and verify that we find all the topic categories.
          */
-<<<<<<< HEAD
-        final Collection<TopicCategory> unmarshalled = unmarshal(DefaultDataIdentification.class, xml).getTopicCategories();
-        assertSetEquals(expected, unmarshalled);
-=======
         final Collection<TopicCategory> unmarshalled = unmarshal(DefaultDataIdentification.class, expected).getTopicCategories();
-        assertInstanceOf("topicCategory", EnumSet.class, unmarshalled);
         assertSetEquals(topics, unmarshalled);
->>>>>>> f514ce0e
     }
 }