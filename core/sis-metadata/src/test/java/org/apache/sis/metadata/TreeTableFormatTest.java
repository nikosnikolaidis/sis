--- conflicted
+++ resolved
@@ -86,12 +86,6 @@
         assertMultilinesEquals(
             "Citation……………………………………………………………………………… Undercurrent\n" +
             "  ├─Alternate title………………………………………………… Andākarento\n" +
-<<<<<<< HEAD
-            "  ├─Identifier……………………………………………………………… 9782505004509\n" +
-            "  │   └─Authority……………………………………………………… International Standard Book Number\n" +
-            "  │       └─Alternate title…………………………… ISBN\n" +
-=======
->>>>>>> 794af35c
             "  ├─Cited responsible party (1 of 2)\n" +
             "  │   ├─Role…………………………………………………………………… Author\n" +
             "  │   └─Party………………………………………………………………… Testsuya Toyoda\n" +
