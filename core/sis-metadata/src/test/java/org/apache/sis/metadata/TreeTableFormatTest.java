/*
 * Licensed to the Apache Software Foundation (ASF) under one or more
 * contributor license agreements.  See the NOTICE file distributed with
 * this work for additional information regarding copyright ownership.
 * The ASF licenses this file to You under the Apache License, Version 2.0
 * (the "License"); you may not use this file except in compliance with
 * the License.  You may obtain a copy of the License at
 *
 *     http://www.apache.org/licenses/LICENSE-2.0
 *
 * Unless required by applicable law or agreed to in writing, software
 * distributed under the License is distributed on an "AS IS" BASIS,
 * WITHOUT WARRANTIES OR CONDITIONS OF ANY KIND, either express or implied.
 * See the License for the specific language governing permissions and
 * limitations under the License.
 */
package org.apache.sis.metadata;

import java.util.Arrays;
import javax.measure.unit.SI;
import org.opengis.metadata.citation.Role;
import org.opengis.metadata.citation.PresentationForm;
import org.opengis.util.InternationalString;
import org.apache.sis.util.collection.TableColumn;
import org.apache.sis.util.collection.TreeTableFormat;
import org.apache.sis.util.iso.SimpleInternationalString;
import org.apache.sis.metadata.iso.content.DefaultBand;
import org.apache.sis.metadata.iso.content.DefaultImageDescription;
import org.apache.sis.metadata.iso.citation.DefaultCitation;
import org.apache.sis.metadata.iso.citation.DefaultIndividual;
import org.apache.sis.metadata.iso.citation.DefaultResponsibleParty;
import org.apache.sis.metadata.iso.content.DefaultAttributeGroup;
import org.apache.sis.metadata.iso.identification.DefaultDataIdentification;
import org.apache.sis.metadata.iso.lineage.DefaultProcessing;
import org.apache.sis.test.DependsOn;
import org.apache.sis.test.TestCase;
import org.junit.Test;

import static java.util.Arrays.asList;
import static java.util.Collections.singleton;
import static org.apache.sis.test.Assert.*;


/**
 * Tests the {@link TreeTableFormat} applied to the formatting of metadata tree.
 *
 * @author  Martin Desruisseaux (Geomatys)
 * @since   0.3
 * @version 0.5
 * @module
 */
@DependsOn(TreeTableViewTest.class)
public final strictfp class TreeTableFormatTest extends TestCase {
    /**
     * The formatter to use.
     */
    private final TreeTableFormat format;

    /**
     * Creates a new test case.
     */
    public TreeTableFormatTest() {
        format = new TreeTableFormat(null, null);
        format.setColumns(TableColumn.NAME, TableColumn.VALUE);
    }

    /**
     * Creates a band for the given minimum and maximum wavelengths, in centimetres.
     */
    private static DefaultBand createBand(final double min, final double max) {
        final DefaultBand band = new DefaultBand();
        band.setMinValue(min);
        band.setMaxValue(max);
        band.setUnits(SI.CENTIMETRE);
        return band;
    }

    /**
     * Creates the citation to use for testing purpose.
     */
    private static DefaultCitation createCitation() {
        final DefaultCitation citation = new DefaultCitation();
        final InternationalString title = new SimpleInternationalString("Undercurrent");
        citation.setTitle(title);
        citation.setISBN("9782505004509");
        citation.setPresentationForms(asList(
                PresentationForm.DOCUMENT_HARDCOPY,
                PresentationForm.IMAGE_HARDCOPY));
        citation.setAlternateTitles(asList(
                new SimpleInternationalString("Alt A"),
                new SimpleInternationalString("Alt B")));

        final DefaultResponsibleParty author = new DefaultResponsibleParty(Role.AUTHOR);
        author.setParties(singleton(new DefaultIndividual("Testsuya Toyoda", null, null)));
        citation.getCitedResponsibleParties().add(author);
        final DefaultResponsibleParty duplicated = new DefaultResponsibleParty();
        duplicated.setParties(singleton(new DefaultIndividual("A japanese author", null, null)));
        citation.getCitedResponsibleParties().add(duplicated);
        citation.setCitedResponsibleParties(asList(
                author, duplicated));
        return citation;
    }

    /**
     * Tests the formatting of a {@link DefaultCitation} object.
     */
    @Test
    public void testCitation() {
        final DefaultCitation citation = createCitation();
        final String text = format.format(citation.asTreeTable());
        assertMultilinesEquals(
            "Citation\n" +
            "  ├─Title……………………………………………………………………… Undercurrent\n" +
            "  ├─Alternate title (1 of 2)…………………… Alt A\n" +
            "  ├─Alternate title (2 of 2)…………………… Alt B\n" +
            "  ├─Identifier\n" +
            "  │   ├─Code……………………………………………………………… 9782505004509\n" +
<<<<<<< HEAD
            "  │   └─Authority\n" +
            "  │       └─Title………………………………………………… ISBN\n" +
=======
            "  │   ├─Authority\n" +
            "  │   │   ├─Title………………………………………………… International Standard Book Number\n" +
            "  │   │   └─Alternate title……………………… ISBN\n" +
            "  │   └─Code space……………………………………………… ISBN\n"+
>>>>>>> 10ed1cd1
            "  ├─Cited responsible party (1 of 2)\n" +
            "  │   ├─Role……………………………………………………………… Author\n" +
            "  │   └─Party\n" +
            "  │       └─Name…………………………………………………… Testsuya Toyoda\n" +
            "  ├─Cited responsible party (2 of 2)\n" +
            "  │   └─Party\n" +
            "  │       └─Name…………………………………………………… A japanese author\n" +
            "  ├─Presentation form (1 of 2)……………… Document hardcopy\n" +
            "  ├─Presentation form (2 of 2)……………… Image hardcopy\n" +
            "  └─ISBN………………………………………………………………………… 9782505004509\n", text);
    }

    /**
     * Tests the formatting of a {@link DefaultProcessing} object.
     */
    @Test
    public void testProcessing() {
        final DefaultCitation   titled = new DefaultCitation("Some specification");
        final DefaultCitation    coded = new DefaultCitation();
        final DefaultCitation untitled = new DefaultCitation();
        titled  .setPresentationForms(singleton(PresentationForm.DOCUMENT_HARDCOPY));
        coded   .setPresentationForms(singleton(PresentationForm.IMAGE_HARDCOPY));
        untitled.setCitedResponsibleParties(singleton(new DefaultResponsibleParty(Role.AUTHOR)));
        final DefaultProcessing processing = new DefaultProcessing();
        processing.setDocumentations(asList(titled, coded, untitled));
        final String text = format.format(processing.asTreeTable());
        assertMultilinesEquals(
            "Processing\n" +
            "  ├─Documentation (1 of 3)\n" +
            "  │   ├─Title……………………………………………… Some specification\n" +
            "  │   └─Presentation form……………… Document hardcopy\n" +
            "  ├─Documentation (2 of 3)\n" +
            "  │   └─Presentation form……………… Image hardcopy\n" +
            "  └─Documentation (3 of 3)\n" +
            "      └─Cited responsible party\n" +
            "          └─Role……………………………………… Author\n", text);
    }

    /**
     * Tests the formatting of a {@link DefaultImageDescription} object.
     */
    @Test
    public void testImageDescription() {
        final DefaultImageDescription image = new DefaultImageDescription();
        image.setAttributeGroups(Arrays.asList(
            new DefaultAttributeGroup(null, createBand(0.25, 0.26)),
            new DefaultAttributeGroup(null, createBand(0.28, 0.29))
        ));
        final String text = format.format(image.asTreeTable());
        assertMultilinesEquals(
            "Image description\n" +
            "  ├─Attribute group (1 of 2)\n" +
            "  │   └─Attribute\n" +
            "  │       ├─Max value………………… 0.26\n" +
            "  │       ├─Min value………………… 0.25\n" +
            "  │       └─Units…………………………… cm\n" +
            "  └─Attribute group (2 of 2)\n" +
            "      └─Attribute\n" +
            "          ├─Max value………………… 0.29\n" +
            "          ├─Min value………………… 0.28\n" +
            "          └─Units…………………………… cm\n", text);
    }

    /**
     * Tests the formatting of a {@link DefaultDataIdentification} object with custom code list elements
     */
    @Test
    public void testTreeWithCustomElements() {
        final DefaultCitation citation = new DefaultCitation();
        citation.setAlternateTitles(Arrays.asList(
                new SimpleInternationalString("Apple"),
                new SimpleInternationalString("Orange"),
                new SimpleInternationalString("Kiwi")));

        citation.setPresentationForms(Arrays.asList(
                PresentationForm.IMAGE_DIGITAL,
                PresentationForm.valueOf("AUDIO_DIGITAL"),  // Existing form
                PresentationForm.valueOf("test")));         // Custom form

        final String text = format.format(citation.asTreeTable());
        assertMultilinesEquals(
            "Citation\n" +
            "  ├─Alternate title (1 of 3)………… Apple\n" +
            "  ├─Alternate title (2 of 3)………… Orange\n" +
            "  ├─Alternate title (3 of 3)………… Kiwi\n" +
            "  ├─Presentation form (1 of 3)…… Image digital\n" +
            "  ├─Presentation form (2 of 3)…… AUDIO-DIGITAL\n" + // Missing localization resource for that one.
            "  └─Presentation form (3 of 3)…… Test\n",
            text);
    }
}<|MERGE_RESOLUTION|>--- conflicted
+++ resolved
@@ -115,15 +115,9 @@
             "  ├─Alternate title (2 of 2)…………………… Alt B\n" +
             "  ├─Identifier\n" +
             "  │   ├─Code……………………………………………………………… 9782505004509\n" +
-<<<<<<< HEAD
             "  │   └─Authority\n" +
-            "  │       └─Title………………………………………………… ISBN\n" +
-=======
-            "  │   ├─Authority\n" +
-            "  │   │   ├─Title………………………………………………… International Standard Book Number\n" +
-            "  │   │   └─Alternate title……………………… ISBN\n" +
-            "  │   └─Code space……………………………………………… ISBN\n"+
->>>>>>> 10ed1cd1
+            "  │       ├─Title………………………………………………… International Standard Book Number\n" +
+            "  │       └─Alternate title……………………… ISBN\n" +
             "  ├─Cited responsible party (1 of 2)\n" +
             "  │   ├─Role……………………………………………………………… Author\n" +
             "  │   └─Party\n" +
