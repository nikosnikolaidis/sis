/*
 * Licensed to the Apache Software Foundation (ASF) under one or more
 * contributor license agreements.  See the NOTICE file distributed with
 * this work for additional information regarding copyright ownership.
 * The ASF licenses this file to You under the Apache License, Version 2.0
 * (the "License"); you may not use this file except in compliance with
 * the License.  You may obtain a copy of the License at
 *
 *     http://www.apache.org/licenses/LICENSE-2.0
 *
 * Unless required by applicable law or agreed to in writing, software
 * distributed under the License is distributed on an "AS IS" BASIS,
 * WITHOUT WARRANTIES OR CONDITIONS OF ANY KIND, either express or implied.
 * See the License for the specific language governing permissions and
 * limitations under the License.
 */
package org.apache.sis.feature.builder;

import java.util.Iterator;
import java.util.Collections;
import com.esri.core.geometry.Geometry;
import com.esri.core.geometry.Point;
import org.apache.sis.feature.AbstractOperation;
import org.opengis.geometry.Envelope;
import org.apache.sis.internal.feature.AttributeConvention;
import org.apache.sis.feature.DefaultFeatureTypeTest;
import org.apache.sis.feature.FeatureOperations;
import org.apache.sis.referencing.crs.HardCodedCRS;
import org.apache.sis.test.DependsOnMethod;
import org.apache.sis.test.DependsOn;
import org.apache.sis.test.TestUtilities;
import org.apache.sis.test.TestCase;
import org.junit.Test;

import static org.junit.Assert.*;

// Branch-dependent imports
<<<<<<< HEAD
import org.apache.sis.feature.AbstractIdentifiedType;
import org.apache.sis.feature.DefaultAttributeType;
import org.apache.sis.feature.DefaultFeatureType;
=======
import org.opengis.feature.AttributeType;
import org.opengis.feature.FeatureType;
import org.opengis.feature.IdentifiedType;
import org.opengis.feature.PropertyType;
import org.opengis.feature.Operation;
>>>>>>> 4edd3015


/**
 * Tests {@link FeatureTypeBuilder}.
 *
 * @author  Johann Sorel (Geomatys)
 * @author  Martin Desruisseaux (Geomatys)
 * @version 0.8
 * @since   0.8
 * @module
 */
@DependsOn(AttributeTypeBuilderTest.class)
public final strictfp class FeatureTypeBuilderTest extends TestCase {
    /**
     * Tests with the minimum number of parameters (no property and no super type).
     */
    @Test
    public void testInitialization() {
        final FeatureTypeBuilder builder = new FeatureTypeBuilder();
        try {
            builder.build();
            fail("Builder should have failed if there is not at least a name set.");
        } catch (IllegalArgumentException ex) {
            final String message = ex.getMessage();
            assertTrue(message, message.contains("name"));
        }
        assertSame(builder, builder.setName("scope", "test"));
        final DefaultFeatureType type = builder.build();

        assertEquals("name", "scope:test",   type.getName().toString());
        assertFalse ("isAbstract",           type.isAbstract());
        assertEquals("properties count",  0, type.getProperties(true).size());
        assertEquals("super-types count", 0, type.getSuperTypes().size());
    }

    /**
     * Tests {@link FeatureTypeBuilder#addAttribute(Class)}.
     */
    @Test
    @DependsOnMethod("testInitialization")
    public void testAddAttribute() {
        final FeatureTypeBuilder builder = new FeatureTypeBuilder();
        assertSame(builder, builder.setName("myScope", "myName"));
        assertSame(builder, builder.setDefinition ("test definition"));
        assertSame(builder, builder.setDesignation("test designation"));
        assertSame(builder, builder.setDescription("test description"));
        assertSame(builder, builder.setAbstract(true));
        builder.addAttribute(String .class).setName("name");
        builder.addAttribute(Integer.class).setName("age");
        builder.addAttribute(Point  .class).setName("location").setCRS(HardCodedCRS.WGS84);
        builder.addAttribute(Double .class).setName("score").setDefaultValue(10.0).setMinimumOccurs(5).setMaximumOccurs(50);

        final DefaultFeatureType type = builder.build();
        assertEquals("name",        "myScope:myName",   type.getName().toString());
        assertEquals("definition",  "test definition",  type.getDefinition().toString());
        assertEquals("description", "test description", type.getDescription().toString());
        assertEquals("designation", "test designation", type.getDesignation().toString());
        assertTrue  ("isAbstract",                      type.isAbstract());

        final Iterator<? extends AbstractIdentifiedType> it = type.getProperties(true).iterator();
        final DefaultAttributeType<?> a0 = (DefaultAttributeType<?>) it.next();
        final DefaultAttributeType<?> a1 = (DefaultAttributeType<?>) it.next();
        final DefaultAttributeType<?> a2 = (DefaultAttributeType<?>) it.next();
        final DefaultAttributeType<?> a3 = (DefaultAttributeType<?>) it.next();
        assertFalse("properties count", it.hasNext());

        assertEquals("name", "name",     a0.getName().toString());
        assertEquals("name", "age",      a1.getName().toString());
        assertEquals("name", "location", a2.getName().toString());
        assertEquals("name", "score",    a3.getName().toString());

        assertEquals("valueClass", String.class,  a0.getValueClass());
        assertEquals("valueClass", Integer.class, a1.getValueClass());
        assertEquals("valueClass", Point.class,   a2.getValueClass());
        assertEquals("valueClass", Double.class,  a3.getValueClass());

        assertEquals("minimumOccurs",   1, a0.getMinimumOccurs());
        assertEquals("minimumOccurs",   1, a1.getMinimumOccurs());
        assertEquals("minimumOccurs",   1, a2.getMinimumOccurs());
        assertEquals("minimumOccurs",   5, a3.getMinimumOccurs());

        assertEquals("maximumOccurs",   1, a0.getMaximumOccurs());
        assertEquals("maximumOccurs",   1, a1.getMaximumOccurs());
        assertEquals("maximumOccurs",   1, a2.getMaximumOccurs());
        assertEquals("maximumOccurs",  50, a3.getMaximumOccurs());

        assertEquals("defaultValue", null, a0.getDefaultValue());
        assertEquals("defaultValue", null, a1.getDefaultValue());
        assertEquals("defaultValue", null, a2.getDefaultValue());
        assertEquals("defaultValue", 10.0, a3.getDefaultValue());

        assertFalse("characterizedByCRS", AttributeConvention.characterizedByCRS(a0));
        assertFalse("characterizedByCRS", AttributeConvention.characterizedByCRS(a1));
        assertTrue ("characterizedByCRS", AttributeConvention.characterizedByCRS(a2));
        assertFalse("characterizedByCRS", AttributeConvention.characterizedByCRS(a3));
    }

    /**
     * Tests {@link FeatureTypeBuilder#addAttribute(Class)} where one property is an identifier
     * and another property is the geometry.
     */
    @Test
    @DependsOnMethod("testAddAttribute")
    public void testAddIdentifierAndGeometry() {
        final FeatureTypeBuilder builder = new FeatureTypeBuilder();
        assertSame(builder, builder.setName("scope", "test"));
        assertSame(builder, builder.setIdentifierDelimiters("-", "pref.", null));
        builder.addAttribute(String.class).setName("name")
                .addRole(AttributeRole.IDENTIFIER_COMPONENT);
        builder.addAttribute(Geometry.class).setName("shape")
                .setCRS(HardCodedCRS.WGS84)
                .addRole(AttributeRole.DEFAULT_GEOMETRY);

        final DefaultFeatureType type = builder.build();
        assertEquals("name", "scope:test", type.getName().toString());
        assertFalse ("isAbstract", type.isAbstract());

        final Iterator<? extends AbstractIdentifiedType> it = type.getProperties(true).iterator();
        final AbstractIdentifiedType a0 = it.next();
        final AbstractIdentifiedType a1 = it.next();
        final AbstractIdentifiedType a2 = it.next();
        final AbstractIdentifiedType a3 = it.next();
        final AbstractIdentifiedType a4 = it.next();
        assertFalse("properties count", it.hasNext());

        assertEquals("name", AttributeConvention.IDENTIFIER_PROPERTY, a0.getName());
        assertEquals("name", AttributeConvention.ENVELOPE_PROPERTY,   a1.getName());
        assertEquals("name", AttributeConvention.GEOMETRY_PROPERTY,   a2.getName());
        assertEquals("name", "name",                                  a3.getName().toString());
        assertEquals("name", "shape",                                 a4.getName().toString());
    }

    /**
     * Tests {@link FeatureTypeBuilder#addAttribute(Class)} where one attribute is an identifier that already has
     * the {@code "sis:identifier"} name. This is called "anonymous" because identifiers with an explicit name in
     * the data file should use that name instead in the feature type.
     */
    @Test
    @DependsOnMethod("testAddIdentifierAndGeometry")
    public void testAddAnonymousIdentifier() {
        final FeatureTypeBuilder builder = new FeatureTypeBuilder();
        assertSame(builder, builder.setName("City"));
        builder.addAttribute(String.class).setName(AttributeConvention.IDENTIFIER_PROPERTY).addRole(AttributeRole.IDENTIFIER_COMPONENT);
        builder.addAttribute(Integer.class).setName("population");
        final DefaultFeatureType type = builder.build();
        final Iterator<? extends AbstractIdentifiedType> it = type.getProperties(true).iterator();
        final AbstractIdentifiedType a0 = it.next();
        final AbstractIdentifiedType a1 = it.next();
        assertFalse("properties count", it.hasNext());
        assertEquals("name", AttributeConvention.IDENTIFIER_PROPERTY, a0.getName());
        assertEquals("type", String.class,  ((DefaultAttributeType<?>) a0).getValueClass());
        assertEquals("name", "population", a1.getName().toString());
        assertEquals("type", Integer.class, ((DefaultAttributeType<?>) a1).getValueClass());
    }

    /**
     * Tests {@link FeatureTypeBuilder#addAttribute(Class)} where one attribute is a geometry that already has
     * the {@code "sis:geometry"} name. This is called "anonymous" because geometries with an explicit name in
     * the data file should use that name instead in the feature type.
     */
    @Test
    @DependsOnMethod("testAddIdentifierAndGeometry")
    public void testAddAnonymousGeometry() {
        final FeatureTypeBuilder builder = new FeatureTypeBuilder();
        assertSame(builder, builder.setName("City"));
        builder.addAttribute(Point.class).setName(AttributeConvention.GEOMETRY_PROPERTY).addRole(AttributeRole.DEFAULT_GEOMETRY);
        builder.addAttribute(Integer.class).setName("population");
        final DefaultFeatureType type = builder.build();
        final Iterator<? extends AbstractIdentifiedType> it = type.getProperties(true).iterator();
        final AbstractIdentifiedType a0 = it.next();
        final AbstractIdentifiedType a1 = it.next();
        final AbstractIdentifiedType a2 = it.next();
        assertFalse("properties count", it.hasNext());
        assertEquals("name", AttributeConvention.ENVELOPE_PROPERTY, a0.getName());
        assertEquals("name", AttributeConvention.GEOMETRY_PROPERTY, a1.getName());
        assertEquals("type", Point.class,   ((DefaultAttributeType<?>) a1).getValueClass());
        assertEquals("name", "population", a2.getName().toString());
        assertEquals("type", Integer.class, ((DefaultAttributeType<?>) a2).getValueClass());
    }

    /**
     * Tests creation of a builder from an existing feature type.
     * This method also acts as a test of {@code FeatureTypeBuilder} getter methods.
     */
    @Test
    public void testCreateFromTemplate() {
        final FeatureTypeBuilder builder = new FeatureTypeBuilder(DefaultFeatureTypeTest.capital());
        assertEquals("name",       "Capital", builder.getName().toString());
        assertEquals("superTypes", "City",    TestUtilities.getSingleton(builder.getSuperTypes()).getName().toString());
        assertFalse ("isAbstract",            builder.isAbstract());

        // The list of properties does not include super-type properties.
        final AttributeTypeBuilder<?> a0 = (AttributeTypeBuilder<?>) TestUtilities.getSingleton(builder.properties());
        assertEquals("name",  "parliament",  a0.getName().toString());
        assertEquals("type",  String.class,  a0.getValueClass());
        assertTrue  ("roles",                a0.roles().isEmpty());
    }

    /**
     * Tests creation of a builder from an existing feature type with some attributes having {@link AttributeRole}s.
     */
    @Test
    @DependsOnMethod("testCreateFromTemplate")
    public void testCreateFromTemplateWithRoles() {
        FeatureTypeBuilder builder = new FeatureTypeBuilder().setName("City");
        builder.addAttribute(String  .class).setName("name").roles().add(AttributeRole.IDENTIFIER_COMPONENT);
        builder.addAttribute(Integer .class).setName("population");
        builder.addAttribute(Geometry.class).setName("area").roles().add(AttributeRole.DEFAULT_GEOMETRY);

        final DefaultFeatureType type = builder.build();
        builder = new FeatureTypeBuilder(type);
        assertEquals("name", "City", builder.getName().toString());
        assertEquals("superTypes", 0, builder.getSuperTypes().length);

        final Iterator<PropertyTypeBuilder> it = builder.properties().iterator();
        final AttributeTypeBuilder<?> a0 = (AttributeTypeBuilder<?>) it.next();
        final AttributeTypeBuilder<?> a1 = (AttributeTypeBuilder<?>) it.next();
        final AttributeTypeBuilder<?> a2 = (AttributeTypeBuilder<?>) it.next();
        assertFalse("properties count", it.hasNext());
        assertEquals("name", "name",       a0.getName().toString());
        assertEquals("name", "population", a1.getName().toString());
        assertEquals("name", "area",       a2.getName().toString());

        assertEquals("type", String.class,   a0.getValueClass());
        assertEquals("type", Integer.class,  a1.getValueClass());
        assertEquals("type", Geometry.class, a2.getValueClass());

        assertTrue  ("roles", a1.roles().isEmpty());
        assertEquals("roles", AttributeRole.IDENTIFIER_COMPONENT, TestUtilities.getSingleton(a0.roles()));
        assertEquals("roles", AttributeRole.DEFAULT_GEOMETRY,     TestUtilities.getSingleton(a2.roles()));
    }

    /**
     * Verifies that {@code build()} method returns the previously created instance when possible.
     * See {@link AttributeTypeBuilder#build()} javadoc for a rational.
     */
    @Test
    @DependsOnMethod("testAddAttribute")
    public void testBuildCache() {
        final FeatureTypeBuilder builder = new FeatureTypeBuilder().setName("City");
        final DefaultAttributeType<String> name = builder.addAttribute(String.class).setName("name").build();
        final DefaultFeatureType city = builder.build();
        assertSame("Should return the existing AttributeType.", name, city.getProperty("name"));
        assertSame("Should return the existing FeatureType.", city, builder.build());

        assertSame("Should return the existing AttributeType since we didn't changed anything.",
                   name, builder.getProperty("name").build());

        assertNotSame("Should return a new AttributeType since we changed something.",
                      name, builder.getProperty("name").setDescription("Name of the city").build());

        assertNotSame("Should return a new FeatureType since we changed an attribute.",
                      city, builder.build());
    }

    /**
     * Tests overriding the "sis:envelope" property. This may happen when the user wants to specify
     * envelope himself instead than relying on the automatically computed value.
     */
    @Test
    public void testEnvelopeOverride() {
        FeatureTypeBuilder builder = new FeatureTypeBuilder().setName("CoverageRecord").setAbstract(true);
        builder.addAttribute(Geometry.class).setName(AttributeConvention.GEOMETRY_PROPERTY).addRole(AttributeRole.DEFAULT_GEOMETRY);
        final FeatureType parentType = builder.build();

        builder = new FeatureTypeBuilder().setName("Record").setSuperTypes(parentType);
        builder.addAttribute(Envelope.class).setName(AttributeConvention.ENVELOPE_PROPERTY);
        final FeatureType childType = builder.build();

        final Iterator<? extends PropertyType> it = childType.getProperties(true).iterator();
        assertPropertyEquals("sis:envelope", Envelope.class, it.next());
        assertPropertyEquals("sis:geometry", Geometry.class, it.next());
        assertFalse(it.hasNext());
    }

    /**
     * Tests overriding an attribute by an operation.
     * This is the converse of {@link #testEnvelopeOverride()}.
     */
    @Test
    public void testOverrideByOperation() {
        FeatureTypeBuilder builder = new FeatureTypeBuilder().setName("Parent").setAbstract(true);
        final AttributeType<Integer> pa = builder.addAttribute(Integer.class).setName("A").build();
        builder.addAttribute(Integer.class).setName("B");
        final FeatureType parentType = builder.build();

        builder = new FeatureTypeBuilder().setName("Child").setSuperTypes(parentType);
        builder.addProperty(FeatureOperations.link(Collections.singletonMap(AbstractOperation.NAME_KEY, "B"), pa));
        final FeatureType childType = builder.build();

        final Iterator<? extends PropertyType> it = childType.getProperties(true).iterator();
        assertPropertyEquals("A", Integer.class, it.next());
        assertPropertyEquals("B", Integer.class, it.next());
        assertFalse(it.hasNext());
    }

    /**
     * Verifies that the given property is an attribute with the given name and value class.
     */
    private static void assertPropertyEquals(final String name, final Class<?> valueClass, IdentifiedType property) {
        assertEquals("name", name, property.getName().toString());
        if (property instanceof Operation) {
            property = ((Operation) property).getResult();
        }
        assertEquals("valueClass", valueClass, ((AttributeType<?>) property).getValueClass());
    }
}<|MERGE_RESOLUTION|>--- conflicted
+++ resolved
@@ -35,17 +35,9 @@
 import static org.junit.Assert.*;
 
 // Branch-dependent imports
-<<<<<<< HEAD
 import org.apache.sis.feature.AbstractIdentifiedType;
 import org.apache.sis.feature.DefaultAttributeType;
 import org.apache.sis.feature.DefaultFeatureType;
-=======
-import org.opengis.feature.AttributeType;
-import org.opengis.feature.FeatureType;
-import org.opengis.feature.IdentifiedType;
-import org.opengis.feature.PropertyType;
-import org.opengis.feature.Operation;
->>>>>>> 4edd3015
 
 
 /**
@@ -309,13 +301,13 @@
     public void testEnvelopeOverride() {
         FeatureTypeBuilder builder = new FeatureTypeBuilder().setName("CoverageRecord").setAbstract(true);
         builder.addAttribute(Geometry.class).setName(AttributeConvention.GEOMETRY_PROPERTY).addRole(AttributeRole.DEFAULT_GEOMETRY);
-        final FeatureType parentType = builder.build();
+        final DefaultFeatureType parentType = builder.build();
 
         builder = new FeatureTypeBuilder().setName("Record").setSuperTypes(parentType);
         builder.addAttribute(Envelope.class).setName(AttributeConvention.ENVELOPE_PROPERTY);
-        final FeatureType childType = builder.build();
-
-        final Iterator<? extends PropertyType> it = childType.getProperties(true).iterator();
+        final DefaultFeatureType childType = builder.build();
+
+        final Iterator<? extends AbstractIdentifiedType> it = childType.getProperties(true).iterator();
         assertPropertyEquals("sis:envelope", Envelope.class, it.next());
         assertPropertyEquals("sis:geometry", Geometry.class, it.next());
         assertFalse(it.hasNext());
@@ -328,15 +320,15 @@
     @Test
     public void testOverrideByOperation() {
         FeatureTypeBuilder builder = new FeatureTypeBuilder().setName("Parent").setAbstract(true);
-        final AttributeType<Integer> pa = builder.addAttribute(Integer.class).setName("A").build();
+        final DefaultAttributeType<Integer> pa = builder.addAttribute(Integer.class).setName("A").build();
         builder.addAttribute(Integer.class).setName("B");
-        final FeatureType parentType = builder.build();
+        final DefaultFeatureType parentType = builder.build();
 
         builder = new FeatureTypeBuilder().setName("Child").setSuperTypes(parentType);
         builder.addProperty(FeatureOperations.link(Collections.singletonMap(AbstractOperation.NAME_KEY, "B"), pa));
-        final FeatureType childType = builder.build();
-
-        final Iterator<? extends PropertyType> it = childType.getProperties(true).iterator();
+        final DefaultFeatureType childType = builder.build();
+
+        final Iterator<? extends AbstractIdentifiedType> it = childType.getProperties(true).iterator();
         assertPropertyEquals("A", Integer.class, it.next());
         assertPropertyEquals("B", Integer.class, it.next());
         assertFalse(it.hasNext());
@@ -345,11 +337,11 @@
     /**
      * Verifies that the given property is an attribute with the given name and value class.
      */
-    private static void assertPropertyEquals(final String name, final Class<?> valueClass, IdentifiedType property) {
+    private static void assertPropertyEquals(final String name, final Class<?> valueClass, AbstractIdentifiedType property) {
         assertEquals("name", name, property.getName().toString());
-        if (property instanceof Operation) {
-            property = ((Operation) property).getResult();
+        if (property instanceof AbstractOperation) {
+            property = ((AbstractOperation) property).getResult();
         }
-        assertEquals("valueClass", valueClass, ((AttributeType<?>) property).getValueClass());
+        assertEquals("valueClass", valueClass, ((DefaultAttributeType<?>) property).getValueClass());
     }
 }