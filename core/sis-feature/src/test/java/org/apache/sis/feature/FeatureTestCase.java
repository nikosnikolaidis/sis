/*
 * Licensed to the Apache Software Foundation (ASF) under one or more
 * contributor license agreements.  See the NOTICE file distributed with
 * this work for additional information regarding copyright ownership.
 * The ASF licenses this file to You under the Apache License, Version 2.0
 * (the "License"); you may not use this file except in compliance with
 * the License.  You may obtain a copy of the License at
 *
 *     http://www.apache.org/licenses/LICENSE-2.0
 *
 * Unless required by applicable law or agreed to in writing, software
 * distributed under the License is distributed on an "AS IS" BASIS,
 * WITHOUT WARRANTIES OR CONDITIONS OF ANY KIND, either express or implied.
 * See the License for the specific language governing permissions and
 * limitations under the License.
 */
package org.apache.sis.feature;

import java.util.Collection;
import java.util.Collections;
import org.opengis.metadata.quality.DataQuality;
import org.opengis.metadata.quality.Element;
import org.opengis.metadata.quality.Result;
import org.opengis.metadata.quality.ConformanceResult;
import org.opengis.metadata.quality.QuantitativeResult;
import org.apache.sis.util.iso.SimpleInternationalString;
import org.apache.sis.test.DependsOnMethod;
import org.apache.sis.test.TestUtilities;
import org.apache.sis.test.TestCase;
import org.junit.Test;

import static org.apache.sis.test.Assert.*;
<<<<<<< HEAD
import static java.util.Collections.singletonMap;
=======
>>>>>>> 109f7139


/**
 * Tests common to {@link DenseFeatureTest} and {@link SparseFeatureTest}.
 *
 * @author  Martin Desruisseaux (Geomatys)
 * @since   0.5
 * @version 0.5
 * @module
 */
public abstract strictfp class FeatureTestCase extends TestCase {
    /**
     * The feature being tested.
     */
    AbstractFeature feature;

    /**
     * {@code true} if {@link #getAttributeValue(String)} should invoke {@link AbstractFeature#getProperty(String)},
     * or {@code false} for invoking directly {@link AbstractFeature#getPropertyValue(String)}.
     */
    private boolean getValuesFromProperty;

    /**
     * For sub-class constructors only.
     */
    FeatureTestCase() {
    }

    /**
     * Creates a feature for twin towns.
     */
    static AbstractFeature twinTown(final boolean isSparse) {
<<<<<<< HEAD
        final DefaultAssociationRole twinTown = DefaultAssociationRoleTest.twinTown();
        final DefaultFeatureType     city     = twinTown.getValueType();
        final DefaultFeatureType     type     = new DefaultFeatureType(
                singletonMap(DefaultFeatureType.NAME_KEY, "Twin town"), false,
                new DefaultFeatureType[] {city}, twinTown);
=======
        final DefaultFeatureType twinTown = DefaultAssociationRoleTest.twinTownCity();
>>>>>>> 109f7139

        final AbstractFeature leMans = isSparse ? new SparseFeature(twinTown) : new DenseFeature(twinTown);
        leMans.setPropertyValue("city", "Le Mans");
        leMans.setPropertyValue("population", 143240); // In 2011.

        final AbstractFeature paderborn = isSparse ? new SparseFeature(twinTown) : new DenseFeature(twinTown);
        paderborn.setPropertyValue("city", "Paderborn");
        paderborn.setPropertyValue("population", 143174); // December 31th, 2011
        paderborn.setPropertyValue("twin town", leMans);
        return paderborn;
    }

    /**
     * Creates a new feature for the given type.
     */
    abstract AbstractFeature createFeature(final DefaultFeatureType type);

    /**
     * Clones the {@link #feature} instance.
     */
    abstract AbstractFeature cloneFeature() throws CloneNotSupportedException;

    /**
     * Returns the attribute value of the current {@link #feature} for the given name.
     */
    private Object getAttributeValue(final String name) {
        final Object value = feature.getPropertyValue(name);
        if (getValuesFromProperty) {
            final AbstractAttribute<?> property = (AbstractAttribute<?>) feature.getProperty(name);

            // The AttributeType shall be the same than the one provided by FeatureType for the given name.
            assertSame(name, feature.getType().getProperty(name), property.getType());

            // Attribute value shall be the same than the one provided by FeatureType convenience method.
            assertSame(name, value, property.getValue());

            // Collection view shall contains the same value, or be empty.
            final Collection<?> values = property.getValues();
            if (value != null) {
                assertSame(name, value, TestUtilities.getSingleton(values));
            } else {
                assertTrue(name, values.isEmpty());
            }

            // Invoking getProperty(name) twice shall return the same Property instance.
            assertSame(name, property, feature.getProperty(name));
        }
        return value;
    }

    /**
     * Sets the attribute of the given name to the given value.
     * First, this method verifies that the previous value is equals to the given one.
     * Then, this method set the attribute to the given value and check if the result.
     *
     * @param name     The name of the attribute to set.
     * @param oldValue The expected old value (may be {@code null}).
     * @param newValue The new value to set.
     */
    private void setAttributeValue(final String name, final Object oldValue, final Object newValue) {
        assertEquals(name, oldValue, getAttributeValue(name));
        feature.setPropertyValue(name, newValue);
        assertEquals(name, newValue, getAttributeValue(name));
    }

    /**
     * Tests the {@link AbstractFeature#getPropertyValue(String)} method on a simple feature without super-types.
     * This method also tests that attempts to set a value of the wrong type throw an exception and leave the
     * previous value unchanged, that the feature is cloneable and that serialization works.
     */
    @Test
    public void testSimpleValues() {
        feature = createFeature(DefaultFeatureTypeTest.city());
        setAttributeValue("city", "Utopia", "Atlantide");
        try {
            feature.setPropertyValue("city", 2000);
            fail("Shall not be allowed to set a value of the wrong type.");
        } catch (ClassCastException e) {
            final String message = e.getMessage();
            assertTrue(message, message.contains("city"));
            assertTrue(message, message.contains("Integer"));
        }
        assertEquals("Property shall not have been modified.", "Atlantide", getAttributeValue("city"));
        /*
         * Before we set the population attribute, the feature should be considered invalid.
         * After we set it, the feature should be valid since all mandatory attributes are set.
         */
        assertQualityReports("population", "population");
        setAttributeValue("population", null, 1000);
        assertQualityReports(null, null);
        /*
         * Opportunist tests using the existing instance.
         */
        testSerialization();
        try {
            testClone("population", 1000, 1500);
        } catch (CloneNotSupportedException e) {
            throw new AssertionError(e);
        }
    }

    /**
     * Tests the {@link AbstractFeature#getProperty(String)} method on a simple feature without super-types.
     * This method also tests that attempts to set a value of the wrong type throw an exception and leave the
     * previous value unchanged.
     */
    @Test
    @DependsOnMethod("testSimpleValues")
    public void testSimpleProperties() {
        getValuesFromProperty = true;
        testSimpleValues();
    }

    /**
     * Tests {@link AbstractFeature#getProperty(String)} and {@link AbstractFeature#getPropertyValue(String)}
     * on a "complex" feature, involving multi-valued properties, inheritances and property overriding.
     */
    @Test
    @DependsOnMethod({"testSimpleValues", "testSimpleProperties"})
    public void testComplexFeature() {
        feature = createFeature(DefaultFeatureTypeTest.worldMetropolis());
        setAttributeValue("city", "Utopia", "New York");
        setAttributeValue("population", null, 8405837); // Estimation for 2013.
        /*
         * Set the attribute value on a property having [0 … ∞] cardinality.
         * The feature implementation should put the value in a list.
         */
        assertEquals("universities", Collections.emptyList(), getAttributeValue("universities"));
        feature.setPropertyValue("universities", "University of arts");
        assertEquals("universities", Collections.singletonList("University of arts"), getAttributeValue("universities"));
        /*
         * Switch to 'getProperty' mode only after we have set at least one value,
         * in order to test the conversion of existing values to property instances.
         */
        getValuesFromProperty = true;
        final SimpleInternationalString region = new SimpleInternationalString("State of New York");
        setAttributeValue("region", null, region);
        /*
         * Adds more universities.
         */
        @SuppressWarnings("unchecked")
        final Collection<String> universities = (Collection<String>) feature.getPropertyValue("universities");
        assertTrue(universities.add("University of sciences"));
        assertTrue(universities.add("University of international development"));
        /*
         * In our 'metropolis' feature type, the region can be any CharSequence. But 'worldMetropolis'
         * feature type overrides the region property with a restriction to InternationalString.
         * Verifiy that this restriction is checked.
         */
        try {
            feature.setPropertyValue("region", "State of New York");
            fail("Shall not be allowed to set a value of the wrong type.");
        } catch (ClassCastException e) {
            final String message = e.getMessage();
            assertTrue(message, message.contains("region"));
            assertTrue(message, message.contains("String"));
        }
        assertSame("region", region, getAttributeValue("region"));
        /*
         * Before we set the 'isGlobal' attribute, the feature should be considered invalid.
         * After we set it, the feature should be valid since all mandatory attributes are set.
         */
        assertQualityReports("isGlobal", "isGlobal");
        setAttributeValue("isGlobal", null, Boolean.TRUE);
        assertQualityReports(null, null);
        /*
         * Opportunist tests using the existing instance.
         */
        testSerialization();
        try {
            testClone("population", 8405837, 8405838); // A birth...
        } catch (CloneNotSupportedException e) {
            throw new AssertionError(e);
        }
    }

    /**
     * Tests the possibility to plugin custom attributes via {@link AbstractFeature#setProperty(Property)}.
     */
    @Test
    @DependsOnMethod({"testSimpleValues", "testSimpleProperties"})
    public void testCustomAttribute() {
        feature = createFeature(DefaultFeatureTypeTest.city());
        final AbstractAttribute<String> wrong = SingletonAttributeTest.parliament();
        final CustomAttribute<String> city = new CustomAttribute<String>(Features.cast(
                (DefaultAttributeType<?>) feature.getType().getProperty("city"), String.class));

        feature.setProperty(city);
        setAttributeValue("city", "Utopia", "Atlantide");
        try {
            feature.setProperty(wrong);
            fail("Shall not be allowed to set a property of the wrong type.");
        } catch (IllegalArgumentException e) {
            final String message = e.getMessage();
            assertTrue(message, message.contains("parliament"));
            assertTrue(message, message.contains("City"));
        }
        assertSame(city, feature.getProperty("city"));
        /*
         * The quality report is expected to contains a custom element.
         */
        int numOccurrences = 0;
        final DataQuality quality = assertQualityReports("population", "population");
        for (final Element report : quality.getReports()) {
            final String identifier = report.getMeasureIdentification().toString();
            if (identifier.equals("city")) {
                numOccurrences++;
                final Result result = TestUtilities.getSingleton(report.getResults());
                assertInstanceOf("result", QuantitativeResult.class, result);
                assertEquals("quality.report.result.errorStatistic",
                        CustomAttribute.ADDITIONAL_QUALITY_INFO,
                        String.valueOf(((QuantitativeResult) result).getErrorStatistic()));
            }
        }
        assertEquals("Number of reports.", 1, numOccurrences);
    }

    /**
     * Asserts that {@link AbstractFeature#quality()} reports no anomaly, or only an anomaly for the given property.
     *
     * @param  property The property for which we expect a report, or {@code null} if none.
     * @param  keyword  A keyword which is expected to exists in the explanation.
     * @return The data quality report.
     */
    private DataQuality assertQualityReports(final String property, final String keyword) {
        int numOccurrences = 0;
        final DataQuality quality = feature.quality();
        for (final Element report : quality.getReports()) {
            for (final Result result : report.getResults()) {
                if (result instanceof ConformanceResult && !((ConformanceResult) result).pass()) {
                    final String identifier  = report.getMeasureIdentification().toString();
                    final String explanation = ((ConformanceResult) result).getExplanation().toString();
                    assertEquals("quality.report.measureIdentification", property, identifier);
                    assertTrue("quality.report.result.explanation", explanation.contains(keyword));
                    numOccurrences++;
                }
            }
        }
        assertEquals("Number of reports.", property == null ? 0 : 1, numOccurrences);
        return quality;
    }

    /**
     * Tests the {@link AbstractFeature#clone()} method on the current {@link #feature} instance.
     * This method is invoked from other test methods using the existing feature instance in an opportunist way.
     *
     * @param  property The name of a property to change.
     * @param  oldValue The old value of the given property.
     * @param  newValue The new value of the given property.
     * @throws CloneNotSupportedException Should never happen.
     */
    private void testClone(final String property, final Object oldValue, final Object newValue)
            throws CloneNotSupportedException
    {
        final AbstractFeature clone = cloneFeature();
        assertNotSame("clone",      clone, feature);
        assertTrue   ("equals",     clone.equals(feature));
        assertTrue   ("hashCode",   clone.hashCode() == feature.hashCode());
        setAttributeValue(property, oldValue, newValue);
        assertEquals (property,     oldValue, clone  .getPropertyValue(property));
        assertEquals (property,     newValue, feature.getPropertyValue(property));
        assertFalse  ("equals",     clone.equals(feature));
        assertFalse  ("hashCode",   clone.hashCode() == feature.hashCode());
    }

    /**
     * Tests serialization of current {@link #feature} instance.
     * This method is invoked from other test methods using the existing feature instance in an opportunist way.
     */
    private void testSerialization() {
        assertNotSame(feature, assertSerializedEquals(feature));
    }
}<|MERGE_RESOLUTION|>--- conflicted
+++ resolved
@@ -30,10 +30,6 @@
 import org.junit.Test;
 
 import static org.apache.sis.test.Assert.*;
-<<<<<<< HEAD
-import static java.util.Collections.singletonMap;
-=======
->>>>>>> 109f7139
 
 
 /**
@@ -66,15 +62,7 @@
      * Creates a feature for twin towns.
      */
     static AbstractFeature twinTown(final boolean isSparse) {
-<<<<<<< HEAD
-        final DefaultAssociationRole twinTown = DefaultAssociationRoleTest.twinTown();
-        final DefaultFeatureType     city     = twinTown.getValueType();
-        final DefaultFeatureType     type     = new DefaultFeatureType(
-                singletonMap(DefaultFeatureType.NAME_KEY, "Twin town"), false,
-                new DefaultFeatureType[] {city}, twinTown);
-=======
         final DefaultFeatureType twinTown = DefaultAssociationRoleTest.twinTownCity();
->>>>>>> 109f7139
 
         final AbstractFeature leMans = isSparse ? new SparseFeature(twinTown) : new DenseFeature(twinTown);
         leMans.setPropertyValue("city", "Le Mans");
