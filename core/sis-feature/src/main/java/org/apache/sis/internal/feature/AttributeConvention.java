/*
 * Licensed to the Apache Software Foundation (ASF) under one or more
 * contributor license agreements.  See the NOTICE file distributed with
 * this work for additional information regarding copyright ownership.
 * The ASF licenses this file to You under the Apache License, Version 2.0
 * (the "License"); you may not use this file except in compliance with
 * the License.  You may obtain a copy of the License at
 *
 *     http://www.apache.org/licenses/LICENSE-2.0
 *
 * Unless required by applicable law or agreed to in writing, software
 * distributed under the License is distributed on an "AS IS" BASIS,
 * WITHOUT WARRANTIES OR CONDITIONS OF ANY KIND, either express or implied.
 * See the License for the specific language governing permissions and
 * limitations under the License.
 */
package org.apache.sis.internal.feature;

import org.opengis.util.LocalName;
import org.opengis.util.ScopedName;
import org.opengis.util.GenericName;
import org.opengis.referencing.crs.CoordinateReferenceSystem;
import org.apache.sis.util.iso.Names;
import org.apache.sis.util.Static;

// Branch-dependent imports
<<<<<<< HEAD
import org.apache.sis.feature.AbstractAttribute;
import org.apache.sis.feature.AbstractIdentifiedType;
import org.apache.sis.feature.AbstractOperation;
import org.apache.sis.feature.DefaultAttributeType;
import org.apache.sis.feature.DefaultFeatureType;
=======
import org.opengis.feature.Feature;
import org.opengis.feature.Attribute;
import org.opengis.feature.AttributeType;
import org.opengis.feature.IdentifiedType;
import org.opengis.feature.Operation;
import org.opengis.feature.Property;
import org.opengis.feature.PropertyType;
import org.opengis.feature.FeatureType;
import org.opengis.feature.PropertyNotFoundException;
>>>>>>> e82bf19d


/**
 * Defines the names of some properties or characteristics for which we assign a conventional usage.
 * Properties with the names defined in this {@code AttributeConvention} class are often aliases generated
 * by the SIS implementation of various file readers. Those synthetic properties redirect to the most
 * appropriate "real" property in the feature.
 *
 * <div class="note"><b>Example:</b>
 * one of the most frequently used synthetic property is {@code "sis:identifier"}, which contains a unique
 * identifier (or primary key) for the feature. This property is usually (but not necessarily)
 * a {@linkplain org.apache.sis.feature.FeatureOperations#link link to an existing attribute}.
 * By using the {@code "sis:identifier"} alias, users do not need to know the name of the "real" attribute.
 * </div>
 *
 * This class defines names for two kinds of usage:
 * <ul>
 *   <li>Names ending with {@code "_PROPERTY"} are used for attributes or operations that are members of the
 *       collection returned by {@link org.apache.sis.feature.DefaultFeatureType#getProperties(boolean)}.</li>
 *   <li>Names ending with {@code "_CHARACTERISTIC"} are used for characteristics that are entries of the
 *       map returned by {@link org.apache.sis.feature.DefaultAttributeType#characteristics()}.</li>
 * </ul>
 *
 * <div class="section">Mixing with other conventions</div>
 * The conventions defined in this class are specific to Apache SIS.
 * Current implementation does not support any other convention than the SIS one,
 * but we may refactor this class in future SIS versions if there is a need to support different conventions.
 *
 * <p>In order to reduce the risk of name collision with properties in user-defined features
 * (e.g. the user may already have an attribute named {@code "identifier"} for his own purpose),
 * all names defined in this class begin with the {@code "@"} character.</p>
 *
 * @author  Johann Sorel (Geomatys)
 * @author  Martin Desruisseaux (Geomatys)
 * @version 1.0
 * @since   0.7
 * @module
 */
public final class AttributeConvention extends Static {
    /**
     * Scope of all names defined by SIS convention.
     */
    private static final LocalName SCOPE;

    /**
     * Conventional name for a property used as a unique identifier.
     * The identifier should be unique in the {@link org.apache.sis.storage.DataStore} instance containing the feature
     * (for example a {@code DataStore} opened for a XML file), but does not need to be unique between two independent
     * {@code DataStore} instances.
     *
     * <p>Properties of this name are usually
     * {@linkplain org.apache.sis.feature.FeatureOperations#link aliases for existing attributes}, or
     * {@linkplain org.apache.sis.feature.FeatureOperations#compound compound keys} made by concatenation
     * of two or more other attributes.</p>
     *
     * <p>The {@linkplain org.apache.sis.feature.DefaultAttributeType#getValueClass() value class} is usually
     * {@link String}, {@link Integer}, {@link java.util.UUID} or other types commonly used as identifiers.</p>
     */
    public static final ScopedName IDENTIFIER_PROPERTY;

    /**
     * Conventional name for a property containing the geometric object to use by default.
     * Some features may contain more than one geometric object; this property tells which
     * geometry to render on a map for example.
     *
     * <p>Properties of this name are usually {@linkplain org.apache.sis.feature.FeatureOperations#link
     * operations acting as a redirection to another attribute}.</p>
     *
     * <p>The {@linkplain org.apache.sis.feature.DefaultAttributeType#getValueClass() value class} can be
     * the {@link com.esri.core.geometry.Geometry} class from ESRI's API, or the {@code Geometry} class from
     * <cite>Java Topology Suite</cite> (JTS) library, or any other class defined in future SIS versions.
     * See {@code isGeometryAttribute(IdentifiedType)} for testing whether the value is a supported type.</p>
     *
     * @see #isGeometryAttribute(AbstractIdentifiedType)
     */
    public static final ScopedName GEOMETRY_PROPERTY;

    /**
     * Conventional name for fetching the envelope encompassing all geometries in a feature. Most {@code FeatureType}s
     * have at most one geometry, which is also the {@link #GEOMETRY_PROPERTY default geometry}.
     * But if several geometries exist, then the value for this synthetic property is the union of all geometries.
     *
     * <p>Properties of this name are usually
     * {@linkplain org.apache.sis.feature.FeatureOperations#envelope operations}.</p>
     *
     * <p>The {@linkplain org.apache.sis.feature.DefaultAttributeType#getValueClass() value class} should be
     * {@link org.opengis.geometry.Envelope}.</p>
     */
    public static final ScopedName ENVELOPE_PROPERTY;

    /**
     * Conventional name for fetching the Coordinate Reference System (CRS) of a geometry or a coverage.
     * This characteristic is typically an entry in the map returned by a call to the
     * {@link org.apache.sis.feature.DefaultAttributeType#characteristics()} method
     * on the attribute referenced by {@link #GEOMETRY_PROPERTY}.
     *
     * <p>While it is technically possible to have different CRS for different feature instances,
     * in most cases the CRS is the same for all geometries found in {@code GEOMETRY_PROPERTY}.
     * In such cases, the CRS can be specified only once as the
     * {@linkplain org.apache.sis.feature.DefaultAttributeType#getDefaultValue() default value}
     * of this {@code CRS_CHARACTERISTIC}.</p>
     *
     * <p>The {@linkplain org.apache.sis.feature.DefaultAttributeType#getValueClass() value class} should be
     * {@link org.opengis.referencing.crs.CoordinateReferenceSystem}.</p>
     *
     * @see #getCRSCharacteristic(Object)
     */
    public static final ScopedName CRS_CHARACTERISTIC;

    /**
     * Conventional name for fetching the maximal length of string values.
     * The maximal length is stored as the
     * {@linkplain org.apache.sis.feature.DefaultAttributeType#getDefaultValue() default value} of the
     * {@linkplain org.apache.sis.feature.DefaultAttributeType#characteristics() characteristic} associated
     * to the attribute on which the maximal length applies.
     *
     * <p>The {@linkplain org.apache.sis.feature.DefaultAttributeType#getValueClass() value class} should be
     * {@link Integer}.</p>
     *
     * @see #getMaximalLengthCharacteristic(Object)
     */
    public static final ScopedName MAXIMAL_LENGTH_CHARACTERISTIC;

    /**
     * Conventional name for fetching the enumeration of valid values.
     * The set of valid values is stored stored as the
     * {@linkplain org.apache.sis.feature.DefaultAttributeType#getDefaultValue() default value} of the
     * {@linkplain org.apache.sis.feature.DefaultAttributeType#characteristics() characteristic} associated
     * to the attribute on which the restriction applies.
     */
    public static final GenericName VALID_VALUES_CHARACTERISTIC;
    static {
        SCOPE                         = Names.createLocalName("Apache", null, "sis");
        IDENTIFIER_PROPERTY           = Names.createScopedName(SCOPE, null, "identifier");
        GEOMETRY_PROPERTY             = Names.createScopedName(SCOPE, null, "geometry");
        ENVELOPE_PROPERTY             = Names.createScopedName(SCOPE, null, "envelope");
        CRS_CHARACTERISTIC            = Names.createScopedName(SCOPE, null, "crs");
        MAXIMAL_LENGTH_CHARACTERISTIC = Names.createScopedName(SCOPE, null, "maximalLength");
        VALID_VALUES_CHARACTERISTIC   = Names.createScopedName(SCOPE, null, "validValues");
    }

    /**
     * String representation of the {@link #IDENTIFIER_PROPERTY} name.
     * This can be used in calls to {@link Feature#getPropertyValue(String)}.
     */
    public static final String IDENTIFIER = "sis:identifier";

    /**
     * String representation of the {@link #GEOMETRY_PROPERTY} name.
     * This can be used in calls to {@link Feature#getPropertyValue(String)}.
     */
    public static final String GEOMETRY = "sis:geometry";

    /**
     * Do not allow instantiation of this class.
     */
    private AttributeConvention() {
    }

    /**
     * Returns {@code true} if the given name stands for one of the synthetic properties defined by convention.
     * Conventional properties are properties added by the {@code DataStore} to the {@code FeatureType} in order
     * to provide a uniform way to access commonly used informations.
     *
     * <p>Synthetic properties should generally not be written by the user.
     * Those properties are calculated most of the time and have only a meaning within SIS.</p>
     *
     * <p>Current implementation returns {@code true} if the given name is in the SIS namespace.</p>
     *
     * @param  name  the name of the property or characteristic to test, or {@code null}.
     * @return {@code true} if the given name is non-null and in the SIS namespace.
     */
    public static boolean contains(GenericName name) {
        while (name instanceof ScopedName) {
            if (SCOPE.equals(((ScopedName) name).path())) {
                return true;
            }
            name = ((ScopedName) name).tail();
        }
        return false;
    }

    /**
<<<<<<< HEAD
     * Returns {@code true} if the given type is an {@code AttributeType} or an {@code Operation} computing
=======
     * Returns {@code true} if the given feature type is non-null and has a {@value #IDENTIFIER} property.
     *
     * @param  feature  the feature type to test, or {@code null}.
     * @return whether the given feature type is non-null and has a {@value #IDENTIFIER} property.
     */
    public static boolean hasIdentifier(final FeatureType feature) {
        if (feature != null) try {
            return feature.getProperty(IDENTIFIER) != null;
        } catch (PropertyNotFoundException e) {
            // Ignore
        }
        return false;
    }

    /**
     * Returns {@code true} if the given type is an {@link AttributeType} or an {@link Operation} computing
>>>>>>> e82bf19d
     * an attribute, and the attribute value is one of the geometry types recognized by SIS.
     * The types currently recognized by SIS are:
     *
     * <ul>
     *   <li>{@link com.esri.core.geometry.Geometry} of the ESRI's API.</li>
     * </ul>
     *
     * The above list may be expanded in any future SIS version.
     *
     * @param  type  the type to test, or {@code null}.
     * @return {@code true} if the given type is (directly or indirectly) an attribute type
     *         for one of the recognized geometry types.
     *
     * @see #GEOMETRY_PROPERTY
     */
    public static boolean isGeometryAttribute(AbstractIdentifiedType type) {
        while (type instanceof AbstractOperation) {
            type = ((AbstractOperation) type).getResult();
        }
        return (type instanceof DefaultAttributeType<?>) && Geometries.isKnownType(((DefaultAttributeType<?>) type).getValueClass());
    }

    /**
     * Returns whether the given operation or attribute type is characterized by a coordinate reference system.
     * This method verifies whether a characteristic named {@link #CRS_CHARACTERISTIC} with values assignable to
     * {@link CoordinateReferenceSystem} exists (directly or indirectly) for the given type.
     *
     * @param  type  the operation or attribute type for which to get the CRS, or {@code null}.
     * @return {@code true} if a characteristic for Coordinate Reference System has been found.
     */
    public static boolean characterizedByCRS(final AbstractIdentifiedType type) {
        return hasCharacteristic(type, CRS_CHARACTERISTIC.toString(), CoordinateReferenceSystem.class);
    }

    /**
     * Returns the Coordinate Reference Systems characteristic for the given attribute, or {@code null} if none.
     * This method gets the value or default value from the characteristic named {@link #CRS_CHARACTERISTIC}.
     *
     * @param  attribute  the attribute for which to get the CRS, or {@code null}.
     * @return the Coordinate Reference System characteristic of the given attribute, or {@code null} if none.
     * @throws ClassCastException if {@link #CRS_CHARACTERISTIC} has been found but is associated
     *         to an object which is not a {@link CoordinateReferenceSystem} instance.
     *
     * @see org.apache.sis.feature.builder.AttributeTypeBuilder#setCRS(CoordinateReferenceSystem)
     */
    public static CoordinateReferenceSystem getCRSCharacteristic(final Object attribute) {
        return (CoordinateReferenceSystem) getCharacteristic(attribute, CRS_CHARACTERISTIC.toString());
    }

    /**
     * Returns the Coordinate Reference Systems characteristic for the given property type, or {@code null} if none.
     * This method gets the default value from the characteristic named {@link #CRS_CHARACTERISTIC}.
     * If the given property is a link, then this method follows the link in the given feature type (if non-null).
     *
     * <p>This method should be used only when the actual property instance is unknown.
     * Otherwise, {@code getCRSCharacteristic(Property)} should be used because the CRS
     * may vary for each property instance.</p>
     *
     * @param  feature    the feature type in which to follow links, or {@code null} if none.
     * @param  attribute  the attribute type for which to get the CRS, or {@code null}.
     * @return the Coordinate Reference System characteristic of the given property type, or {@code null} if none.
     * @throws ClassCastException if {@link #CRS_CHARACTERISTIC} has been found but is associated
     *         to an object which is not a {@link CoordinateReferenceSystem} instance.
     */
    public static CoordinateReferenceSystem getCRSCharacteristic(final DefaultFeatureType feature, final AbstractIdentifiedType attribute) {
        return (CoordinateReferenceSystem) getCharacteristic(feature, attribute, CRS_CHARACTERISTIC.toString());
    }

    /**
     * Returns whether the given operation or attribute type is characterized by a maximal length.
     * This method verifies whether a characteristic named {@link #MAXIMAL_LENGTH_CHARACTERISTIC}
     * with values of class {@link Integer} exists (directly or indirectly) for the given type.
     *
     * @param  type  the operation or attribute type for which to get the maximal length, or {@code null}.
     * @return {@code true} if a characteristic for maximal length has been found.
     */
    public static boolean characterizedByMaximalLength(final AbstractIdentifiedType type) {
        return hasCharacteristic(type, MAXIMAL_LENGTH_CHARACTERISTIC.toString(), Integer.class);
    }

    /**
     * Returns the maximal length characteristic for the given attribute, or {@code null} if none.
     * This method gets the value or default value from the characteristic named {@link #MAXIMAL_LENGTH_CHARACTERISTIC}.
     *
     * @param  attribute  the attribute for which to get the maximal length, or {@code null}.
     * @return the maximal length characteristic of the given attribute, or {@code null} if none.
     * @throws ClassCastException if {@link #MAXIMAL_LENGTH_CHARACTERISTIC} has been found but is associated
     *         to an object which is not an {@link Integer} instance.
     *
     * @see org.apache.sis.feature.builder.AttributeTypeBuilder#setMaximalLength(Integer)
     */
    public static Integer getMaximalLengthCharacteristic(final Object attribute) {
        return (Integer) getCharacteristic(attribute, MAXIMAL_LENGTH_CHARACTERISTIC.toString());
    }

    /**
     * Returns the maximal length characteristic for the given property type, or {@code null} if none.
     * This method gets the default value from the characteristic named {@link #MAXIMAL_LENGTH_CHARACTERISTIC}.
     * If the given property is a link, then this method follows the link in the given feature type (if non-null).
     *
     * <p>This method should be used only when the actual property instance is unknown.
     * Otherwise, {@code getMaximalLengthCharacteristic(Property)} should be used because
     * the maximal length may vary for each property instance.</p>
     *
     * @param  feature    the feature type in which to follow links, or {@code null} if none.
     * @param  attribute  the attribute type for which to get the maximal length, or {@code null}.
     * @return the maximal length characteristic of the given property type, or {@code null} if none.
     * @throws ClassCastException if {@link #MAXIMAL_LENGTH_CHARACTERISTIC} has been found but is associated
     *         to an object which is not a {@link CoordinateReferenceSystem} instance.
     */
    public static Integer getMaximalLengthCharacteristic(final DefaultFeatureType feature, final AbstractIdentifiedType attribute) {
        return (Integer) getCharacteristic(feature, attribute, MAXIMAL_LENGTH_CHARACTERISTIC.toString());
    }

    /**
     * Returns {@code true} if the given operation or attribute type has a characteristic of the given name,
     * and the values of that characteristic are assignable to the given {@code valueClass}.
     *
     * @param  type        the operation or attribute type for which to test the existence of a characteristic.
     * @param  name        the name of the characteristic to test.
     * @param  valueClass  the expected characteristic values.
     * @return {@code true} if a characteristic of the given name exists and has values assignable to the given class.
     */
    private static boolean hasCharacteristic(AbstractIdentifiedType type, final String name, final Class<?> valueClass) {
        while (type instanceof AbstractOperation) {
            type = ((AbstractOperation) type).getResult();
        }
        if (type instanceof DefaultAttributeType<?>) {
            final DefaultAttributeType<?> at = ((DefaultAttributeType<?>) type).characteristics().get(name);
            if (at != null) {
                return valueClass.isAssignableFrom(at.getValueClass());
            }
        }
        return false;
    }

    /**
     * Fetches from the given property the value or default value of the named characteristic.
     * If the given property is null, or is not an attribute, or does not have characteristics
     * of the given name, then this method returns {@code null}.
     *
     * @param  attribute  the attribute from which to get the characteristic value or default value, or {@code null}.
     * @param  name       name of the characteristic to get.
     * @return the value or default value of the given characteristic in the given property, or {@code null} if none.
     */
    private static Object getCharacteristic(final Object attribute, final String name) {
        if (attribute instanceof AbstractAttribute<?>) {
            final AbstractAttribute<?> at = ((AbstractAttribute<?>) attribute).characteristics().get(name);
            if (at != null) {
                final Object value = at.getValue();
                if (value != null) {
                    return value;
                }
            }
            final DefaultAttributeType<?> type = ((AbstractAttribute<?>) attribute).getType().characteristics().get(name);
            if (type != null) {
                return type.getDefaultValue();
            }
        }
        return null;
    }

    /**
     * Fetches from the given property the default value of the characteristic of the given name.
     * If the given property is a link, then this method follows the link in the given feature type
     * (unless that feature type is null).
     *
     * @param  feature         the feature type in which to follow links, or {@code null} if none.
     * @param  property        the property from which to get the characteristic value, or {@code null}.
     * @param  characteristic  name of the characteristic from which to get the default value.
     * @return the default value of the named characteristic in the given property, or {@code null} if none.
     */
    private static Object getCharacteristic(final DefaultFeatureType feature, AbstractIdentifiedType property, final String characteristic) {
        final String referent = FeatureUtilities.linkOf(property);
        if (referent != null && feature != null) {
            property = feature.getProperty(referent);
        }
        if (property instanceof DefaultAttributeType<?>) {
            final DefaultAttributeType<?> type = ((DefaultAttributeType<?>) property).characteristics().get(characteristic);
            if (type != null) {
                return type.getDefaultValue();
            }
        }
        return null;
    }
}<|MERGE_RESOLUTION|>--- conflicted
+++ resolved
@@ -24,23 +24,12 @@
 import org.apache.sis.util.Static;
 
 // Branch-dependent imports
-<<<<<<< HEAD
+import org.apache.sis.feature.AbstractFeature;
 import org.apache.sis.feature.AbstractAttribute;
 import org.apache.sis.feature.AbstractIdentifiedType;
 import org.apache.sis.feature.AbstractOperation;
 import org.apache.sis.feature.DefaultAttributeType;
 import org.apache.sis.feature.DefaultFeatureType;
-=======
-import org.opengis.feature.Feature;
-import org.opengis.feature.Attribute;
-import org.opengis.feature.AttributeType;
-import org.opengis.feature.IdentifiedType;
-import org.opengis.feature.Operation;
-import org.opengis.feature.Property;
-import org.opengis.feature.PropertyType;
-import org.opengis.feature.FeatureType;
-import org.opengis.feature.PropertyNotFoundException;
->>>>>>> e82bf19d
 
 
 /**
@@ -184,13 +173,13 @@
 
     /**
      * String representation of the {@link #IDENTIFIER_PROPERTY} name.
-     * This can be used in calls to {@link Feature#getPropertyValue(String)}.
+     * This can be used in calls to {@link AbstractFeature#getPropertyValue(String)}.
      */
     public static final String IDENTIFIER = "sis:identifier";
 
     /**
      * String representation of the {@link #GEOMETRY_PROPERTY} name.
-     * This can be used in calls to {@link Feature#getPropertyValue(String)}.
+     * This can be used in calls to {@link AbstractFeature#getPropertyValue(String)}.
      */
     public static final String GEOMETRY = "sis:geometry";
 
@@ -224,26 +213,22 @@
     }
 
     /**
-<<<<<<< HEAD
-     * Returns {@code true} if the given type is an {@code AttributeType} or an {@code Operation} computing
-=======
      * Returns {@code true} if the given feature type is non-null and has a {@value #IDENTIFIER} property.
      *
      * @param  feature  the feature type to test, or {@code null}.
      * @return whether the given feature type is non-null and has a {@value #IDENTIFIER} property.
      */
-    public static boolean hasIdentifier(final FeatureType feature) {
+    public static boolean hasIdentifier(final DefaultFeatureType feature) {
         if (feature != null) try {
             return feature.getProperty(IDENTIFIER) != null;
-        } catch (PropertyNotFoundException e) {
+        } catch (IllegalArgumentException e) {
             // Ignore
         }
         return false;
     }
 
     /**
-     * Returns {@code true} if the given type is an {@link AttributeType} or an {@link Operation} computing
->>>>>>> e82bf19d
+     * Returns {@code true} if the given type is an {@code AttributeType} or an {@code Operation} computing
      * an attribute, and the attribute value is one of the geometry types recognized by SIS.
      * The types currently recognized by SIS are:
      *
