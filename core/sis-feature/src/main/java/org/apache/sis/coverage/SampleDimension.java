/*
 * Licensed to the Apache Software Foundation (ASF) under one or more
 * contributor license agreements.  See the NOTICE file distributed with
 * this work for additional information regarding copyright ownership.
 * The ASF licenses this file to You under the Apache License, Version 2.0
 * (the "License"); you may not use this file except in compliance with
 * the License.  You may obtain a copy of the License at
 *
 *     http://www.apache.org/licenses/LICENSE-2.0
 *
 * Unless required by applicable law or agreed to in writing, software
 * distributed under the License is distributed on an "AS IS" BASIS,
 * WITHOUT WARRANTIES OR CONDITIONS OF ANY KIND, either express or implied.
 * See the License for the specific language governing permissions and
 * limitations under the License.
 */
package org.apache.sis.coverage;

import java.util.List;
import java.util.AbstractList;
import java.util.Arrays;
import java.util.Set;
import java.util.TreeSet;
import java.util.Collection;
import java.util.Collections;
import java.util.Locale;
import java.util.Objects;
import java.util.Optional;
import java.io.Serializable;
import javax.measure.Unit;
import org.opengis.util.GenericName;
import org.opengis.util.InternationalString;
import org.opengis.referencing.operation.MathTransform1D;
import org.apache.sis.referencing.operation.transform.TransferFunction;
import org.apache.sis.internal.util.UnmodifiableArrayList;
import org.apache.sis.internal.feature.Resources;
import org.apache.sis.measure.MeasurementRange;
import org.apache.sis.measure.NumberRange;
import org.apache.sis.util.resources.Vocabulary;
import org.apache.sis.util.ArgumentChecks;
import org.apache.sis.util.iso.Names;
import org.apache.sis.util.Numbers;
import org.apache.sis.util.Debug;


/**
 * Describes the data values in a coverage (the range). For a raster, a sample dimension is a band.
 * A sample dimension can reserve some values for <cite>qualitative</cite> information like  “this
 * is a forest” and some other values for <cite>quantitative</cite> information like a temperature
 * measurements.
 *
 * <div class="note"><b>Example:</b>
 * an image of sea surface temperature (SST) could define the following categories:
 * <table class="sis">
 *   <caption>Example of categories in a sample dimension</caption>
 *   <tr><th>Values range</th> <th>Meaning</th></tr>
 *   <tr><td>[0]</td>          <td>No data</td></tr>
 *   <tr><td>[1]</td>          <td>Cloud</td></tr>
 *   <tr><td>[2]</td>          <td>Land</td></tr>
 *   <tr><td>[10…210]</td>     <td>Temperature to be converted into Celsius degrees through a linear equation</td></tr>
 * </table>
 * In this example, sample values in range [10…210] define a quantitative category, while all others categories are qualitative.
 * </div>
 *
 * <h2>Relationship with metadata</h2>
 * This class provides the same information than ISO 19115 {@code org.opengis.metadata.content.SampleDimension},
 * but organized in a different way. The use of the same name may seem a risk, but those two types are typically
 * not used in same time.
 *
 * @author  Martin Desruisseaux (IRD, Geomatys)
<<<<<<< HEAD
 * @version 1.0
=======
 * @version 1.1
 *
 * @see org.opengis.metadata.content.SampleDimension
 *
>>>>>>> 1105c745
 * @since 1.0
 * @module
 */
public class SampleDimension implements Serializable {
    /**
     * Serial number for inter-operability with different versions.
     */
    private static final long serialVersionUID = -4966135180995819364L;

    /**
     * Identification for this sample dimension. Typically used as a way to perform a band select by
     * using human comprehensible descriptions instead of just numbers. Web Coverage Service (WCS)
     * can use this name in order to perform band sub-setting as directed from a user request.
     *
     * @see #getName()
     */
    private final GenericName name;

    /**
     * The background value, or {@code null} if unspecified. Should be a sample value of
     * a qualitative category in the {@link #categories} list, but this is not mandatory.
     *
     * @see #getBackground()
     */
    private final Number background;

    /**
     * The list of categories making this sample dimension. May be empty but shall never be null.
     */
    private final CategoryList categories;

    /**
     * The transform from samples to real values. May be {@code null} if this sample dimension
     * does not define any transform (which is not the same than defining an identity transform).
     *
     * @see #getTransferFunction()
     */
    private final MathTransform1D transferFunction;

    /**
     * The {@code SampleDimension} that describes values after {@linkplain #getTransferFunction() transfer function}
     * has been applied, or if this {@code SampleDimension} is already converted then the original sample dimension.
     * May be {@code null} if this sample dimension has no transfer function, or {@code this} if the transfer function
     * is the identity function.
     *
     * <p>This field establishes a bidirectional navigation between sample values and real values.
     * This is in contrast with methods named {@link #converted()}, which establish a unidirectional
     * navigation from sample values to real values.</p>
     *
     * @see #converted()
     * @see Category#converse
     * @see CategoryList#converse
     */
    private final SampleDimension converse;

    /**
     * Creates a new sample dimension for values that are already converted to real values.
     * This transfer function is set to identity, which implies that this constructor should
     * be invoked only for sample dimensions having at least one quantitative category.
     *
     * @param  original  the original sample dimension for packed values.
     * @param  bc        category of the background value in original sample dimension, or {@code null}.
     */
    private SampleDimension(final SampleDimension original, final Category bc) {
        converse         = original;
        name             = original.name;
        categories       = original.categories.converse;
        transferFunction = Category.identity();
        if (bc == null) {
            background = null;
        } else {
            background = bc.converse.range.getMinValue();
        }
    }

    /**
     * Creates a sample dimension with the specified name and categories.
     * The sample dimension name is used as a way to perform a band select
     * by using human comprehensible descriptions instead of numbers.
     * The background value is used for filling empty space in map reprojections.
     * The background value (if specified) should be the value of a qualitative category
     * present in the {@code categories} collection, but this is not mandatory.
     *
     * <p>Note that {@link Builder} provides a more convenient way to create sample dimensions.</p>
     *
     * @param name        an identification for the sample dimension.
     * @param background  the background value, or {@code null} if none.
     * @param categories  the list of categories. May be empty if none.
     * @throws IllegalSampleDimensionException if two or more categories have overlapping sample value range.
     */
    public SampleDimension(final GenericName name, final Number background, final Collection<? extends Category> categories) {
        ArgumentChecks.ensureNonNull("name", name);
        ArgumentChecks.ensureNonNull("categories", categories);
        final CategoryList list;
        if (categories.isEmpty()) {
            list = CategoryList.EMPTY;
        } else {
            list = CategoryList.create(categories.toArray(new Category[categories.size()]));
        }
        this.name       = name;
        this.background = background;
        this.categories = list;
        if (list.converse.range == null) {                  // Case where there is no quantitative category.
            transferFunction = null;
            converse = null;
        } else if (list == list.converse) {                 // Case where values are already converted.
            transferFunction = Category.identity();
            converse = this;
        } else {
            assert !list.isEmpty();                         // If empty, list.converse.range would have been null.
            transferFunction = list.getTransferFunction();
            converse = new SampleDimension(this, (background != null) ? list.search(background.doubleValue()) : null);
        }
    }

    /**
     * Returns the sample dimension that describes real values. This method establishes a unidirectional navigation
     * from sample values to real values. This is in contrast to {@link #converse}, which establish a bidirectional
     * navigation.
     *
     * @see #forConvertedValues(boolean)
     */
    private SampleDimension converted() {
        // Transfer function shall never be null if 'converse' is non-null.
        return (converse != null && !transferFunction.isIdentity()) ? converse : this;
    }

    /**
     * Returns an identification for this sample dimension. This is typically used as a way to perform a band select
     * by using human comprehensible descriptions instead of just numbers. Web Coverage Service (WCS) can use this name
     * in order to perform band sub-setting as directed from a user request.
     *
     * @return an identification of this sample dimension.
     *
     * @see org.opengis.metadata.content.RangeDimension#getSequenceIdentifier()
     */
    public GenericName getName() {
        return name;
    }

    /**
     * Returns all categories in this sample dimension. Note that a {@link Category} object may apply to an arbitrary range
     * of sample values. Consequently, the first element in this collection may not be directly related to the sample value
     * {@code 0}.
     *
     * @return the list of categories in this sample dimension, or an empty list if none.
     */
    @SuppressWarnings("ReturnOfCollectionOrArrayField")
    public List<Category> getCategories() {
        return categories;                      // Safe to return because immutable.
    }

    /**
     * Returns the background value. If this sample dimensions has quantitative categories, then the background
     * value should be one of the value returned by {@link #getNoDataValues()}. However this is not mandatory.
     *
     * @return the background value, typically (but not necessarily) one of {@link #getNoDataValues()}.
     */
    public Optional<Number> getBackground() {
        return Optional.ofNullable(background);
    }

    /**
     * Returns the values to indicate "no data" for this sample dimension.
     * If the sample dimension describes {@linkplain #forConvertedValues(boolean) converted values},
     * then the "no data values" are NaN values.
     *
     * @return the values to indicate no data values for this sample dimension, or an empty set if none.
     * @throws IllegalStateException if this method can not expand the range of no data values, for example
     *         because some ranges contain an infinite amount of values.
     */
    public Set<Number> getNoDataValues() {
        if (converse != null) {             // Null if SampleDimension does not contain at least one quantitative category.
            final boolean isConverted = transferFunction.isIdentity();
            final NumberRange<?>[] ranges = new NumberRange<?>[categories.size()];
            Class<? extends Number> widestClass = Byte.class;
            int count = 0;
            for (final Category category : categories) {
                final Category converted = category.converted();
                if ((isConverted || category != converted) && converted.isConvertedQualitative()) {
                    final NumberRange<?> range = category.range;
                    if (!range.isBounded()) {
                        throw new IllegalStateException(Resources.format(Resources.Keys.CanNotEnumerateValuesInRange_1, range));
                    }
                    widestClass = Numbers.widestClass(widestClass, range.getElementType());
                    ranges[count++] = range;
                }
            }
            if (count != 0) {
                final Set<Number> noDataValues = new TreeSet<>(SampleDimension::compare);
                for (int i=0; i<count; i++) {
                    final NumberRange<?> range = ranges[i];
                    final Number minimum = range.getMinValue();
                    final Number maximum = range.getMaxValue();
                    if (range.isMinIncluded()) noDataValues.add(Numbers.cast(minimum, widestClass));
                    if (range.isMaxIncluded()) noDataValues.add(Numbers.cast(maximum, widestClass));
                    if (Numbers.isInteger(range.getElementType())) {
                        long value = minimum.longValue() + 1;       // If value was inclusive, then it has already been added to the set.
                        long stop  = maximum.longValue() - 1;
                        while (value <= stop) {
                            noDataValues.add(Numbers.wrap(value, widestClass));
                        }
                    } else if (!minimum.equals(maximum)) {
                        throw new IllegalStateException(Resources.format(Resources.Keys.CanNotEnumerateValuesInRange_1, range));
                    }
                }
                return noDataValues;
            }
        }
        return Collections.emptySet();
    }

    /**
     * Compares as {@code double} values. This method is similar to {@link Double#compare(double,double)}
     * except that it also orders NaN values from raw bit patterns. Reminder: NaN values are sorted last.
     */
    private static int compare(final Number n1, final Number n2) {
        return Category.compare(n1.doubleValue(), n2.doubleValue());
    }

    /**
     * Returns the range of values occurring in this sample dimension. The range delimits sample values that
     * can be converted into real values using the {@linkplain #getTransferFunction() transfer function}.
     * If that function is {@linkplain MathTransform1D#isIdentity() identity}, then the values are already
     * real values and the range may be an instance of {@link MeasurementRange}
     * (i.e. a number range with units of measurement).
     *
     * @return the range of sample values in this sample dimension.
     */
    public Optional<NumberRange<?>> getSampleRange() {
        return Optional.ofNullable(categories.range);
    }

    /**
     * Returns the range of values after conversions by the transfer function.
     * This range is absent if there is no transfer function.
     *
     * @return the range of values after conversion by the transfer function.
     *
     * @see #getUnits()
     */
    public Optional<MeasurementRange<?>> getMeasurementRange() {
        if (converse == null) {
            return Optional.empty();
        }
        // A ClassCastException below would be a bug in our constructors.
        return Optional.ofNullable((MeasurementRange<?>) converted().categories.range);
    }

    /**
     * Returns the <cite>transfer function</cite> from sample values to real values.
     * This method returns a transform expecting sample values as input and computing real values as output.
     * The output units of measurement is given by {@link #getUnits()}.
     *
     * <p>This transform takes care of converting all "{@linkplain #getNoDataValues() no data values}" into {@code NaN} values.
     * The <code>transferFunction.{@linkplain MathTransform1D#inverse() inverse()}</code> transform is capable to differentiate
     * those {@code NaN} values and get back the original sample value.</p>
     *
     * @return the <cite>transfer function</cite> from sample to real values. May be absent if this sample dimension
     *         does not define any transform (which is not the same that defining an identity transform).
     */
    public Optional<MathTransform1D> getTransferFunction() {
        return Optional.ofNullable(transferFunction);
    }

    /**
     * Returns the scale factor and offset of the transfer function.
     * The formula returned by this method does <strong>not</strong> take
     * "{@linkplain #getNoDataValues() no data values}" in account.
     * For a more generic transfer function, see {@link #getTransferFunction()}.
     *
     * @return a description of the part of the transfer function working on real numbers.
     * @throws IllegalStateException if the transfer function can not be simplified in a form representable
     *         by {@link TransferFunction}.
     */
    public Optional<TransferFunction> getTransferFunctionFormula() {
        MathTransform1D tr = null;
        for (final Category category : categories) {
            final Optional<MathTransform1D> c = category.getTransferFunction();
            if (c.isPresent()) {
                if (tr == null) {
                    tr = c.get();
                } else if (!tr.equals(c.get())) {
                    throw new IllegalStateException(Resources.format(Resources.Keys.CanNotSimplifyTransferFunction_1));
                }
            }
        }
        if (tr == null) {
            return Optional.empty();
        }
        final TransferFunction f = new TransferFunction();
        try {
            f.setTransform(tr);
        } catch (IllegalArgumentException e) {
            throw new IllegalStateException(Resources.format(Resources.Keys.CanNotSimplifyTransferFunction_1, e));
        }
        return Optional.of(f);
    }

    /**
     * Returns the units of measurement for this sample dimension.
     * This unit applies to values obtained after the {@linkplain #getTransferFunction() transfer function}.
     * May be absent if not applicable.
     *
     * @return the units of measurement.
     * @throws IllegalStateException if this sample dimension use different units.
     *
     * @see #getMeasurementRange()
     */
    public Optional<Unit<?>> getUnits() {
        Unit<?> unit = null;
        for (final Category category : converted().categories) {
            final NumberRange<?> r = category.range;
            if (r instanceof MeasurementRange<?>) {
                final Unit<?> c = ((MeasurementRange<?>) r).unit();
                if (c != null) {
                    if (unit == null) {
                        unit = c;
                    } else if (!unit.equals(c)) {
                        throw new IllegalStateException();
                    }
                }
            }
        }
        return Optional.ofNullable(unit);
    }

    /**
     * Returns a sample dimension that describes real values or sample values, depending if {@code converted} is {@code true}
     * or {@code false} respectively.  If there is no {@linkplain #getTransferFunction() transfer function}, then this method
     * returns {@code this}.
     *
     * @param  converted  {@code true} for a sample dimension describing converted values,
     *                    or {@code false} for a sample dimension describing packed values.
     * @return a sample dimension describing converted or packed values, depending on {@code converted} argument value.
     *         May be {@code this} but never {@code null}.
     *
     * @see org.apache.sis.coverage.grid.GridCoverage#forConvertedValues(boolean)
     */
    public SampleDimension forConvertedValues(final boolean converted) {
        // Transfer function shall never be null if 'converse' is non-null.
        if (converse != null && transferFunction.isIdentity() != converted) {
            return converse;
        }
        return this;
    }

    /**
     * Returns a hash value for this sample dimension.
     */
    @Override
    public int hashCode() {
        return categories.hashCode() + 31*name.hashCode();
    }

    /**
     * Compares the specified object with this sample dimension for equality.
     *
     * @param  object  the object to compare with.
     * @return {@code true} if the given object is equals to this sample dimension.
     */
    @Override
    public boolean equals(final Object object) {
        if (object == this) {
            return true;
        }
        if (object instanceof SampleDimension) {
            final SampleDimension that = (SampleDimension) object;
            return name.equals(that.name) && Objects.equals(background, that.background) && categories.equals(that.categories);
        }
        return false;
    }

    /**
     * Returns a string representation of this sample dimension.
     * This string is for debugging purpose only and may change in future version.
     *
     * @return a string representation of this sample dimension for debugging purpose.
     */
    @Override
    public String toString() {
        return new SampleRangeFormat(Locale.getDefault()).write(new SampleDimension[] {this});
    }

    /**
     * Returns a string representation of the given sample dimensions.
     * This string is for debugging purpose only and may change in future version.
     *
     * @param  locale      the locale to use for formatting texts.
     * @param  dimensions  the sample dimensions to format.
     * @return a string representation of the given sample dimensions for debugging purpose.
     */
    @Debug
    public static String toString(final Locale locale, SampleDimension... dimensions) {
        ArgumentChecks.ensureNonNull("dimensions", dimensions);
        return new SampleRangeFormat(locale).write(dimensions);
    }




    /**
     * A mutable builder for creating an immutable {@link SampleDimension}.
     * The following properties can be set:
     *
     * <ul>
     *   <li>An optional name for the {@code SampleDimension}.</li>
     *   <li>A single optional category for the background value.</li>
     *   <li>An arbitrary amount of <cite>qualitative</cite> categories.</li>
     *   <li>An arbitrary amount of <cite>quantitative</cite> categories.</li>
     * </ul>
     *
     * A <cite>qualitative category</cite> is a range of sample values associated to a label (not numbers).
     * For example 0 = cloud, 1 = sea, 2 = land, <i>etc</i>.
     * A <cite>quantitative category</cite> is a range of sample values associated to numbers with units of measurement.
     * For example 10 = 1.0°C, 11 = 1.1°C, 12 = 1.2°C, <i>etc</i>.
     * Those three kinds of category are created by the following methods:
     *
     * <ul>
     *   <li>{@link #setBackground(CharSequence, Number)}</li>
     *   <li>{@link #addQualitative(CharSequence, NumberRange)}</li>
     *   <li>{@link #addQuantitative(CharSequence, NumberRange, MathTransform1D, Unit)}</li>
     * </ul>
     *
     * All other {@code addQualitative(…)} and {@code addQuantitative(…)} methods are convenience methods delegating
     * to above-cited methods. Qualitative and quantitative categories can be mixed in the same {@link SampleDimension},
     * provided that their ranges do not overlap.
     * After properties have been set, the sample dimension is created by invoking {@link #build()}.
     *
     * @author  Martin Desruisseaux (IRD, Geomatys)
     * @version 1.0
     * @since   1.0
     * @module
     */
    public static class Builder {
        /**
         * Identification for this sample dimension.
         */
        private GenericName dimensionName;

        /**
         * The categories for the sample dimension to create.
         * This list is modified by the following methods:
         *
         * <ul>
         *   <li>{@link #setBackground(CharSequence, Number)}</li>
         *   <li>{@link #addQualitative(CharSequence, NumberRange)}</li>
         *   <li>{@link #addQuantitative(CharSequence, NumberRange, MathTransform1D, Unit)}</li>
         *   <li>{@code categories().remove(int)}</li>
         *   <li>{@link #clear()}</li>
         * </ul>
         *
         * @see #categories()
         */
        private Category[] categories;

        /**
         * Number of valid elements in {@link #categories}.
         */
        private int count;

        /**
         * The ordinal NaN values used for this sample dimension.
         * The {@link Category} constructor uses this set for avoiding collisions.
         */
        private final ToNaN toNaN;

        /**
         * Creates an initially empty builder for a sample dimension.
         * Callers shall invoke at least one {@code addFoo(…)} method before {@link #build()}.
         */
        public Builder() {
            categories = new Category[10];
            toNaN      = new ToNaN();
        }

        /**
         * Sets an identification of the sample dimension.
         * This is the value to be returned by {@link SampleDimension#getName()}.
         * If this method is invoked more than once, then the last specified name prevails
         * (previous sample dimension names are discarded).
         *
         * @param  name  identification of the sample dimension.
         * @return {@code this}, for method call chaining.
         */
        public Builder setName(final GenericName name) {
            dimensionName = name;
            return this;
        }

        /**
         * Sets an identification of the sample dimension as a character sequence.
         * This is a convenience method for creating a {@link GenericName} from the given characters.
         *
         * @param  name  identification of the sample dimension.
         * @return {@code this}, for method call chaining.
         */
        public Builder setName(final CharSequence name) {
            dimensionName = createLocalName(name);
            return this;
        }

        /**
         * Sets an identification of the sample dimension as a band number.
         * This method should be used only when no more descriptive name is available.
         *
         * @param  band  sequence identifier of the sample dimension to create.
         * @return {@code this}, for method call chaining.
         */
        public Builder setName(final int band) {
            dimensionName = Names.createMemberName(null, null, band);
            return this;
        }

        /**
         * A common place where are created local names from character string.
         * For making easier to revisit if we want to add a namespace.
         */
        private static GenericName createLocalName(final CharSequence name) {
            return Names.createLocalName(null, null, name);
        }

        /**
         * Creates a range for the given minimum and maximum values. We use the static factory methods instead
         * than the {@link NumberRange} constructor for sharing existing range instances. This is also a way
         * to ensure that the number type is one of the primitive wrappers.
         *
         * <p>This method is invoked for qualitative categories only. For that reason, it accepts NaN values.</p>
         */
        private static NumberRange<?> range(final Class<?> type, Number minimum, Number maximum) {
            switch (Numbers.getEnumConstant(type)) {
                case Numbers.BYTE:    return NumberRange.create(minimum.byteValue(),  true, maximum.byteValue(),   true);
                case Numbers.SHORT:   return NumberRange.create(minimum.shortValue(), true, maximum.shortValue(),  true);
                case Numbers.INTEGER: return NumberRange.create(minimum.intValue(),   true, maximum.intValue(),    true);
                case Numbers.LONG:    return NumberRange.create(minimum.longValue(),  true, maximum.longValue(),   true);
                case Numbers.FLOAT: {
                    final float min = minimum.floatValue();
                    final float max = maximum.floatValue();
                    if (!Float.isNaN(min) || !Float.isNaN(max)) {       // Let 'create' throws an exception if only one value is NaN.
                        return NumberRange.create(min, true, max, true);
                    }
                    if (minimum.getClass() != Float.class) minimum = min;
                    if (maximum.getClass() != Float.class) maximum = max;
                    break;
                }
                default: {
                    final double min = minimum.doubleValue();
                    final double max = maximum.doubleValue();
                    if (!Double.isNaN(min) || !Double.isNaN(max)) {     // Let 'create' throws an exception if only one value is NaN.
                        return NumberRange.create(min, true, max, true);
                    }
                    if (minimum.getClass() != Double.class) minimum = min;
                    if (maximum.getClass() != Double.class) maximum = max;
                    break;
                }
            }
            @SuppressWarnings({"unchecked", "rawtypes"})
            final NumberRange<?> samples = new NumberRange(type, minimum, true, maximum, true);
            return samples;
        }

        /**
         * Adds a qualitative category and marks that category as the background value.
         * This is the value to be returned by {@link SampleDimension#getBackground()}.
         * If this method is invoked more than once, then the last specified value prevails
         * (previous values become ordinary qualitative categories).
         *
         * @param  name    the category name as a {@link String} or {@link InternationalString} object,
         *                 or {@code null} for a default "fill value" name.
         * @param  sample  the background value.
         * @return {@code this}, for method call chaining.
         */
        public Builder setBackground(CharSequence name, Number sample) {
            ArgumentChecks.ensureNonNull("sample", sample);
            if (name == null) {
                name = Vocabulary.formatInternational(Vocabulary.Keys.FillValue);
            }
            final NumberRange<?> samples = range(sample.getClass(), sample, sample);
            // Use of 'getMinValue()' below shall be consistent with ToNaN.remove(Category).
            toNaN.background = samples.getMinValue();
            add(new Category(name, samples, null, null, toNaN));
            return this;
        }

        /**
         * Adds a qualitative category for samples of the given boolean value.
         * The {@code true} value is represented by 1 and the {@code false} value is represented by 0.
         *
         * <div class="note"><b>Implementation note:</b>
         * this convenience method delegates to {@link #addQualitative(CharSequence, NumberRange)}.</div>
         *
         * @param  name    the category name as a {@link String} or {@link InternationalString} object,
         *                 or {@code null} for a default "no data" name.
         * @param  sample  the sample value as a boolean.
         * @return {@code this}, for method call chaining.
         */
        public Builder addQualitative(final CharSequence name, final boolean sample) {
            final byte value = sample ? (byte) 1 : 0;
            return addQualitative(name, NumberRange.create(value, true, value, true));
        }

        /**
         * Adds a qualitative category for samples of the given tiny (8 bits) integer value.
         * The argument is treated as a signed integer ({@value Byte#MIN_VALUE} to {@value Byte#MAX_VALUE}).
         *
         * <div class="note"><b>Implementation note:</b>
         * this convenience method delegates to {@link #addQualitative(CharSequence, NumberRange)}.</div>
         *
         * @param  name    the category name as a {@link String} or {@link InternationalString} object,
         *                 or {@code null} for a default "no data" name.
         * @param  sample  the sample value as an integer.
         * @return {@code this}, for method call chaining.
         */
        public Builder addQualitative(final CharSequence name, final byte sample) {
            return addQualitative(name, NumberRange.create(sample, true, sample, true));
        }

        /**
         * Adds a qualitative category for samples of the given short (16 bits) integer value.
         * The argument is treated as a signed integer ({@value Short#MIN_VALUE} to {@value Short#MAX_VALUE}).
         *
         * <div class="note"><b>Implementation note:</b>
         * this convenience method delegates to {@link #addQualitative(CharSequence, NumberRange)}.</div>
         *
         * @param  name    the category name as a {@link String} or {@link InternationalString} object,
         *                 or {@code null} for a default "no data" name.
         * @param  sample  the sample value as an integer.
         * @return {@code this}, for method call chaining.
         */
        public Builder addQualitative(final CharSequence name, final short sample) {
            return addQualitative(name, NumberRange.create(sample, true, sample, true));
        }

        /**
         * Adds a qualitative category for samples of the given integer value.
         * The argument is treated as a signed integer ({@value Integer#MIN_VALUE} to {@value Integer#MAX_VALUE}).
         *
         * <div class="note"><b>Implementation note:</b>
         * this convenience method delegates to {@link #addQualitative(CharSequence, NumberRange)}.</div>
         *
         * @param  name    the category name as a {@link String} or {@link InternationalString} object,
         *                 or {@code null} for a default "no data" name.
         * @param  sample  the sample value as an integer.
         * @return {@code this}, for method call chaining.
         */
        public Builder addQualitative(final CharSequence name, final int sample) {
            return addQualitative(name, NumberRange.create(sample, true, sample, true));
        }

        /**
         * Adds a qualitative category for samples of the given floating-point value.
         *
         * <div class="note"><b>Implementation note:</b>
         * this convenience method delegates to {@link #addQualitative(CharSequence, NumberRange)}.</div>
         *
         * @param  name    the category name as a {@link String} or {@link InternationalString} object,
         *                 or {@code null} for a default "no data" name.
         * @param  sample  the sample value as a real number.
         * @return {@code this}, for method call chaining.
         */
        public Builder addQualitative(final CharSequence name, final float sample) {
            return addQualitative(name, NumberRange.create(sample, true, sample, true));
        }

        /**
         * Adds a qualitative category for samples of the given double precision floating-point value.
         *
         * <div class="note"><b>Implementation note:</b>
         * this convenience method delegates to {@link #addQualitative(CharSequence, NumberRange)}.</div>
         *
         * @param  name    the category name as a {@link String} or {@link InternationalString} object,
         *                 or {@code null} for a default "no data" name.
         * @param  sample  the sample value as a real number.
         * @return {@code this}, for method call chaining.
         */
        public Builder addQualitative(final CharSequence name, final double sample) {
            return addQualitative(name, NumberRange.create(sample, true, sample, true));
        }

        /**
         * Adds a qualitative category for samples in the given range of values.
         *
         * <div class="note"><b>Implementation note:</b>
         * this convenience method delegates to {@link #addQualitative(CharSequence, NumberRange)}.</div>
         *
         * @param  name     the category name as a {@link String} or {@link InternationalString} object,
         *                  or {@code null} for a default "no data" name.
         * @param  minimum  the minimum sample value, inclusive.
         * @param  maximum  the maximum sample value, inclusive.
         * @return {@code this}, for method call chaining.
         * @throws IllegalArgumentException if the range is empty.
         */
        public Builder addQualitative(final CharSequence name, final Number minimum, final Number maximum) {
            return addQualitative(name, range(Numbers.widestClass(minimum, maximum), minimum, maximum));
        }

        /**
         * Adds a qualitative category for all samples in the specified range of values.
         * This is the most generic method for adding a qualitative category.
         * All other {@code addQualitative(name, …)} methods are convenience methods delegating their work to this method.
         *
         * @param  name     the category name as a {@link String} or {@link InternationalString} object,
         *                  or {@code null} for a default "no data" name.
         * @param  samples  the minimum and maximum sample values in the category.
         * @return {@code this}, for method call chaining.
         * @throws IllegalArgumentException if the given range is empty.
         */
        public Builder addQualitative(CharSequence name, final NumberRange<?> samples) {
            if (name == null) {
                name = Vocabulary.formatInternational(Vocabulary.Keys.Nodata);
            }
            add(new Category(name, samples, null, null, toNaN));
            return this;
        }

        /**
         * Constructs a quantitative category mapping samples to real values in the specified range.
         * Sample values in the {@code samples} range will be mapped to real values in the {@code converted} range
         * through a linear equation of the form:
         *
         * <blockquote><var>measure</var> = <var>sample</var> × <var>scale</var> + <var>offset</var></blockquote>
         *
         * where <var>scale</var> and <var>offset</var> coefficients are computed from the ranges supplied in arguments.
         * The units of measurement will be taken from the {@code converted} range if it is an instance of {@link MeasurementRange}.
         *
         * <p><b>Warning:</b> this method is provided for convenience when the scale and offset factors are not explicitly specified.
         * If those factor are available, then the other {@code addQuantitative(name, samples, …)} methods are more reliable.</p>
         *
         * <div class="note"><b>Implementation note:</b>
         * this convenience method delegates to {@link #addQuantitative(CharSequence, NumberRange, MathTransform1D, Unit)}.</div>
         *
         * @param  name        the category name as a {@link String} or {@link InternationalString} object.
         * @param  samples     the minimum and maximum sample values in the category. Element class is usually
         *                     {@link Integer}, but {@link Float} and {@link Double} values are accepted as well.
         * @param  converted   the range of real values for this category, as an instance of {@link MeasurementRange}
         *                     if those values are associated to an unit of measurement.
         * @return {@code this}, for method call chaining.
         * @throws ClassCastException if the range element class is not a {@link Number} subclass.
         * @throws IllegalArgumentException if the range is invalid.
         */
        public Builder addQuantitative(final CharSequence name, final NumberRange<?> samples, final NumberRange<?> converted) {
            ArgumentChecks.ensureNonNull("samples", samples);
            ArgumentChecks.ensureNonNull("converted", converted);
            /*
             * We need to perform calculation using the same "included versus excluded" characteristics for sample and converted
             * values. We pickup the characteristics of the range using floating point values because it is easier to adjust the
             * bounds of the range using integer values (we just add or subtract 1 for integers, while the amount to add to real
             * numbers is not so clear). If both ranges use floating point values, arbitrarily adjust the converted values.
             */
            final boolean isMinIncluded, isMaxIncluded;
            if (Numbers.isInteger(samples.getElementType())) {
                isMinIncluded = converted.isMinIncluded();                         // This is the usual case.
                isMaxIncluded = converted.isMaxIncluded();
            } else {
                isMinIncluded = samples.isMinIncluded();                            // Less common case.
                isMaxIncluded = samples.isMaxIncluded();
            }
            final double minValue  = converted.getMinDouble(isMinIncluded);
            final double Δvalue    = converted.getMaxDouble(isMaxIncluded) - minValue;
            final double minSample =   samples.getMinDouble(isMinIncluded);
            final double Δsample   =   samples.getMaxDouble(isMaxIncluded) - minSample;
            final double scale     = Δvalue / Δsample;
            final TransferFunction transferFunction = new TransferFunction();
            transferFunction.setScale(scale);
            transferFunction.setOffset(minValue - scale * minSample);               // TODO: use Math.fma with JDK9.
            return addQuantitative(name, samples, transferFunction.getTransform(),
                    (converted instanceof MeasurementRange<?>) ? ((MeasurementRange<?>) converted).unit() : null);
        }

        /**
         * Adds a quantitative category for values ranging from {@code minimum} to {@code maximum} inclusive
         * in the given units of measurement. The transfer function is set to identity.
         *
         * <div class="note"><b>Implementation note:</b>
         * this convenience method delegates to {@link #addQuantitative(CharSequence, NumberRange, MathTransform1D, Unit)}.</div>
         *
         * @param  name     the category name as a {@link String} or {@link InternationalString} object.
         * @param  minimum  the minimum value (inclusive) in the given units.
         * @param  maximum  the maximum value (inclusive) in the given units.
         * @param  units    the units of measurement.
         * @return {@code this}, for method call chaining.
         * @throws IllegalArgumentException if a value is NaN or if {@code minimum} is greater than {@code maximum}.
         */
        public Builder addQuantitative(CharSequence name, float minimum, float maximum, Unit<?> units) {
            return addQuantitative(name, MeasurementRange.create(minimum, true, maximum, true, units), Category.identity(), units);
        }

        /**
         * Adds a quantitative category for values ranging from {@code minimum} to {@code maximum} inclusive
         * in the given units of measurement. The transfer function is set to identity.
         *
         * <div class="note"><b>Implementation note:</b>
         * this convenience method delegates to {@link #addQuantitative(CharSequence, NumberRange, MathTransform1D, Unit)}.</div>
         *
         * @param  name     the category name as a {@link String} or {@link InternationalString} object.
         * @param  minimum  the minimum value (inclusive) in the given units.
         * @param  maximum  the maximum value (inclusive) in the given units.
         * @param  units    the units of measurement.
         * @return {@code this}, for method call chaining.
         * @throws IllegalArgumentException if a value is NaN or if {@code minimum} is greater than {@code maximum}.
         */
        public Builder addQuantitative(CharSequence name, double minimum, double maximum, Unit<?> units) {
            return addQuantitative(name, MeasurementRange.create(minimum, true, maximum, true, units), Category.identity(), units);
        }

        /**
         * Adds a quantitative category for sample values ranging from {@code lower} inclusive to {@code upper} exclusive.
         * Sample values are converted into real values using the following linear equation:
         *
         * <blockquote><var>measure</var> = <var>sample</var> × <var>scale</var> + <var>offset</var></blockquote>
         *
         * Results of above conversion are measurements in the units specified by the {@code units} argument.
         *
         * <div class="note"><b>Implementation note:</b>
         * this convenience method delegates to {@link #addQuantitative(CharSequence, NumberRange, MathTransform1D, Unit)}.</div>
         *
         * @param  name    the category name as a {@link String} or {@link InternationalString} object.
         * @param  lower   the lower sample value, inclusive.
         * @param  upper   the upper sample value, exclusive.
         * @param  scale   the scale value which is multiplied to sample values for the category. Must be different than zero.
         * @param  offset  the offset value to add to sample values for this category.
         * @param  units   the units of measurement of values after conversion by the scale factor and offset.
         * @return {@code this}, for method call chaining.
         * @throws IllegalArgumentException if {@code lower} is not smaller than {@code upper},
         *         or if {@code scale} or {@code offset} are not real numbers, or if {@code scale} is zero.
         */
        public Builder addQuantitative(CharSequence name, int lower, int upper, double scale, double offset, Unit<?> units) {
            final TransferFunction transferFunction = new TransferFunction();
            transferFunction.setScale(scale);
            transferFunction.setOffset(offset);
            return addQuantitative(name, NumberRange.create(lower, true, upper, false), transferFunction.getTransform(), units);
        }

        /**
         * Constructs a quantitative category for all samples in the specified range of values.
         * Sample values (usually integers) will be converted into real values
         * (usually floating-point numbers) through the {@code toUnits} transform.
         * Results of that conversion are measurements in the units specified by the {@code units} argument.
         *
         * <p>This is the most generic method for adding a quantitative category.
         * All other {@code addQuantitative(name, …)} methods are convenience methods delegating their work to this method.</p>
         *
         * @param  name     the category name as a {@link String} or {@link InternationalString} object.
         * @param  samples  the minimum and maximum sample values in the category. Element class is usually
         *                  {@link Integer}, but {@link Float} and {@link Double} types are accepted as well.
         * @param  toUnits  the transfer function from sample values to real values in the specified units.
         * @param  units    the units of measurement of values after conversion by the transfer function.
         * @return {@code this}, for method call chaining.
         * @throws ClassCastException if the range element class is not a {@link Number} subclass.
         * @throws IllegalArgumentException if the range is invalid.
         *
         * @see TransferFunction
         */
        public Builder addQuantitative(CharSequence name, NumberRange<?> samples, MathTransform1D toUnits, Unit<?> units) {
            ArgumentChecks.ensureNonNull("toUnits", toUnits);
            add(new Category(name, samples, toUnits, units, toNaN));
            return this;
        }

        /**
         * Adds the given category to the list. This method is not public because the category
         * should have been created with {@link #toNaN} passed in argument to its constructor.
         */
        private void add(final Category category) {
            if (count == categories.length) {
                categories = Arrays.copyOf(categories, count * 2);
            }
            categories[count++] = category;
        }

        /**
         * Returns the list of categories added so far. The returned list does not support the
         * {@link List#add(Object) add} operation, but supports the {@link List#remove(int) remove} operation.
         *
         * @return the current category list, read-only except for the {@code remove} operation.
         */
        public List<Category> categories() {
            return new AbstractList<Category>() {
                /** Returns the number of categories in this list. */
                @Override public int size() {
                    return count;
                }

                /** Returns the category at the given index. */
                @Override public Category get(int i) {
                    ArgumentChecks.ensureValidIndex(count, i);
                    return categories[i];
                }

                /** Removes the category at the given index. */
                @Override public Category remove(int i) {
                    ArgumentChecks.ensureValidIndex(count, i);
                    final Category c = categories[i];
                    System.arraycopy(categories, i+1, categories, i, --count - i);
                    categories[count] = null;
                    toNaN.remove(c);
                    return c;
                }
            };
        }

        /**
         * Creates a new sample with the properties defined to this builder.
         *
         * @return the sample dimension.
         * @throws IllegalSampleDimensionException if there is overlapping {@linkplain Category#getSampleRange()
         *         ranges of sample values} or other problems that prevent the construction of sample dimensions.
         */
        public SampleDimension build() {
            GenericName name = dimensionName;
defName:    if (name == null) {
                for (int i = 0; i < count; i++) {
                    if (categories[i].isQuantitative()) {
                        name = createLocalName(categories[i].name);
                        break defName;
                    }
                }
                name = createLocalName(Vocabulary.formatInternational(Vocabulary.Keys.Untitled));
            }
            return new SampleDimension(name, toNaN.background, UnmodifiableArrayList.wrap(categories, 0, count));
        }

        /**
         * Reset this builder to the same state than after construction.
         * The sample dimension name, background values and all categories are discarded.
         * This method can be invoked when the same builder is reused for creating more than one sample dimension.
         */
        public void clear() {
            dimensionName = null;
            count = 0;
            Arrays.fill(categories, null);
            toNaN.clear();
        }
    }
}<|MERGE_RESOLUTION|>--- conflicted
+++ resolved
@@ -68,14 +68,7 @@
  * not used in same time.
  *
  * @author  Martin Desruisseaux (IRD, Geomatys)
-<<<<<<< HEAD
- * @version 1.0
-=======
  * @version 1.1
- *
- * @see org.opengis.metadata.content.SampleDimension
- *
->>>>>>> 1105c745
  * @since 1.0
  * @module
  */
