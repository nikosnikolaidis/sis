--- conflicted
+++ resolved
@@ -21,15 +21,6 @@
 import org.opengis.parameter.ParameterDescriptorGroup;
 import org.apache.sis.util.ArgumentChecks;
 
-// Branch-dependent imports
-<<<<<<< HEAD
-import org.apache.sis.internal.jdk7.Objects;
-=======
-import org.opengis.feature.Feature;
-import org.opengis.feature.IdentifiedType;
-import org.opengis.feature.Property;
->>>>>>> 01c3abb4
-
 
 /**
  * @deprecated Replaced by {@link AbstractOperation}.
@@ -39,12 +30,8 @@
  * @version 0.6
  * @module
  */
-<<<<<<< HEAD
-public class DefaultOperation extends AbstractIdentifiedType {
-=======
 @Deprecated
 public class DefaultOperation extends AbstractOperation {
->>>>>>> 01c3abb4
     /**
      * For cross-version compatibility.
      */
@@ -82,6 +69,7 @@
      *
      * @return Description of the input parameters.
      */
+    @Override
     public ParameterDescriptorGroup getParameters() {
         return parameters;
     }
@@ -91,6 +79,7 @@
      *
      * @return The type of the result, or {@code null} if none.
      */
+    @Override
     public AbstractIdentifiedType getResult() {
         return result;
     }
@@ -102,7 +91,7 @@
      * @return {@inheritDoc}
      */
     @Override
-    public Property apply(Feature feature, ParameterValueGroup parameters) {
+    public Object apply(AbstractFeature feature, ParameterValueGroup parameters) {
         throw new UnsupportedOperationException();
     }
 }