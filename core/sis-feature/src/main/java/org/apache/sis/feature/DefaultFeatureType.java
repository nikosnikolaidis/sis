--- conflicted
+++ resolved
@@ -535,16 +535,7 @@
          * The isResolved field is used only as a cache for skipping completely the DefaultFeatureType instance if
          * we have determined that there is no unresolved name.
          */
-<<<<<<< HEAD
         return feature.isResolved = resolve(feature, feature.properties, previous, feature.isResolved);
-=======
-        if (feature instanceof DefaultFeatureType) {
-            final DefaultFeatureType dt = (DefaultFeatureType) feature;
-            return dt.isResolved = resolve(dt, dt.properties, previous, dt.isResolved);
-        } else {
-            return resolve(feature, feature.getProperties(false), previous, feature.isSimple());
-        }
->>>>>>> 33b3795f
     }
 
     /**
@@ -567,21 +558,11 @@
             for (final DefaultFeatureType type : feature.getSuperTypes()) {
                 resolved &= resolve(type, previous);
             }
-<<<<<<< HEAD
             for (final AbstractIdentifiedType property : toUpdate) {
                 if (property instanceof DefaultAssociationRole) {
-                    if (!((DefaultAssociationRole) property).resolve(this)) {
+                    if (!((DefaultAssociationRole) property).resolve(this, properties)) {
                         resolved = false;
                         continue;
-=======
-            for (final PropertyType property : toUpdate) {
-                if (property instanceof FeatureAssociationRole) {
-                    if (property instanceof DefaultAssociationRole) {
-                        if (!((DefaultAssociationRole) property).resolve(this, properties)) {
-                            resolved = false;
-                            continue;
-                        }
->>>>>>> 33b3795f
                     }
                     /*
                      * Resolve recursively the associated features, with a check against infinite recursivity.
