/*
 * Licensed to the Apache Software Foundation (ASF) under one or more
 * contributor license agreements.  See the NOTICE file distributed with
 * this work for additional information regarding copyright ownership.
 * The ASF licenses this file to You under the Apache License, Version 2.0
 * (the "License"); you may not use this file except in compliance with
 * the License.  You may obtain a copy of the License at
 *
 *     http://www.apache.org/licenses/LICENSE-2.0
 *
 * Unless required by applicable law or agreed to in writing, software
 * distributed under the License is distributed on an "AS IS" BASIS,
 * WITHOUT WARRANTIES OR CONDITIONS OF ANY KIND, either express or implied.
 * See the License for the specific language governing permissions and
 * limitations under the License.
 */
package org.apache.sis.feature;

import java.util.Arrays;
import java.util.Map;
import java.util.Set;
import java.io.IOException;
import org.opengis.parameter.ParameterDescriptorGroup;
import org.opengis.parameter.ParameterValueGroup;
import org.opengis.util.GenericName;
import org.apache.sis.internal.util.CollectionsExt;
import org.apache.sis.internal.feature.Resources;
import org.apache.sis.util.ArgumentChecks;
import org.apache.sis.util.ObjectConverter;
import org.apache.sis.util.ObjectConverters;
import org.apache.sis.util.UnconvertibleObjectException;
import org.apache.sis.util.resources.Errors;
import org.apache.sis.util.CharSequences;
import org.apache.sis.util.Classes;

// Branch-dependent imports
import java.util.Objects;


/**
 * An operation concatenating the string representations of the values of multiple properties.
 * This operation can be used for creating a <cite>compound key</cite> as a {@link String}
 * that consists of two or more attribute values that uniquely identify a feature instance.
 *
 * <p>This operation supports both reading and writing. When setting a value on the attribute
 * created by this operation, the value will be split and forwarded to each single attribute.</p>
 *
 * @author  Johann Sorel (Geomatys)
 * @author  Martin Desruisseaux (Geomatys)
 * @since   0.7
 * @version 0.7
 * @module
 *
 * @see <a href="https://en.wikipedia.org/wiki/Compound_key">Compound key on Wikipedia</a>
 */
final class StringJoinOperation extends AbstractOperation {
    /**
     * For cross-version compatibility.
     */
    private static final long serialVersionUID = 2303047827010821381L;

    /**
     * The character used for escaping occurrences of the delimiter inside a value.
     */
    static final char ESCAPE = '\\';

    /**
     * The parameter descriptor for the "String join" operation, which does not take any parameter.
     */
    private static final ParameterDescriptorGroup EMPTY_PARAMS = LinkOperation.parameters("StringJoin", 1);

    /**
     * The name of the properties (attributes of operations producing attributes)
     * from which to get the values to concatenate.
     */
    private final String[] attributeNames;

    /**
     * Converters for parsing strings as attribute values. Those converters will be used by
     * {@link Result#setValue(String)} while {@link Result#getValue()} will use the inverse
     * of those converters.
     *
     * <p>Note: we store converters from string to value instead than the converse because
     * the inverse conversion is often a simple call to {@link Object#toString()}, so there
     * is a risk that some of the later converters do not bother to remember their inverse.</p>
     */
    private final ObjectConverter<? super String, ?>[] converters;

    /**
     * The property names as an unmodifiable set, created when first needed.
     */
    private transient Set<String> dependencies;

    /**
     * The type of the result returned by the string concatenation operation.
     */
    private final DefaultAttributeType<String> resultType;

    /**
     * The characters to use at the beginning of the concatenated string, or an empty string if none.
     */
    final String prefix;

    /**
     * The characters to use at the end of the concatenated string, or an empty string if none.
     */
    final String suffix;

    /**
     * The characters to use a delimiter between each single attribute value.
     */
    final String delimiter;

    /**
     * Creates a new operation for string concatenations using the given prefix, suffix and delimeter.
     * It is caller's responsibility to ensure that {@code delimiter} and {@code singleAttributes} are not null.
     * This private constructor does not verify that condition on the assumption that the public API did.
     *
     * @see FeatureOperations#compound(Map, String, String, String, PropertyType...)
     */
    @SuppressWarnings({"rawtypes", "unchecked"})                                        // Generic array creation.
    StringJoinOperation(final Map<String,?> identification, final String delimiter,
            final String prefix, final String suffix, final AbstractIdentifiedType[] singleAttributes)
            throws UnconvertibleObjectException
    {
        super(identification);
        attributeNames = new String[singleAttributes.length];
        converters = new ObjectConverter[singleAttributes.length];
        for (int i=0; i < singleAttributes.length; i++) {
            /*
             * Verify the following conditions:
             *   - property types are non-null.
             *   - properties are either attributes, or operations producing attributes.
             *   - attributes contain at most one value (no collections).
             */
            AbstractIdentifiedType attributeType = singleAttributes[i];
            ArgumentChecks.ensureNonNullElement("singleAttributes", i, attributeType);
            final GenericName name = attributeType.getName();
            if (attributeType instanceof AbstractOperation) {
                attributeType = ((AbstractOperation) attributeType).getResult();
            }
<<<<<<< HEAD
            if (!(attributeType instanceof DefaultAttributeType)) {
                throw new IllegalArgumentException(Errors.getResources(identification)
                        .getString(Errors.Keys.IllegalPropertyType_2, name,
                        Classes.getLeafInterfaces(attributeType.getClass(), AbstractIdentifiedType.class)[0]));
            }
            if (((DefaultAttributeType<?>) attributeType).getMaximumOccurs() > 1) {
                throw new IllegalArgumentException(Errors.getResources(identification)
                        .getString(Errors.Keys.NotASingleton_1, name));
=======
            if (!(attributeType instanceof AttributeType)) {
                final Class<?>[] inf = Classes.getLeafInterfaces(Classes.getClass(attributeType), PropertyType.class);
                throw new IllegalArgumentException(Resources.forProperties(identification)
                        .getString(Resources.Keys.IllegalPropertyType_2, name, (inf.length != 0) ? inf[0] : null));
            }
            if (((AttributeType<?>) attributeType).getMaximumOccurs() > 1) {
                throw new IllegalArgumentException(Resources.forProperties(identification)
                        .getString(Resources.Keys.NotASingleton_1, name));
>>>>>>> c5c42e4e
            }
            /*
             * StringJoinOperation does not need to keep the AttributeType references.
             * We need only their names and how to convert from String to their values.
             */
            attributeNames[i] = name.toString();
            converters[i] = ObjectConverters.find(String.class, ((DefaultAttributeType<?>) attributeType).getValueClass());
        }
        resultType = FeatureOperations.POOL.unique(new DefaultAttributeType<>(
                resultIdentification(identification), String.class, 1, 1, null));
        this.delimiter = delimiter;
        this.prefix = (prefix == null) ? "" : prefix;
        this.suffix = (suffix == null) ? "" : suffix;
    }

    /**
     * Returns an empty group of parameters since this operation does not require any parameter.
     *
     * @return empty parameter group.
     */
    @Override
    public ParameterDescriptorGroup getParameters() {
        return EMPTY_PARAMS;
    }

    /**
     * Returns the type of results computed by this operation, which is {@code AttributeType<String>}.
     * The attribute type name depends on the value of {@code "result.*"} properties (if any)
     * given at construction time.
     *
     * @return an {@code AttributeType<String>}.
     */
    @Override
    public AbstractIdentifiedType getResult() {
        return resultType;
    }

    /**
     * Returns the names of feature properties that this operation needs for performing its task.
     */
    @Override
    @SuppressWarnings("ReturnOfCollectionOrArrayField")
    public synchronized Set<String> getDependencies() {
        if (dependencies == null) {
            dependencies = CollectionsExt.immutableSet(true, attributeNames);
        }
        return dependencies;
    }

    /**
     * Formats the given value using the given converter. This method is a workaround for the presence
     * of the first {@code ?} in {@code ObjectConverter<?,?>}: defining a separated method allows us
     * to replace that {@code <?>} by {@code <V>}, thus allowing the compiler to verify consistency.
     *
     * @param converter  the converter to use for formatting the given value.
     * @param value      the value to format, or {@code null}.
     */
    static <S> Object format(final ObjectConverter<S,?> converter, final Object value) {
        return converter.apply(converter.getSourceClass().cast(value));
    }

    /**
     * Returns the concatenation of property values of the given feature.
     *
     * @param  feature     the feature on which to execute the operation.
     * @param  parameters  ignored (can be {@code null}).
     * @return the concatenation of feature property values.
     */
    @Override
    public Property apply(AbstractFeature feature, ParameterValueGroup parameters) {
        ArgumentChecks.ensureNonNull("feature", feature);
        return new Result(feature);
    }




    /**
     * The attributes that contains the result of concatenating the string representation of other attributes.
     * Value is calculated each time it is accessed.
     */
    private final class Result extends AbstractAttribute<String> {
        /**
         * For cross-version compatibility.
         */
        private static final long serialVersionUID = -8435975199763452547L;

        /**
         * The feature specified to the {@link StringJoinOperation#apply(Feature, ParameterValueGroup)} method.
         */
        private final AbstractFeature feature;

        /**
         * Creates a new attribute for the given feature.
         */
        Result(final AbstractFeature feature) {
            super(resultType);
            this.feature = feature;
        }

        /**
         * Creates a string which is the concatenation of attribute values of all properties
         * specified to the {@link StringJoinOperation} constructor.
         *
         * @return the concatenated string.
         * @throws UnconvertibleObjectException if one of the attribute values is not of the expected type.
         */
        @Override
        public String getValue() throws UnconvertibleObjectException {
            final StringBuilder sb = new StringBuilder();
            String sep = prefix;
            String name  = null;
            Object value = null;
            try {
                for (int i=0; i < attributeNames.length; i++) {
                    name  = attributeNames[i];
                    value = feature.getPropertyValue(name);                 // Used in 'catch' block in case of exception.
                    value = format(converters[i].inverse(), value);
                    sb.append(sep);
                    sep = delimiter;
                    if (value != null) {
                        /*
                         * First insert the value, then substitute in-place all occurrences of "\" by "\\"
                         * then all occurence of the delimiter by "\" followed by the delimiter.
                         */
                        final int startAt = sb.length();
                        int j = sb.append(value).length();
                        while (--j >= startAt) {
                            if (sb.charAt(j) == ESCAPE) {
                                sb.insert(j, ESCAPE);
                            }
                        }
                        j = startAt;
                        while ((j = sb.indexOf(sep, j)) >= 0) {
                            sb.insert(j, ESCAPE);
                            j += sep.length() + 1;
                        }
                    }
                }
            } catch (ClassCastException e) {
                if (value == null) {
                    throw e;
                }
                throw new UnconvertibleObjectException(Errors.format(
                        Errors.Keys.IncompatiblePropertyValue_1, name), e);
            }
            return sb.append(suffix).toString();
        }

        /**
         * Given a concatenated string as produced by {@link #getValue()}, separates the components around
         * the separator and forward the values to the original attributes. If one of the values can not be
         * parsed, then this method does not store any property value ("all or nothing" behavior).
         *
         * @param  value  the concatenated string.
         * @throws InvalidPropertyValueException if one of the attribute values can not be parsed to the expected type.
         */
        @Override
        public void setValue(final String value) throws IllegalArgumentException {
            final int endAt = value.length() - suffix.length();
            final boolean prefixMatches = value.startsWith(prefix);
            if (!prefixMatches || !value.endsWith(suffix)) {
                throw new IllegalArgumentException(Errors.format(Errors.Keys.UnexpectedCharactersAtBound_4,
                        getName(),
                        prefixMatches ? 1 : 0,              // For "{1,choice,0#begin|1#end}" in message format.
                        prefixMatches ? suffix : prefix,
                        prefixMatches ? value.substring(Math.max(0, endAt)) : CharSequences.token(value, 0)));
            }
            /*
             * We do not use the regex split for avoiding possible reserved regex characters,
             * and also for processing directly escaped delimiters. We convert the values as we
             * read them (no need to store the substrings) but do not store them in the properties
             * before we succeeded to parse all values, so we have a "all or nothing" behavior.
             */
            final Object[] values = new Object[attributeNames.length];
            int lower = prefix.length();
            int upper = lower;
            int count = 0;
            boolean done = false;
            do {
                upper = value.indexOf(delimiter, upper);
                if (upper >= 0 && upper < endAt) {
                    /*
                     * If an odd number of escape characters exist before the delimiter, remove the last
                     * escape character and continue the search for the next delimiter.
                     */
                    int escape = upper;
                    while (escape != 0 && value.charAt(escape - 1) == ESCAPE) {
                        escape--;
                    }
                    if (((upper - escape) & 1) != 0) {
                        upper += delimiter.length() + 1;
                        continue;
                    }
                } else {
                    upper = endAt;
                    done = true;
                }
                /*
                 * Get the value and remove all escape characters. Each escape character is either followed by another
                 * escape character (that we need to keep) or the delimiter. The algorithm used here is inefficient
                 * (we recreate a buffer for each character to remove), but we assume that it should be rarely needed.
                 */
                String element = value.substring(lower, upper);
                for (int i=0; (i = element.indexOf(ESCAPE, i)) >= 0;) {
                    element = new StringBuilder(element.length() - 1)
                            .append(element, 0, i).append(element, i+1, element.length()).toString();
                    if (i < element.length()) {
                        if (element.charAt(i) == ESCAPE) {
                            i++;
                        } else {
                            assert element.regionMatches(i, delimiter, 0, delimiter.length()) : element;
                            i += delimiter.length();
                        }
                    }
                }
                /*
                 * Empty strings are considered as null values for consistency with StringJoinOperation.format(…).
                 * If we have more values than expected, continue the parsing but without storing the values.
                 * The intend is to get the correct count of values for error reporting.
                 */
                if (!element.isEmpty() && count < values.length) try {
                    values[count] = converters[count].apply(element);
                } catch (UnconvertibleObjectException e) {
                    throw new IllegalArgumentException(Errors.format(
                            Errors.Keys.CanNotAssign_2, attributeNames[count], element), e);
                }
                count++;
                upper += delimiter.length();
                lower = upper;
            } while (!done);
            /*
             * Store the values in the properties only after we successfully converted all of them,
             * in order to have a "all or nothing" behavior.
             */
            if (values.length != count) {
<<<<<<< HEAD
                throw new IllegalArgumentException(
                        Errors.format(Errors.Keys.UnexpectedNumberOfComponents_3, value, values.length, count));
=======
                throw new InvalidPropertyValueException(Resources.format(
                        Resources.Keys.UnexpectedNumberOfComponents_4, getName(), value, values.length, count));
>>>>>>> c5c42e4e
            }
            for (int i=0; i < values.length; i++) {
                feature.setPropertyValue(attributeNames[i], values[i]);
            }
        }
    }

    /**
     * Computes a hash-code value for this operation.
     */
    @Override
    public int hashCode() {
        return super.hashCode() + Arrays.hashCode(attributeNames) + 37 * Objects.hash(delimiter, prefix, suffix);
    }

    /**
     * Compares this operation with the given object for equality.
     */
    @Override
    public boolean equals(final Object obj) {
        if (super.equals(obj)) {
            // 'this.result' is compared (indirectly) by the super class.
            final StringJoinOperation that = (StringJoinOperation) obj;
            return Arrays.equals(this.attributeNames, that.attributeNames) &&
                   Arrays.equals(this.converters,     that.converters)     &&
                  Objects.equals(this.delimiter,      that.delimiter)      &&
                  Objects.equals(this.prefix,         that.prefix)         &&
                  Objects.equals(this.suffix,         that.suffix);
        }
        return false;
    }

    /**
     * Appends a string representation of the "formula" used for computing the result.
     *
     * @param  buffer where to format the "formula".
     */
    @Override
    void formatResultFormula(final Appendable buffer) throws IOException {
        if (prefix != null) buffer.append(prefix);
        for (int i=0; i<attributeNames.length; i++) {
            if (i != 0) buffer.append(delimiter);
            buffer.append(attributeNames[i]);
        }
        if (suffix != null) buffer.append(suffix);
    }
}<|MERGE_RESOLUTION|>--- conflicted
+++ resolved
@@ -139,25 +139,14 @@
             if (attributeType instanceof AbstractOperation) {
                 attributeType = ((AbstractOperation) attributeType).getResult();
             }
-<<<<<<< HEAD
             if (!(attributeType instanceof DefaultAttributeType)) {
-                throw new IllegalArgumentException(Errors.getResources(identification)
-                        .getString(Errors.Keys.IllegalPropertyType_2, name,
-                        Classes.getLeafInterfaces(attributeType.getClass(), AbstractIdentifiedType.class)[0]));
-            }
-            if (((DefaultAttributeType<?>) attributeType).getMaximumOccurs() > 1) {
-                throw new IllegalArgumentException(Errors.getResources(identification)
-                        .getString(Errors.Keys.NotASingleton_1, name));
-=======
-            if (!(attributeType instanceof AttributeType)) {
-                final Class<?>[] inf = Classes.getLeafInterfaces(Classes.getClass(attributeType), PropertyType.class);
+                final Class<?>[] inf = Classes.getLeafInterfaces(Classes.getClass(attributeType), AbstractIdentifiedType.class);
                 throw new IllegalArgumentException(Resources.forProperties(identification)
                         .getString(Resources.Keys.IllegalPropertyType_2, name, (inf.length != 0) ? inf[0] : null));
             }
-            if (((AttributeType<?>) attributeType).getMaximumOccurs() > 1) {
+            if (((DefaultAttributeType<?>) attributeType).getMaximumOccurs() > 1) {
                 throw new IllegalArgumentException(Resources.forProperties(identification)
                         .getString(Resources.Keys.NotASingleton_1, name));
->>>>>>> c5c42e4e
             }
             /*
              * StringJoinOperation does not need to keep the AttributeType references.
@@ -394,13 +383,8 @@
              * in order to have a "all or nothing" behavior.
              */
             if (values.length != count) {
-<<<<<<< HEAD
-                throw new IllegalArgumentException(
-                        Errors.format(Errors.Keys.UnexpectedNumberOfComponents_3, value, values.length, count));
-=======
-                throw new InvalidPropertyValueException(Resources.format(
+                throw new IllegalArgumentException(Resources.format(
                         Resources.Keys.UnexpectedNumberOfComponents_4, getName(), value, values.length, count));
->>>>>>> c5c42e4e
             }
             for (int i=0; i < values.length; i++) {
                 feature.setPropertyValue(attributeNames[i], values[i]);
