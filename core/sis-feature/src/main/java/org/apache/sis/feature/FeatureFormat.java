/*
 * Licensed to the Apache Software Foundation (ASF) under one or more
 * contributor license agreements.  See the NOTICE file distributed with
 * this work for additional information regarding copyright ownership.
 * The ASF licenses this file to You under the Apache License, Version 2.0
 * (the "License"); you may not use this file except in compliance with
 * the License.  You may obtain a copy of the License at
 *
 *     http://www.apache.org/licenses/LICENSE-2.0
 *
 * Unless required by applicable law or agreed to in writing, software
 * distributed under the License is distributed on an "AS IS" BASIS,
 * WITHOUT WARRANTIES OR CONDITIONS OF ANY KIND, either express or implied.
 * See the License for the specific language governing permissions and
 * limitations under the License.
 */
package org.apache.sis.feature;

import java.util.List;
import java.util.ArrayList;
import java.util.Set;
import java.util.EnumSet;
import java.util.Iterator;
import java.util.Collection;
import java.util.Locale;
import java.util.TimeZone;
import java.io.IOException;
import java.text.Format;
import java.text.FieldPosition;
import java.text.ParsePosition;
import java.text.ParseException;
import java.util.concurrent.atomic.AtomicReference;
import org.opengis.referencing.IdentifiedObject;
import org.opengis.util.InternationalString;
import org.opengis.util.GenericName;
import org.apache.sis.io.TableAppender;
import org.apache.sis.io.TabularFormat;
import org.apache.sis.util.Deprecable;
import org.apache.sis.util.Characters;
import org.apache.sis.util.CharSequences;
import org.apache.sis.util.ArgumentChecks;
import org.apache.sis.util.logging.Logging;
import org.apache.sis.util.resources.Errors;
import org.apache.sis.util.resources.Vocabulary;
import org.apache.sis.internal.util.CollectionsExt;
import org.apache.sis.internal.feature.Geometries;
import org.apache.sis.internal.system.Modules;
import org.apache.sis.referencing.IdentifiedObjects;
import org.apache.sis.math.MathFunctions;

// Branch-dependent imports
import org.apache.sis.internal.jdk8.UncheckedIOException;


/**
 * Formats {@linkplain AbstractFeature features} or {@linkplain DefaultFeatureType feature types} in a tabular format.
 * This format assumes a monospaced font and an encoding supporting drawing box characters (e.g. UTF-8).
 *
 * <div class="note"><b>Example:</b> a feature named “City” and containing 3 properties (“name”, “population” and
 * “twin town”) may be formatted like below. The two first properties are {@linkplain AbstractAttribute attributes}
 * while the last property is an {@linkplain AbstractAssociation association} to an other feature.
 *
 * {@preformat text
 *   City
 *   ┌────────────┬─────────┬─────────────┬───────────┐
 *   │ Name       │ Type    │ Cardinality │ Value     │
 *   ├────────────┼─────────┼─────────────┼───────────┤
 *   │ name       │ String  │ [1 … 1]     │ Paderborn │
 *   │ population │ Integer │ [1 … 1]     │ 143,174   │
 *   │ twin town  │ City    │ [0 … ∞]     │ Le Mans   │
 *   └────────────┴─────────┴─────────────┴───────────┘
 * }</div>
 *
 * <p><b>Limitations:</b></p>
 * <ul>
 *   <li>The current implementation can only format features — parsing is not yet implemented.</li>
 *   <li>{@code FeatureFormat}, like most {@code java.text.Format} subclasses, is not thread-safe.</li>
 * </ul>
 *
 * @author  Martin Desruisseaux (Geomatys)
 * @version 0.8
 * @since   0.5
 * @module
 */
public class FeatureFormat extends TabularFormat<Object> {
    /**
     * For cross-version compatibility.
     */
    private static final long serialVersionUID = -5792086817264884947L;

    /**
     * The separator to use in comma-separated lists.
     */
    private static final String SEPARATOR = ", ";

    /**
     * An instance created when first needed and potentially shared.
     */
    private static final AtomicReference<FeatureFormat> INSTANCE = new AtomicReference<>();

    /**
     * The locale for international strings.
     */
    private final Locale displayLocale;

    /**
     * The columns to include in the table formatted by this {@code FeatureFormat}.
     * By default, all columns having at least one value are included.
     */
    private final EnumSet<Column> columns = EnumSet.allOf(Column.class);

    /**
     * Maximal length of attribute values, in number of characters.
     * If a value is longer than this length, it will be truncated.
     *
     * <p>This is defined as a static final variable for now because its value is approximative:
     * it is a number of characters instead than a number of code points, and that length may be
     * exceeded by a few characters if the overflow happen while appending the list separator.</p>
     */
    private static final int MAXIMAL_VALUE_LENGTH = 40;

    /**
     * The bit patterns of the last {@link Float#NaN} value for which {@link MathFunctions#toNanOrdinal(float)} could
     * not get the ordinal value. We use this information for avoiding flooding the logger with the same message.
     */
    private transient int illegalNaN;

    /**
     * Creates a new formatter for the default locale and timezone.
     */
    public FeatureFormat() {
        super(Locale.getDefault(Locale.Category.FORMAT), TimeZone.getDefault());
        displayLocale = Locale.getDefault(Locale.Category.DISPLAY);
        columnSeparator = " │ ";
    }

    /**
     * Creates a new formatter for the given locale and timezone.
     *
     * @param  locale    the locale, or {@code null} for {@code Locale.ROOT}.
     * @param  timezone  the timezone, or {@code null} for UTC.
     */
    public FeatureFormat(final Locale locale, final TimeZone timezone) {
        super(locale, timezone);
        displayLocale = (locale != null) ? locale : Locale.ROOT;
        columnSeparator = " │ ";
    }

    /**
     * Returns the type of objects formatted by this class. This method has to return {@code Object.class}
     * since it is the only common parent to {@code Feature} and {@link FeatureType}.
     *
     * @return {@code Object.class}
     */
    @Override
    public final Class<Object> getValueType() {
        return Object.class;
    }

    /**
     * Returns the locale for the given category.
     *
     * <ul>
     *   <li>{@link java.util.Locale.Category#FORMAT} specifies the locale to use for values.</li>
     *   <li>{@link java.util.Locale.Category#DISPLAY} specifies the locale to use for labels.</li>
     * </ul>
     *
     * @param  category  the category for which a locale is desired.
     * @return the locale for the given category (never {@code null}).
     */
    @Override
    public Locale getLocale(final Locale.Category category) {
        return (category == Locale.Category.DISPLAY) ? displayLocale : super.getLocale(category);
    }

    /**
     * Returns all columns that may be shown in the tables to format.
     * The columns included in the set may be shown, but not necessarily;
     * some columns will still be omitted if they are completely empty.
     * However columns <em>not</em> included in the set are guaranteed to be omitted.
     *
     * @return all columns that may be shown in the tables to format.
     *
     * @since 0.8
     */
    public Set<Column> getAllowedColumns() {
        return columns.clone();
    }

    /**
     * Sets all columns that may be shown in the tables to format.
     * Note that the columns specified to this method are not guaranteed to be shown;
     * some columns will still be omitted if they are completely empty.
     *
     * @param inclusion  all columns that may be shown in the tables to format.
     *
     * @since 0.8
     */
    public void setAllowedColumns(final Set<Column> inclusion) {
        ArgumentChecks.ensureNonNull("inclusion", inclusion);
        columns.clear();
        columns.addAll(inclusion);
    }

    /**
     * Identifies the columns to include in the table formatted by {@code FeatureFormat}.
     * By default, all columns having at least one non-null value are shown. But a smaller
     * set of columns can be specified to the {@link FeatureFormat#setAllowedColumns(Set)}
     * method for formatting narrower tables.
     *
     * @see FeatureFormat#setAllowedColumns(Set)
     *
     * @since 0.8
     */
    public enum Column {
        /**
         * Natural language designator for the property.
         * This is the character sequence returned by {@link AbstractIdentifiedType#getDesignation()}.
         * This column is omitted if no property has a designation.
         */
        DESIGNATION(Vocabulary.Keys.Designation),

        /**
         * Name of the property.
         * This is the character sequence returned by {@link AbstractIdentifiedType#getName()}.
         */
        NAME(Vocabulary.Keys.Name),

        /**
         * Type of property values. This is the type returned by {@link DefaultAttributeType#getValueClass()} or
         * {@link DefaultAssociationRole#getValueType()}.
         */
        TYPE(Vocabulary.Keys.Type),

        /**
         * The minimum and maximum occurrences of attribute values. This is made from the numbers returned
         * by {@link DefaultAttributeType#getMinimumOccurs()} and {@link DefaultAttributeType#getMaximumOccurs()}.
         */
        CARDINALITY(Vocabulary.Keys.Cardinality),

        /**
         * Property value (for properties) or default value (for property types).
         * This is the value returned by {@link AbstractAttribute#getValue()}, {@link AbstractAssociation#getValue()}
         * or {@link DefaultAttributeType#getDefaultValue()}.
         */
        VALUE(Vocabulary.Keys.Value),

        /**
         * Other attributes that describes the attribute.
         * This is made from the map returned by {@link AbstractAttribute#characteristics()}.
         * This column is omitted if no property has characteristics.
         */
        CHARACTERISTICS(Vocabulary.Keys.Characteristics),

        /**
         * Whether a property is deprecated, or other remarks.
         * This column is omitted if no property has remarks.
         */
        REMARKS(Vocabulary.Keys.Remarks);

        /**
         * The {@link Vocabulary} key to use for formatting the header of this column.
         */
        final short resourceKey;

        /**
         * Creates a new column enumeration constant.
         */
        private Column(final short key) {
            resourceKey = key;
        }
    }

    /**
     * Invoked when the formatter needs to move to the next column.
     */
    private void nextColumn(final TableAppender table) {
        table.append(beforeFill);
        table.nextColumn(fillCharacter);
    }

    /**
     * Formats the given object to the given stream of buffer.
     * The object may be an instance of any of the following types:
     *
     * <ul>
     *   <li>{@code Feature}</li>
     *   <li>{@code FeatureType}</li>
     * </ul>
     *
     * @throws IOException if an error occurred while writing to the given appendable.
     */
    @Override
    public void format(final Object object, final Appendable toAppendTo) throws IOException {
        ArgumentChecks.ensureNonNull("object",     object);
        ArgumentChecks.ensureNonNull("toAppendTo", toAppendTo);
        /*
         * Separate the Feature (optional) and the FeatureType (mandatory) instances.
         */
        final DefaultFeatureType featureType;
        final AbstractFeature feature;
        if (object instanceof AbstractFeature) {
            feature     = (AbstractFeature) object;
            featureType = feature.getType();
        } else if (object instanceof DefaultFeatureType) {
            featureType = (DefaultFeatureType) object;
            feature     = null;
        } else {
            throw new IllegalArgumentException(Errors.getResources(displayLocale)
                    .getString(Errors.Keys.UnsupportedType_1, object.getClass()));
        }
        /*
         * Computes the columns to show. We start with the set of columns specified by setAllowedColumns(Set),
         * then we check if some of those columns are empty. For example in many cases there is no attribute
         * with characteritic, in which case we will ommit the whole "characteristics" column. We perform such
         * check only for optional information, not for mandatory information like property names.
         */
        final EnumSet<Column> visibleColumns = columns.clone();
        {
            boolean hasDesignation     = false;
            boolean hasCharacteristics = false;
            boolean hasDeprecatedTypes = false;
            for (final AbstractIdentifiedType propertyType : featureType.getProperties(true)) {
                if (!hasDesignation) {
                    hasDesignation = propertyType.getDesignation() != null;
                }
                if (!hasCharacteristics && propertyType instanceof DefaultAttributeType<?>) {
                    hasCharacteristics = !((DefaultAttributeType<?>) propertyType).characteristics().isEmpty();
                }
                if (!hasDeprecatedTypes && propertyType instanceof Deprecable) {
                    hasDeprecatedTypes = ((Deprecable) propertyType).isDeprecated();
                }
            }
            if (!hasDesignation)     visibleColumns.remove(Column.DESIGNATION);
            if (!hasCharacteristics) visibleColumns.remove(Column.CHARACTERISTICS);
            if (!hasDeprecatedTypes) visibleColumns.remove(Column.REMARKS);
        }
        /*
         * Format the feature type name. In the case of feature type, format also the names of super-type
         * after the UML symbol for inheritance (an arrow with white head). We do not use the " : " ASCII
         * character for avoiding confusion with the ":" separator in namespaces. After the feature (type)
         * name, format the column header: property name, type, cardinality and (default) value.
         */
        toAppendTo.append(toString(featureType.getName()));
        if (feature == null) {
            String separator = " ⇾ ";                                       // UML symbol for inheritance.
            for (final FeatureType parent : featureType.getSuperTypes()) {
                toAppendTo.append(separator).append(toString(parent.getName()));
                separator = SEPARATOR;
            }
        }
        toAppendTo.append(getLineSeparator());
        /*
         * Create a table and format the header. Columns will be shown in Column enumeration order.
         */
        final Vocabulary resources = Vocabulary.getResources(displayLocale);
        final TableAppender table = new TableAppender(toAppendTo, columnSeparator);
        table.setMultiLinesCells(true);
        table.nextLine('─');
        boolean isFirstColumn = true;
        for (final Column column : visibleColumns) {
            short key = column.resourceKey;
            if (key == Vocabulary.Keys.Value && feature == null) {
                key = Vocabulary.Keys.DefaultValue;
            }
            if (!isFirstColumn) nextColumn(table);
            table.append(resources.getString(key));
            isFirstColumn = false;
        }
        table.nextLine();
        table.nextLine('─');
        /*
         * Done writing the header. Now write all property rows.  For each row, the first part in the loop
         * extracts all information needed without formatting anything yet. If we detect in that part that
         * a row has no value, it will be skipped if and only if that row is optional (minimum occurrence
         * of zero).
         */
        final StringBuffer  buffer  = new StringBuffer();
        final FieldPosition dummyFP = new FieldPosition(-1);
        final List<String>  remarks = new ArrayList<>();
        for (final AbstractIdentifiedType propertyType : featureType.getProperties(true)) {
            Object value = null;
            int cardinality = -1;
            if (feature != null) {
                if (!(propertyType instanceof DefaultAttributeType<?>) &&
                    !(propertyType instanceof DefaultAssociationRole) &&
                    !DefaultFeatureType.isParameterlessOperation(propertyType))
                {
                    continue;
                }
                value = feature.getPropertyValue(propertyType.getName().toString());
                if (value == null) {
                    if (propertyType instanceof FieldType && ((FieldType) propertyType).getMinimumOccurs() == 0) {
                        continue;                           // If optional and no value, skip the full row.
                    }
                    cardinality = 0;
                } else if (value instanceof Collection<?>) {
                    cardinality = ((Collection<?>) value).size();
                } else {
                    cardinality = 1;
                }
            } else if (propertyType instanceof DefaultAttributeType<?>) {
                value = ((DefaultAttributeType<?>) propertyType).getDefaultValue();
            } else if (propertyType instanceof AbstractOperation) {
                buffer.append(" = ");
                try {
                    ((AbstractOperation) propertyType).formatResultFormula(buffer);
                } catch (IOException e) {
                    throw new UncheckedIOException(e);      // Should never happen since we write in a StringBuffer.
                }
                value = CharSequences.trimWhitespaces(buffer).toString();
                buffer.setLength(0);
            }
            final String   valueType;                       // The value to write in the type column.
            final Class<?> valueClass;                      // AttributeType.getValueClass() if applicable.
            final int minimumOccurs, maximumOccurs;         // Negative values mean no cardinality.
            final AbstractIdentifiedType resultType;        // Result of operation if applicable.
            if (propertyType instanceof AbstractOperation) {
                resultType = ((AbstractOperation) propertyType).getResult();        // May be null
            } else {
                resultType = propertyType;
            }
            if (resultType instanceof DefaultAttributeType<?>) {
                final DefaultAttributeType<?> pt = (DefaultAttributeType<?>) resultType;
                minimumOccurs = pt.getMinimumOccurs();
                maximumOccurs = pt.getMaximumOccurs();
                valueClass    = pt.getValueClass();
                valueType     = getFormat(Class.class).format(valueClass, buffer, dummyFP).toString();
                buffer.setLength(0);
            } else if (resultType instanceof DefaultAssociationRole) {
                final DefaultAssociationRole pt = (DefaultAssociationRole) resultType;
                minimumOccurs = pt.getMinimumOccurs();
                maximumOccurs = pt.getMaximumOccurs();
                valueType     = toString(DefaultAssociationRole.getValueTypeName(pt));
                valueClass    = AbstractFeature.class;
            } else {
                valueType  = (resultType != null) ? toString(resultType.getName()) : "";
                valueClass = null;
                minimumOccurs = -1;
                maximumOccurs = -1;
            }
            /*
             * At this point we determined that the row should not be skipped
             * and we got all information to format.
             */
            isFirstColumn = true;
            for (final Column column : visibleColumns) {
                if (!isFirstColumn) nextColumn(table);
                isFirstColumn = false;
                switch (column) {
                    /*
                     * Human-readable name of the property. May contains any characters (spaces, ideographs, etc).
                     * In many cases, this information is not provided and the whole column is skipped.
                     */
                    case DESIGNATION: {
                        final InternationalString d = propertyType.getDesignation();
                        if (d != null) table.append(d.toString(displayLocale));
                        break;
                    }
                    /*
                     * Machine-readable name of the property (identifier). This information is mandatory.
                     * This name is usually shorter than the designation and should contain only valid
                     * Unicode identifier characters (e.g. no spaces).
                     */
                    case NAME: {
                        table.append(toString(propertyType.getName()));
                        break;
                    }
                    /*
                     * The base class or interface for all values in properties of the same type.
                     * This is typically String, Number, Integer, Geometry or URL.
                     */
                    case TYPE: {
                        table.append(valueType);
                        break;
                    }
                    /*
                     * Minimum and maximum number of occurrences allowed for this property.
                     * If we are formatting a Feature instead than a FeatureType, then the
                     * actual number of values is also formatted. Example: 42 ∈ [0 … ∞]
                     */
                    case CARDINALITY: {
                        table.setCellAlignment(TableAppender.ALIGN_RIGHT);
                        if (cardinality >= 0) {
                            table.append(getFormat(Integer.class).format(cardinality, buffer, dummyFP));
                            buffer.setLength(0);
                        }
                        if (maximumOccurs >= 0) {
                            if (cardinality >= 0) {
                                table.append(' ')
                                     .append((cardinality >= minimumOccurs && cardinality <= maximumOccurs) ? '∈' : '∉')
                                     .append(' ');
                            }
                            final Format format = getFormat(Integer.class);
                            table.append('[').append(format.format(minimumOccurs, buffer, dummyFP)).append(" … ");
                            buffer.setLength(0);
                            if (maximumOccurs != Integer.MAX_VALUE) {
                                table.append(format.format(maximumOccurs, buffer, dummyFP));
                            } else {
                                table.append('∞');
                            }
                            buffer.setLength(0);
                            table.append(']');
                        }
                        break;
                    }
                    /*
                     * If formatting a FeatureType, the default value. If formatting a Feature, the actual value.
                     * A java.text.Format instance dedicated to the value class is used if possible. In addition
                     * to types for which a java.text.Format may be available, we also have to check for other
                     * special cases. If there is more than one value, they are formatted as a coma-separated list.
                     */
                    case VALUE: {
                        table.setCellAlignment(TableAppender.ALIGN_LEFT);
                        final Format format = getFormat(valueClass);                            // Null if valueClass is null.
                        final Iterator<?> it = CollectionsExt.toCollection(value).iterator();
                        String separator = "";
                        int length = 0;
                        while (it.hasNext()) {
                            value = it.next();
                            if (value != null) {
                                if (propertyType instanceof DefaultAssociationRole) {
                                    final String p = DefaultAssociationRole.getTitleProperty((DefaultAssociationRole) propertyType);
                                    if (p != null) {
                                        value = ((AbstractFeature) value).getPropertyValue(p);
                                        if (value == null) continue;
                                    }
                                } else if (format != null && valueClass.isInstance(value)) {    // Null safe because of getFormat(valueClass) contract.
                                    /*
                                     * Convert numbers, dates, angles, etc. to character sequences before to append them in the table.
                                     * Note that DecimalFormat writes Not-a-Number as "NaN" in some locales and as "�" in other locales
                                     * (U+FFFD - Unicode replacement character). The "�" seems to be used mostly for historical reasons;
                                     * as of 2017 the Unicode Common Locale Data Repository (CLDR) seems to define "NaN" for all locales.
                                     * We could configure DecimalFormatSymbols for using "NaN", but (for now) we rather substitute "�" by
                                     * "NaN" here for avoiding to change the DecimalFormat configuration and for distinguishing the NaNs.
                                     */
                                    final StringBuffer t = format.format(value, buffer, dummyFP);
                                    if (value instanceof Number) {
                                        final float f = ((Number) value).floatValue();
                                        if (Float.isNaN(f)) {
                                            if ("�".contentEquals(t)) {
                                                t.setLength(0);
                                                t.append("NaN");
                                            }
                                            try {
                                                final int n = MathFunctions.toNanOrdinal(f);
                                                if (n > 0) t.append(" #").append(n);
                                            } catch (IllegalArgumentException e) {
                                                // May happen if the NaN is a signaling NaN instead than a quiet NaN.
                                                final int bits = Float.floatToRawIntBits(f);
                                                if (bits != illegalNaN) {
                                                    illegalNaN = bits;
                                                    Logging.recoverableException(Logging.getLogger(Modules.FEATURE), FeatureFormat.class, "format", e);
                                                }
                                            }
                                        }
                                    }
                                    value = t;
                                }
                                /*
                                 * All values: the numbers, dates, angles, etc. formatted above, any other character sequences
                                 * (e.g. InternationalString), or other kind of values - some of them handled in a special way.
                                 */
                                length = formatValue(value, table.append(separator), length);
                                buffer.setLength(0);
                                if (length < 0) break;      // Value is too long, abandon remaining iterations.
                                separator = SEPARATOR;
                                length += SEPARATOR.length();
                            }
                        }
                        break;
                    }
                    /*
                     * Characteristics are optional information attached to some values. For example if a property
                     * value is a temperature measurement, a characteritic of that value may be the unit of measure.
                     * Characteristics are handled as "attributes of attributes".
                     */
                    case CHARACTERISTICS: {
<<<<<<< HEAD
                        if (propertyType instanceof DefaultAttributeType<?>) {
                            String separator = "";
                            for (final DefaultAttributeType<?> attribute : ((DefaultAttributeType<?>) propertyType).characteristics().values()) {
                                table.append(separator).append(toString(attribute.getName()));
                                Object c = attribute.getDefaultValue();
                                if (feature != null) {
                                    final Object p = feature.getProperty(propertyType.getName().toString());
                                    if (p instanceof AbstractAttribute<?>) {    // Should always be true, but we are paranoiac.
                                        c = ((AbstractAttribute<?>) p).characteristics().get(attribute.getName().toString());
=======
                        if (propertyType instanceof AttributeType<?>) {
                            int length = 0;
                            String separator = "";
format:                     for (final AttributeType<?> ct : ((AttributeType<?>) propertyType).characteristics().values()) {
                                /*
                                 * Format the characteristic name. We will append the value(s) later.
                                 * We keep trace of the text length in order to stop formatting if the
                                 * text become too long.
                                 */
                                final GenericName cn = ct.getName();
                                final String cs = toString(cn);
                                table.append(separator).append(cs);
                                length += separator.length() + cs.length();
                                Collection<?> cv = CollectionsExt.singletonOrEmpty(ct.getDefaultValue());
                                if (feature != null) {
                                    /*
                                     * Usually, the property 'cp' below is null because all features use the same
                                     * characteristic value (for example the same unit of measurement),  which is
                                     * given by the default value 'cv'.  Nevertheless we have to check if current
                                     * feature overrides this characteristic.
                                     */
                                    final Property cp = feature.getProperty(propertyType.getName().toString());
                                    if (cp instanceof Attribute<?>) {            // Should always be true, but we are paranoiac.
                                        Attribute<?> ca = ((Attribute<?>) cp).characteristics().get(cn.toString());
                                        if (ca != null) cv = ca.getValues();
>>>>>>> 12751eeb
                                    }
                                }
                                /*
                                 * Now format the value, separated from the name with " = ". Example: unit = m/s
                                 * If the value accepts multi-occurrences, we will format the value between {…}.
                                 * We use {…} because we may have more than one characteristic in the same cell,
                                 * so we need a way to distinguish multi-values from multi-characteristics.
                                 */
                                final boolean multi = ct.getMaximumOccurs() > 1;
                                String sep = multi ? " = {" : " = ";
                                for (Object c : cv) {
                                    length = formatValue(c, table.append(sep), length += sep.length());
                                    if (length < 0) break format;   // Value is too long, abandon remaining iterations.
                                    sep = SEPARATOR;
                                }
                                separator = SEPARATOR;
                                if (multi && sep == SEPARATOR) {
                                    table.append('}');
                                }
                            }
                        }
                        break;
                    }
                    case REMARKS: {
                        if (org.apache.sis.feature.Field.isDeprecated(propertyType)) {
                            table.append(resources.getString(Vocabulary.Keys.Deprecated));
                            final InternationalString r = ((Deprecable) propertyType).getRemarks();
                            if (r != null) {
                                remarks.add(r.toString(displayLocale));
                                appendSuperscript(remarks.size(), table);
                            }
                        }
                        break;
                    }
                }
            }
            table.nextLine();
        }
        table.nextLine('─');
        table.flush();
        /*
         * If there is any remarks, write them below the table.
         */
        final int n = remarks.size();
        for (int i=0; i<n; i++) {
            appendSuperscript(i+1, toAppendTo);
            toAppendTo.append(' ').append(remarks.get(i)).append(lineSeparator);
        }
    }

    /**
     * Returns the display name for the given {@code GenericName}.
     */
    private String toString(final GenericName name) {
        if (name == null) {                                             // Should not be null, but let be safe.
            return "";
        }
        final InternationalString i18n = name.toInternationalString();
        if (i18n != null) {                                             // Should not be null, but let be safe.
            final String s = i18n.toString(displayLocale);
            if (s != null) {
                return s;
            }
        }
        return name.toString();
    }

    /**
     * Appends the given attribute value, in a truncated form if it exceed the maximal value length.
     *
     * @param  value   the value to append.
     * @param  table   where to append the value.
     * @param  length  number of characters appended before this method call in the current table cell.
     * @return number of characters appended after this method call in the current table cell, or -1 if
     *         the length exceed the maximal length (in which case the caller should break iteration).
     */
    private int formatValue(final Object value, final TableAppender table, final int length) {
        String text;
        if (value instanceof InternationalString) {
            text = ((InternationalString) value).toString(displayLocale);
        } else if (value instanceof GenericName) {
            text = toString((GenericName) value);
        } else if (value instanceof AbstractIdentifiedType) {
            text = toString(((AbstractIdentifiedType) value).getName());
        } else if (value instanceof IdentifiedObject) {
            text = IdentifiedObjects.getIdentifierOrName((IdentifiedObject) value);
        } else if ((text = Geometries.toString(value)) == null) {
            text = value.toString();
        }
        final int remaining = MAXIMAL_VALUE_LENGTH - length;
        if (remaining >= text.length()) {
            table.append(text);
            return length + text.length();
        } else {
            table.append(text, 0, Math.max(0, remaining - 1)).append('…');
            return -1;
        }
    }

    /**
     * Appends the given number as an superscript if possible, or as an ordinary number otherwise.
     */
    private static void appendSuperscript(final int n, final Appendable toAppendTo) throws IOException {
        if (n >= 0 && n < 10) {
            toAppendTo.append(Characters.toSuperScript((char) ('0' + n)));
        } else {
            toAppendTo.append('(').append(String.valueOf(n)).append(')');
        }
    }

    /**
     * Formats the given object using a shared instance of {@code ParameterFormat}.
     * This is used for {@link DefaultFeatureType#toString()} implementation.
     */
    static String sharedFormat(final Object object) {
        FeatureFormat f = INSTANCE.getAndSet(null);
        if (f == null) {
            f = new FeatureFormat();
        }
        final String s = f.format(object);
        INSTANCE.set(f);
        return s;
    }

    /**
     * Not yet supported.
     *
     * @return currently never return.
     * @throws ParseException currently always thrown.
     */
    @Override
    public Object parse(final CharSequence text, final ParsePosition pos) throws ParseException {
        throw new ParseException(Errors.getResources(displayLocale)
                .getString(Errors.Keys.UnsupportedOperation_1, "parse"), pos.getIndex());
    }

    /**
     * Returns a clone of this format.
     *
     * @return a clone of this format.
     */
    @Override
    public FeatureFormat clone() {
        return (FeatureFormat) super.clone();
    }
}<|MERGE_RESOLUTION|>--- conflicted
+++ resolved
@@ -576,21 +576,10 @@
                      * Characteristics are handled as "attributes of attributes".
                      */
                     case CHARACTERISTICS: {
-<<<<<<< HEAD
                         if (propertyType instanceof DefaultAttributeType<?>) {
-                            String separator = "";
-                            for (final DefaultAttributeType<?> attribute : ((DefaultAttributeType<?>) propertyType).characteristics().values()) {
-                                table.append(separator).append(toString(attribute.getName()));
-                                Object c = attribute.getDefaultValue();
-                                if (feature != null) {
-                                    final Object p = feature.getProperty(propertyType.getName().toString());
-                                    if (p instanceof AbstractAttribute<?>) {    // Should always be true, but we are paranoiac.
-                                        c = ((AbstractAttribute<?>) p).characteristics().get(attribute.getName().toString());
-=======
-                        if (propertyType instanceof AttributeType<?>) {
                             int length = 0;
                             String separator = "";
-format:                     for (final AttributeType<?> ct : ((AttributeType<?>) propertyType).characteristics().values()) {
+format:                     for (final DefaultAttributeType<?> ct : ((DefaultAttributeType<?>) propertyType).characteristics().values()) {
                                 /*
                                  * Format the characteristic name. We will append the value(s) later.
                                  * We keep trace of the text length in order to stop formatting if the
@@ -608,11 +597,10 @@
                                      * given by the default value 'cv'.  Nevertheless we have to check if current
                                      * feature overrides this characteristic.
                                      */
-                                    final Property cp = feature.getProperty(propertyType.getName().toString());
-                                    if (cp instanceof Attribute<?>) {            // Should always be true, but we are paranoiac.
-                                        Attribute<?> ca = ((Attribute<?>) cp).characteristics().get(cn.toString());
+                                    final Object cp = feature.getProperty(propertyType.getName().toString());
+                                    if (cp instanceof AbstractAttribute<?>) {            // Should always be true, but we are paranoiac.
+                                        AbstractAttribute<?> ca = ((AbstractAttribute<?>) cp).characteristics().get(cn.toString());
                                         if (ca != null) cv = ca.getValues();
->>>>>>> 12751eeb
                                     }
                                 }
                                 /*
