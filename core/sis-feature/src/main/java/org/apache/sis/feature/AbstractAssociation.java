--- conflicted
+++ resolved
@@ -155,14 +155,10 @@
     /**
      * Sets the associated feature.
      *
-<<<<<<< HEAD
      * <div class="warning"><b>Warning:</b> In a future SIS version, the argument type may be changed
      * to {@code org.opengis.feature.Feature}. This change is pending GeoAPI revision.</div>
      *
-     * <div class="section">Validation</div>
-=======
      * <h4>Validation</h4>
->>>>>>> 20de7677
      * The amount of validation performed by this method is implementation dependent.
      * Usually, only the most basic constraints are verified. This is so for performance reasons
      * and also because some rules may be temporarily broken while constructing a feature.
