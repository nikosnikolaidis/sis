/*
 * Licensed to the Apache Software Foundation (ASF) under one or more
 * contributor license agreements.  See the NOTICE file distributed with
 * this work for additional information regarding copyright ownership.
 * The ASF licenses this file to You under the Apache License, Version 2.0
 * (the "License"); you may not use this file except in compliance with
 * the License.  You may obtain a copy of the License at
 *
 *     http://www.apache.org/licenses/LICENSE-2.0
 *
 * Unless required by applicable law or agreed to in writing, software
 * distributed under the License is distributed on an "AS IS" BASIS,
 * WITHOUT WARRANTIES OR CONDITIONS OF ANY KIND, either express or implied.
 * See the License for the specific language governing permissions and
 * limitations under the License.
 */
package org.apache.sis.internal.storage.gpx;

import java.util.Collection;
import java.util.Collections;
import java.util.Locale;
import java.util.Map;
import java.util.HashMap;
import org.opengis.util.ScopedName;
import org.opengis.util.GenericName;
import org.opengis.util.NameFactory;
import org.opengis.util.FactoryException;
import org.opengis.util.InternationalString;
import org.apache.sis.setup.GeometryLibrary;
import org.opengis.metadata.citation.OnlineResource;
import org.opengis.metadata.content.ContentInformation;
import org.opengis.metadata.acquisition.GeometryType;
import org.apache.sis.storage.gps.Fix;
import org.apache.sis.storage.FeatureNaming;
import org.apache.sis.storage.IllegalNameException;
import org.apache.sis.referencing.CommonCRS;
import org.apache.sis.feature.AbstractIdentifiedType;
import org.apache.sis.feature.FeatureOperations;
import org.apache.sis.feature.builder.FeatureTypeBuilder;
import org.apache.sis.feature.builder.PropertyTypeBuilder;
import org.apache.sis.feature.builder.AttributeRole;
import org.apache.sis.internal.feature.AttributeConvention;
import org.apache.sis.internal.feature.Geometries;
import org.apache.sis.internal.storage.FeatureCatalogBuilder;
import org.apache.sis.internal.system.DefaultFactories;
import org.apache.sis.util.iso.ResourceInternationalString;
import org.apache.sis.util.iso.DefaultNameFactory;

// Branch-dependent imports
import org.apache.sis.internal.jdk8.Temporal;
<<<<<<< HEAD
import org.apache.sis.feature.DefaultFeatureType;
=======
import org.opengis.feature.AttributeType;
import org.opengis.feature.FeatureType;
>>>>>>> 67c6ed77


/**
 * Feature types that may appear in GPX files. All values defined in this class are immutable and can be shared
 * by many {@link Reader} instances. There is usually only one {@code Types} instance for a running JVM, but we
 * nevertheless allows definition of alternative {@code Types} with names created by different factories.
 *
 * @author  Johann Sorel (Geomatys)
 * @version 0.8
 * @since   0.8
 * @module
 */
final class Types {
    /**
     * Way point GPX feature type.
     */
    final DefaultFeatureType wayPoint;

    /**
     * Route GPX feature type.
     */
    final DefaultFeatureType route;

    /**
     * Track GPX feature type.
     */
    final DefaultFeatureType track;

    /**
     * Track segment GPX feature type.
     */
    final DefaultFeatureType trackSegment;

    /**
     * The list of feature types to be given to GPC metadata objects.
     */
    final Collection<ContentInformation> metadata;

    /**
     * Binding from names to feature type instances.
     * Shall not be modified after construction.
     */
    final FeatureNaming<DefaultFeatureType> names;

    /**
     * Accessor to the geometry implementation in use (Java2D, ESRI or JTS).
     */
    final Geometries geometries;

    /**
     * A system-wide instance for {@code FeatureType} instances created using the {@link DefaultNameFactory}.
     * This is normally the only instance used in an application.
     */
    static final Types DEFAULT;
    static {
        try {
            DEFAULT = new Types(DefaultFactories.forBuildin(NameFactory.class, DefaultNameFactory.class), null, null);
        } catch (FactoryException | IllegalNameException e) {
            throw new AssertionError(e);        // Should never happen with DefaultNameFactory implementation.
        }
    }

    /**
     * Creates new {@code FeatureTypes} with feature names and property names created using the given factory.
     *
     * @param  factory   the factory to use for creating names, or {@code null} for the default factory.
     * @param  locale    the locale to use for formatting error messages, or {@code null} for the default locale.
     * @param  library   the required geometry library, or {@code null} for the default.
     * @throws FactoryException if an error occurred while creating an "envelope bounds" operation.
     */
    Types(final NameFactory factory, final Locale locale, final GeometryLibrary library)
            throws FactoryException, IllegalNameException
    {
        geometries = Geometries.implementation(library);
        final Map<String,InternationalString[]> resources = new HashMap<>();
        final ScopedName    geomName = AttributeConvention.GEOMETRY_PROPERTY;
        final Map<String,?> geomInfo = Collections.singletonMap(AbstractIdentifiedType.NAME_KEY, geomName);
        final Map<String,?> envpInfo = Collections.singletonMap(AbstractIdentifiedType.NAME_KEY, AttributeConvention.ENVELOPE_PROPERTY);
        /*
         * The parent of all FeatureTypes to be created in this constructor.
         * This parent has a single property, "sis:identifier" of type Integer,
         * which is not part of GPX specification.
         *
         * GPXEntity
         * ┌────────────────┬─────────┬─────────────┐
         * │ Name           │ Type    │ Cardinality │
         * ├────────────────┼─────────┼─────────────┤
         * │ sis:identifier │ Integer │   [1 … 1]   │      SIS-specific property
         * └────────────────┴─────────┴─────────────┘
         */
        final FeatureTypeBuilder builder = new FeatureTypeBuilder(factory, library, locale);
        builder.setNameSpace(Tags.PREFIX).setName("GPXEntity").setAbstract(true);
        builder.addAttribute(Integer.class).setName(AttributeConvention.IDENTIFIER_PROPERTY);
        final DefaultFeatureType parent = builder.build();
        /*
         * WayPoint ⇾ GPXEntity
         * ┌──────────────────┬────────────────┬────────────────────────┬─────────────┐
         * │ Name             │ Type           │ XML type               │ Cardinality │
         * ├──────────────────┼────────────────┼────────────────────────┼─────────────┤
         * │ sis:identifier   │ Integer        │                        │   [1 … 1]   │
         * │ sis:envelope     │ Envelope       │                        │   [1 … 1]   │
         * │ sis:geometry     │ Point          │ (lat,lon) attributes   │   [1 … 1]   │
         * │ ele              │ Double         │ xsd:decimal            │   [0 … 1]   │
         * │ time             │ Temporal       │ xsd:dateTime           │   [0 … 1]   │
         * │ magvar           │ Double         │ gpx:degreesType        │   [0 … 1]   │
         * │ geoidheight      │ Double         │ xsd:decimal            │   [0 … 1]   │
         * │ name             │ String         │ xsd:string             │   [0 … 1]   │
         * │ cmt              │ String         │ xsd:string             │   [0 … 1]   │
         * │ desc             │ String         │ xsd:string             │   [0 … 1]   │
         * │ src              │ String         │ xsd:string             │   [0 … 1]   │
         * │ link             │ OnlineResource │ gpx:linkType           │   [0 … ∞]   │
         * │ sym              │ String         │ xsd:string             │   [0 … 1]   │
         * │ type             │ String         │ xsd:string             │   [0 … 1]   │
         * │ fix              │ Fix            │ gpx:fixType            │   [0 … 1]   │
         * │ sat              │ Integer        │ xsd:nonNegativeInteger │   [0 … 1]   │
         * │ hdop             │ Double         │ xsd:decimal            │   [0 … 1]   │
         * │ vdop             │ Double         │ xsd:decimal            │   [0 … 1]   │
         * │ pdop             │ Double         │ xsd:decimal            │   [0 … 1]   │
         * │ ageofdgpsdata    │ Double         │ xsd:decimal            │   [0 … 1]   │
         * │ dgpsid           │ Integer        │ gpx:dgpsStationType    │   [0 … 1]   │
         * └──────────────────┴────────────────┴────────────────────────┴─────────────┘
         */
        builder.clear().setSuperTypes(parent).setNameSpace(Tags.PREFIX).setName("WayPoint");
        builder.addAttribute(GeometryType.POINT).setName(geomName)
                .setCRS(CommonCRS.WGS84.normalizedGeographic())
                .addRole(AttributeRole.DEFAULT_GEOMETRY);
        builder.setDefaultCardinality(0, 1);
        builder.addAttribute(Double        .class).setName(Tags.ELEVATION);
        builder.addAttribute(Temporal      .class).setName(Tags.TIME);
        builder.addAttribute(Double        .class).setName(Tags.MAGNETIC_VAR);
        builder.addAttribute(Double        .class).setName(Tags.GEOID_HEIGHT);
        builder.addAttribute(String        .class).setName(Tags.NAME);
        builder.addAttribute(String        .class).setName(Tags.COMMENT);
        builder.addAttribute(String        .class).setName(Tags.DESCRIPTION);
        builder.addAttribute(String        .class).setName(Tags.SOURCE);
        builder.addAttribute(OnlineResource.class).setName(Tags.LINK).setMaximumOccurs(Integer.MAX_VALUE);
        builder.addAttribute(String        .class).setName(Tags.SYMBOL);
        builder.addAttribute(String        .class).setName(Tags.TYPE);
        builder.addAttribute(Fix           .class).setName(Tags.FIX);
        builder.addAttribute(Integer       .class).setName(Tags.SATELITTES);
        builder.addAttribute(Double        .class).setName(Tags.HDOP);
        builder.addAttribute(Double        .class).setName(Tags.VDOP);
        builder.addAttribute(Double        .class).setName(Tags.PDOP);
        builder.addAttribute(Double        .class).setName(Tags.AGE_OF_GPS_DATA);
        builder.addAttribute(Integer       .class).setName(Tags.DGPS_ID);
        wayPoint = create(builder, resources);
        /*
         * Route ⇾ GPXEntity
         * ┌────────────────┬────────────────┬────────────────────────┬─────────────┐
         * │ Name           │ Type           │ XML type               │ Cardinality │
         * ├────────────────┼────────────────┼────────────────────────┼─────────────┤
         * │ sis:identifier │ Integer        │                        │   [1 … 1]   │
         * │ sis:envelope   │ Envelope       │                        │   [1 … 1]   │
         * │ sis:geometry   │ Polyline       │                        │   [1 … 1]   │
         * │ name           │ String         │ xsd:string             │   [0 … 1]   │
         * │ cmt            │ String         │ xsd:string             │   [0 … 1]   │
         * │ desc           │ String         │ xsd:string             │   [0 … 1]   │
         * │ src            │ String         │ xsd:string             │   [0 … 1]   │
         * │ link           │ OnlineResource │ gpx:linkType           │   [0 … ∞]   │
         * │ number         │ Integer        │ xsd:nonNegativeInteger │   [0 … 1]   │
         * │ type           │ String         │ xsd:string             │   [0 … 1]   │
         * │ rtept          │ WayPoint       │ gpx:wptType            │   [0 … ∞]   │
         * └────────────────┴────────────────┴────────────────────────┴─────────────┘
         */
        final AttributeType<?> groupResult = GroupAsPolylineOperation.getResult(geometries);
        GroupAsPolylineOperation groupOp = new GroupAsPolylineOperation(geomInfo, Tags.ROUTE_POINTS, groupResult);
        builder.clear().setSuperTypes(parent).setNameSpace(Tags.PREFIX).setName("Route");
        builder.addProperty(groupOp);
        builder.addProperty(FeatureOperations.envelope(envpInfo, null, groupOp));
        builder.setDefaultCardinality(0, 1);
        builder.addProperty(wayPoint.getProperty(Tags.NAME));
        builder.addProperty(wayPoint.getProperty(Tags.COMMENT));
        builder.addProperty(wayPoint.getProperty(Tags.DESCRIPTION));
        builder.addProperty(wayPoint.getProperty(Tags.SOURCE));
        builder.addProperty(wayPoint.getProperty(Tags.LINK));
        builder.addAttribute(Integer.class).setName(Tags.NUMBER);
        builder.addProperty(wayPoint.getProperty(Tags.TYPE));
        builder.addAssociation(wayPoint).setName(Tags.ROUTE_POINTS).setMaximumOccurs(Integer.MAX_VALUE);
        route = create(builder, resources);
        /*
         * TrackSegment ⇾ GPXEntity
         * ┌────────────────┬──────────┬─────────────┬─────────────┐
         * │ Name           │ Type     │ XML type    │ Cardinality │
         * ├────────────────┼──────────┼─────────────┼─────────────┤
         * │ sis:identifier │ Integer  │             │   [1 … 1]   │
         * │ sis:envelope   │ Envelope │             │   [1 … 1]   │
         * │ sis:geometry   │ Polyline │             │   [1 … 1]   │
         * │ trkpt          │ WayPoint │ gpx:wptType │   [0 … ∞]   │
         * └────────────────┴──────────┴─────────────┴─────────────┘
         */
        groupOp = new GroupAsPolylineOperation(geomInfo, Tags.TRACK_POINTS, groupResult);
        builder.clear().setSuperTypes(parent).setNameSpace(Tags.PREFIX).setName("TrackSegment");
        builder.addProperty(groupOp);
        builder.addProperty(FeatureOperations.envelope(envpInfo, null, groupOp));
        builder.setDefaultCardinality(0, 1);
        builder.addAssociation(wayPoint).setName(Tags.TRACK_POINTS).setMaximumOccurs(Integer.MAX_VALUE);
        trackSegment = create(builder, resources);
        /*
         * Track ⇾ GPXEntity
         * ┌────────────────┬────────────────┬────────────────────────┬─────────────┐
         * │ Name           │ Type           │ XML type               │ Cardinality │
         * ├────────────────┼────────────────┼────────────────────────┼─────────────┤
         * │ sis:identifier │ Integer        │                        │   [1 … 1]   │
         * │ sis:envelope   │ Envelope       │                        │   [1 … 1]   │
         * │ sis:geometry   │ Polyline       │                        │   [1 … 1]   │
         * │ name           │ String         │ xsd:string             │   [0 … 1]   │
         * │ cmt            │ String         │ xsd:string             │   [0 … 1]   │
         * │ desc           │ String         │ xsd:string             │   [0 … 1]   │
         * │ src            │ String         │ xsd:string             │   [0 … 1]   │
         * │ link           │ OnlineResource │ gpx:linkType           │   [0 … ∞]   │
         * │ number         │ Integer        │ xsd:nonNegativeInteger │   [0 … 1]   │
         * │ type           │ String         │ xsd:string             │   [0 … 1]   │
         * │ trkseg         │ TrackSegment   │ gpx:trksegType         │   [0 … ∞]   │
         * └────────────────┴────────────────┴────────────────────────┴─────────────┘
         */
        groupOp = new GroupAsPolylineOperation(geomInfo, Tags.TRACK_SEGMENTS, groupResult);
        builder.clear().setSuperTypes(parent).setNameSpace(Tags.PREFIX).setName("Track");
        builder.addProperty(groupOp);
        builder.addProperty(FeatureOperations.envelope(envpInfo, null, groupOp));
        builder.setDefaultCardinality(0, 1);
        builder.addProperty(route.getProperty(Tags.NAME));
        builder.addProperty(route.getProperty(Tags.COMMENT));
        builder.addProperty(route.getProperty(Tags.DESCRIPTION));
        builder.addProperty(route.getProperty(Tags.SOURCE));
        builder.addProperty(route.getProperty(Tags.LINK));
        builder.addProperty(route.getProperty(Tags.NUMBER));
        builder.addProperty(route.getProperty(Tags.TYPE));
        builder.addAssociation(trackSegment).setName(Tags.TRACK_SEGMENTS).setMaximumOccurs(Integer.MAX_VALUE);
        track = create(builder, resources);

        final FeatureCatalogBuilder fc = new FeatureCatalogBuilder(null);
        fc.define(route);
        fc.define(track);
        fc.define(wayPoint);
        metadata = fc.build(true).getContentInfo();
        names = fc.features;
    }

    /**
     * Adds internationalized designation and definition information for all properties in the given type.
     * Then, returns the result of {@link FeatureTypeBuilder#build()}.
     *
     * @param  builder   the feature type builder for which to add designations and definitions.
     * @param  previous  previously created international strings as array of length 2.
     *                   The first element is the designation and the second element is the definition.
     */
    private static DefaultFeatureType create(final FeatureTypeBuilder builder, final Map<String,InternationalString[]> previous) {
        for (final PropertyTypeBuilder p : builder.properties()) {
            final GenericName name = p.getName();
            if (!AttributeConvention.contains(name)) {
                final String key = name.toString();
                InternationalString[] resources = previous.get(key);
                if (resources == null) {
                    resources = new InternationalString[] {
                        new ResourceInternationalString("org.apache.sis.internal.storage.gpx.Designations", key),
                        new ResourceInternationalString("org.apache.sis.internal.storage.gpx.Definitions",  key)
                    };
                    previous.put(key, resources);
                }
                p.setDefinition (resources[1]);
                p.setDesignation(resources[0]);
            }
        }
        return builder.build();
    }
}<|MERGE_RESOLUTION|>--- conflicted
+++ resolved
@@ -48,12 +48,8 @@
 
 // Branch-dependent imports
 import org.apache.sis.internal.jdk8.Temporal;
-<<<<<<< HEAD
 import org.apache.sis.feature.DefaultFeatureType;
-=======
-import org.opengis.feature.AttributeType;
-import org.opengis.feature.FeatureType;
->>>>>>> 67c6ed77
+import org.apache.sis.feature.DefaultAttributeType;
 
 
 /**
@@ -218,7 +214,7 @@
          * │ rtept          │ WayPoint       │ gpx:wptType            │   [0 … ∞]   │
          * └────────────────┴────────────────┴────────────────────────┴─────────────┘
          */
-        final AttributeType<?> groupResult = GroupAsPolylineOperation.getResult(geometries);
+        final DefaultAttributeType<?> groupResult = GroupAsPolylineOperation.getResult(geometries);
         GroupAsPolylineOperation groupOp = new GroupAsPolylineOperation(geomInfo, Tags.ROUTE_POINTS, groupResult);
         builder.clear().setSuperTypes(parent).setNameSpace(Tags.PREFIX).setName("Route");
         builder.addProperty(groupOp);
