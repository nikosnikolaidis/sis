/*
 * Licensed to the Apache Software Foundation (ASF) under one or more
 * contributor license agreements.  See the NOTICE file distributed with
 * this work for additional information regarding copyright ownership.
 * The ASF licenses this file to You under the Apache License, Version 2.0
 * (the "License"); you may not use this file except in compliance with
 * the License.  You may obtain a copy of the License at
 *
 *     http://www.apache.org/licenses/LICENSE-2.0
 *
 * Unless required by applicable law or agreed to in writing, software
 * distributed under the License is distributed on an "AS IS" BASIS,
 * WITHOUT WARRANTIES OR CONDITIONS OF ANY KIND, either express or implied.
 * See the License for the specific language governing permissions and
 * limitations under the License.
 */
package org.apache.sis.internal.storage.gpx;

import java.util.Collection;
import java.util.Iterator;
import java.util.List;
import com.esri.core.geometry.Point;
import com.esri.core.geometry.Polyline;
import org.opengis.geometry.Envelope;
import org.opengis.metadata.content.FeatureCatalogueDescription;
import org.apache.sis.setup.OptionKey;
import org.apache.sis.storage.gps.Fix;
import org.apache.sis.storage.StorageConnector;
import org.apache.sis.storage.DataStoreException;
import org.apache.sis.test.DependsOnMethod;
import org.apache.sis.test.DependsOn;
import org.apache.sis.test.TestCase;
import org.junit.BeforeClass;
import org.junit.AfterClass;
import org.junit.Test;

import static org.junit.Assert.*;
import static org.apache.sis.test.TestUtilities.date;
import static org.apache.sis.test.TestUtilities.getSingleton;

// Branch-dependent imports
import org.apache.sis.internal.jdk8.Stream;
import org.apache.sis.internal.jdk8.Instant;
import org.apache.sis.feature.AbstractFeature;
import org.opengis.util.GenericName;


/**
 * Tests (indirectly) the {@link Reader} class.
 * This class creates a {@link Store} instance and uses it in read-only mode.
 *
 * @author  Johann Sorel (Geomatys)
 * @author  Martin Desruisseaux (Geomatys)
 * @version 0.8
 * @since   0.8
 * @module
 */
@DependsOn(MetadataTest.class)
public final strictfp class ReaderTest extends TestCase {
    /**
     * The provider shared by all data stores created in this test class.
     */
    private static StoreProvider provider;

    /**
     * Creates the provider to be shared by all data stores created in this test class.
     */
    @BeforeClass
    public static void createProvider() {
        provider = new StoreProvider();
    }

    /**
     * Disposes the data store provider after all tests have been completed.
     */
    @AfterClass
    public static void disposeProvider() {
        provider = null;
    }

    /**
     * Creates a new GPX data store which will read the given test file.
     *
     * @param  resource  name of the test file in a directory relative to {@code "org/apache/sis/internal/gpx"}.
     */
    private static Store create(final String resource) throws DataStoreException {
        return new Store(provider, new StorageConnector(ReaderTest.class.getResourceAsStream(resource)));
    }

    /**
     * Verifies that the given {@code actual} bounding box has the expected values.
     * A strict equality is requested.
     */
    private static void assertBoundsEquals(final double westBoundLongitude,
                                           final double eastBoundLongitude,
                                           final double southBoundLatitude,
                                           final double northBoundLatitude,
                                           final Bounds actual)
    {
        assertEquals("westBoundLongitude", westBoundLongitude, actual.westBoundLongitude, STRICT);
        assertEquals("eastBoundLongitude", eastBoundLongitude, actual.eastBoundLongitude, STRICT);
        assertEquals("southBoundLatitude", southBoundLatitude, actual.southBoundLatitude, STRICT);
        assertEquals("northBoundLatitude", northBoundLatitude, actual.northBoundLatitude, STRICT);
    }

    /**
     * Verifies that the given {@code actual} envelope has the expected values.
     * A strict equality is requested.
     */
    private static void assertEnvelopeEquals(final double xmin, final double xmax,
                                             final double ymin, final double ymax,
                                             final Envelope actual)
    {
        assertEquals("dimension", 2, actual.getDimension());
        assertEquals("xmin", actual.getMinimum(0), xmin, STRICT);
        assertEquals("xmax", actual.getMaximum(0), xmax, STRICT);
        assertEquals("ymin", actual.getMinimum(1), ymin, STRICT);
        assertEquals("ymax", actual.getMaximum(1), ymax, STRICT);
    }

    /**
     * Asserts that the string value of {@code actual} is equals to the expected value.
     *
     * @param  expected  the expected value (can be {@code null}).
     * @param  actual    the actual value (can be {@code null}).
     */
    private static void assertStringEquals(final String expected, final Object actual) {
        assertEquals(expected, (actual != null) ? actual.toString() : null);
    }

    /**
     * Tests parsing of GPX version 1.0.0 metadata.
     *
     * @throws DataStoreException if reader failed to be created or failed at reading.
     */
    @Test
    public void testMetadata100() throws DataStoreException {
        try (Store reader = create("1.0/metadata.xml")) {
            final Metadata md = (Metadata) reader.getMetadata();
            verifyMetadata(md, 1);
            assertNull(md.author.link);
            assertNull(md.copyright);
            assertEquals("version", StoreProvider.V1_0, reader.getVersion());
        }
    }

    /**
     * Tests parsing of GPX version 1.1.0 metadata.
     *
     * @throws DataStoreException if reader failed to be created or failed at reading.
     */
    @Test
    public void testMetadata110() throws DataStoreException {
        try (Store reader = create("1.1/metadata.xml")) {
            final Metadata md = (Metadata) reader.getMetadata();
            verifyMetadata(md, 3);
            assertStringEquals("http://someone-site.org", md.author.link);
            assertEquals("Apache", md.copyright.author);
            assertEquals(2004, md.copyright.year.intValue());
            assertStringEquals("http://www.apache.org/licenses/LICENSE-2.0", md.copyright.license);
            assertEquals("version", StoreProvider.V1_1, reader.getVersion());
        }
    }

    /**
     * Verifies that the given metadata have the expected values.
     * This method verifies only the values that are common to both GPX 1.0 and GPX 1.1 test files.
     */
    @SuppressWarnings("fallthrough")
    static void verifyMetadata(final Metadata md, final int numLinks) {
        assertEquals      ("name",         "Sample",                            md.name);
        assertEquals      ("description",  "GPX test file",                     md.description);
        assertEquals      ("time",         date("2010-03-01 00:00:00"),         md.time);
        assertArrayEquals ("keywords",     new String[] {"sample", "metadata"}, md.keywords.toArray());
        assertBoundsEquals(                -20, 30, 10, 40,                     md.bounds);
        assertEquals      ("author.name",  "Jean-Pierre",                       md.author.name);
        assertEquals      ("author.email", "jean.pierre@test.com",              md.author.email);
        assertEquals      ("links.size()", numLinks,                            md.links.size());
        switch (numLinks) {
            default: // Fallthrough everywhere.
            case 3:  assertStringEquals("website",                   md.links.get(2).type);
                     assertStringEquals("http://third-address.org",  md.links.get(2));
            case 2:  assertStringEquals("http://second-address.org", md.links.get(1));
            case 1:  assertStringEquals("http://first-address.org",  md.links.get(0));
                     assertStringEquals("first",                     md.links.get(0).text);
            case 0:  break;
        }
    }

    /**
     * Verifies that the given metadata contains only bounds information
     * and the hard-coded list of feature types.
     */
    private static void verifyAlmostEmptyMetadata(final Metadata md) {
        assertNull("name",                  md.name);
        assertNull("description",           md.description);
        assertNull("time",                  md.time);
        assertNull("keywords",              md.keywords);
        assertBoundsEquals(-20, 30, 10, 40, md.bounds);
        assertNull("author",                md.author);
        assertNull("copyright",             md.copyright);
        assertNull("links",                 md.links);
        /*
         * Verifies the list of feature types declared in the given metadata. Those features
         * are not listed in GPX files; they are rather hard-coded in Types.metadata constant.
         */
        final FeatureCatalogueDescription content = (FeatureCatalogueDescription) getSingleton(md.getContentInfo());
        assertTrue("isIncludedWithDataset", content.isIncludedWithDataset());
        final Iterator<? extends GenericName> it = content.getFeatureTypes().iterator();
        assertStringEquals("Route",    it.next().tip());
        assertStringEquals("Track",    it.next().tip());
        assertStringEquals("WayPoint", it.next().tip());
        assertFalse("hasNext", it.hasNext());
    }

    /**
     * Tests parsing of GPX version 1.0.0 way point.
     *
     * @throws DataStoreException if reader failed to be created or failed at reading.
     */
    @Test
    @DependsOnMethod("testMetadata100")
    public void testWayPoint100() throws DataStoreException {
        try (Store reader = create("1.0/waypoint.xml")) {
            verifyAlmostEmptyMetadata((Metadata) reader.getMetadata());
            assertEquals("version", StoreProvider.V1_0, reader.getVersion());
<<<<<<< HEAD
            try (Stream<AbstractFeature> features = reader.features()) {
                final Iterator<AbstractFeature> it = features.iterator();
=======
            try (Stream<Feature> features = reader.features(false)) {
                final Iterator<Feature> it = features.iterator();
>>>>>>> b13846f8
                verifyPoint(it.next(), 0, false);
                verifyPoint(it.next(), 1, false);
                verifyPoint(it.next(), 2, false);
                assertFalse("hasNext", it.hasNext());
            }
        }
    }

    /**
     * Tests parsing of GPX version 1.1.0 way point.
     *
     * @throws DataStoreException if reader failed to be created or failed at reading.
     */
    @Test
    @DependsOnMethod("testMetadata110")
    public void testWayPoint110() throws DataStoreException {
        try (Store reader = create("1.1/waypoint.xml")) {
            verifyAlmostEmptyMetadata((Metadata) reader.getMetadata());
            assertEquals("version", StoreProvider.V1_1, reader.getVersion());
<<<<<<< HEAD
            try (Stream<AbstractFeature> features = reader.features()) {
                final Iterator<AbstractFeature> it = features.iterator();
=======
            try (Stream<Feature> features = reader.features(false)) {
                final Iterator<Feature> it = features.iterator();
>>>>>>> b13846f8
                verifyPoint(it.next(), 0, true);
                verifyPoint(it.next(), 1, true);
                verifyPoint(it.next(), 2, true);
                assertFalse("hasNext", it.hasNext());
            }
        }
    }

    /**
     * Tests parsing of GPX version 1.0.0 route.
     *
     * @throws DataStoreException if reader failed to be created or failed at reading.
     */
    @Test
    @DependsOnMethod("testWayPoint100")
    public void testRoute100() throws DataStoreException {
        try (Store reader = create("1.0/route.xml")) {
            verifyAlmostEmptyMetadata((Metadata) reader.getMetadata());
            assertEquals("version", StoreProvider.V1_0, reader.getVersion());
<<<<<<< HEAD
            try (Stream<AbstractFeature> features = reader.features()) {
                final Iterator<AbstractFeature> it = features.iterator();
=======
            try (Stream<Feature> features = reader.features(false)) {
                final Iterator<Feature> it = features.iterator();
>>>>>>> b13846f8
                verifyRoute(it.next(), false, 1);
                verifyEmpty(it.next(), "rtept");
                assertFalse("hasNext", it.hasNext());
            }
        }
    }

    /**
     * Tests parsing of GPX version 1.1.0 route.
     *
     * @throws DataStoreException if reader failed to be created or failed at reading.
     */
    @Test
    @DependsOnMethod("testWayPoint110")
    public void testRoute110() throws DataStoreException {
        try (Store reader = create("1.1/route.xml")) {
            verifyAlmostEmptyMetadata((Metadata) reader.getMetadata());
            assertEquals("version", StoreProvider.V1_1, reader.getVersion());
            verifyRoute110(reader);
        }
    }

    /**
     * Verifies the routes of GPX {@code "1.1/route.xml"} test file.
     * This verification is shared by {@link #testRoute110()} and {@link #testSequentialReads()}.
     */
    static void verifyRoute110(final Store reader) throws DataStoreException {
<<<<<<< HEAD
        try (Stream<AbstractFeature> features = reader.features()) {
            final Iterator<AbstractFeature> it = features.iterator();
=======
        try (Stream<Feature> features = reader.features(false)) {
            final Iterator<Feature> it = features.iterator();
>>>>>>> b13846f8
            verifyRoute(it.next(), true, 3);
            verifyEmpty(it.next(), "rtept");
            assertFalse("hasNext", it.hasNext());
        }
    }

    /**
     * Verifies property values for the given route.
     *
     * @param  f         the route to verify.
     * @param  v11       {@code true} for GPX 1.1, or {@code false} for GPX 1.0.
     * @param  numLinks  expected number of links.
     */
    @SuppressWarnings("fallthrough")
    private static void verifyRoute(final AbstractFeature f, final boolean v11, final int numLinks) {
        assertEquals("name",       "Route name",          f.getPropertyValue("name"));
        assertEquals("cmt",        "Route comment",       f.getPropertyValue("cmt"));
        assertEquals("desc",       "Route description",   f.getPropertyValue("desc"));
        assertEquals("src",        "Route source",        f.getPropertyValue("src"));
        assertEquals("type", v11 ? "Route type" : null,   f.getPropertyValue("type"));
        assertEquals("number",      7,                    f.getPropertyValue("number"));

        final List<?> links = (List<?>) f.getPropertyValue("link");
        assertEquals("links.size()", numLinks, links.size());
        switch (numLinks) {
            default: // Fallthrough everywhere.
            case 3:  assertStringEquals("http://route-address3.org", links.get(2));
            case 2:  assertStringEquals("http://route-address2.org", links.get(1));
            case 1:  assertStringEquals("http://route-address1.org", links.get(0));
            case 0:  break;
        }

        final List<?> points = (List<?>) f.getPropertyValue("rtept");
        assertEquals("points.size()", 3, points.size());
        verifyPoint((AbstractFeature) points.get(0), 0, v11);
        verifyPoint((AbstractFeature) points.get(1), 1, v11);
        verifyPoint((AbstractFeature) points.get(2), 2, v11);

        final Polyline p = (Polyline) f.getPropertyValue("sis:geometry");
        assertEquals("pointCount", 3, p.getPointCount());
        assertEquals("point(0)", new Point(15, 10), p.getPoint(0));
        assertEquals("point(1)", new Point(25, 20), p.getPoint(1));
        assertEquals("point(2)", new Point(35, 30), p.getPoint(2));
        assertEnvelopeEquals(15, 35, 10, 30, (Envelope) f.getPropertyValue("sis:envelope"));
    }

    /**
     * Verifies that all properties of the given route or track are null or empty.
     *
     * @param  f    the route or track to verify.
     * @param  dep  {@code "rtept"} if verifying a route, or {@code "trkseg"} if verifying a track.
     */
    private static void verifyEmpty(final AbstractFeature f, final String dep) {
        assertNull("name",   f.getPropertyValue("name"));
        assertNull("cmt",    f.getPropertyValue("cmt"));
        assertNull("desc",   f.getPropertyValue("desc"));
        assertNull("src",    f.getPropertyValue("src"));
        assertNull("type",   f.getPropertyValue("type"));
        assertNull("number", f.getPropertyValue("number"));

        assertTrue( "links.isEmpty()", ((Collection<?>) f.getPropertyValue("link" )).isEmpty());
        assertTrue("points.isEmpty()", ((Collection<?>) f.getPropertyValue(dep)).isEmpty());
        assertNull("sis:envelope",                      f.getPropertyValue("sis:envelope"));
    }

    /**
     * Tests parsing of GPX version 1.0.0 track.
     *
     * @throws DataStoreException if reader failed to be created or failed at reading.
     */
    @Test
    @DependsOnMethod("testRoute100")
    public void testTrack100() throws DataStoreException {
        try (Store reader = create("1.0/track.xml")) {
            verifyAlmostEmptyMetadata((Metadata) reader.getMetadata());
            assertEquals("version", StoreProvider.V1_0, reader.getVersion());
<<<<<<< HEAD
            try (Stream<AbstractFeature> features = reader.features()) {
                final Iterator<AbstractFeature> it = features.iterator();
=======
            try (Stream<Feature> features = reader.features(false)) {
                final Iterator<Feature> it = features.iterator();
>>>>>>> b13846f8
                verifyTrack(it.next(), false, 1);
                verifyEmpty(it.next(), "trkseg");
                assertFalse("hasNext", it.hasNext());
            }
        }
    }

    /**
     * Tests parsing of GPX version 1.1.0 track.
     *
     * @throws DataStoreException if reader failed to be created or failed at reading
     */
    @Test
    @DependsOnMethod("testRoute110")
    public void testTrack110() throws DataStoreException {
        try (Store reader = create("1.1/track.xml")) {
            verifyAlmostEmptyMetadata((Metadata) reader.getMetadata());
            assertEquals("version", StoreProvider.V1_1, reader.getVersion());
<<<<<<< HEAD
            try (Stream<AbstractFeature> features = reader.features()) {
                final Iterator<AbstractFeature> it = features.iterator();
=======
            try (Stream<Feature> features = reader.features(false)) {
                final Iterator<Feature> it = features.iterator();
>>>>>>> b13846f8
                verifyTrack(it.next(), true, 3);
                verifyEmpty(it.next(), "trkseg");
                assertFalse("hasNext", it.hasNext());
            }
        }
    }

    /**
     * Verifies property values for the given track.
     *
     * @param  f         the track to verify.
     * @param  v11       {@code true} for GPX 1.1, or {@code false} for GPX 1.0.
     * @param  numLinks  expected number of links.
     */
    @SuppressWarnings("fallthrough")
    private static void verifyTrack(final AbstractFeature f, final boolean v11, final int numLinks) {
        assertEquals("name",       "Track name",          f.getPropertyValue("name"));
        assertEquals("cmt",        "Track comment",       f.getPropertyValue("cmt"));
        assertEquals("desc",       "Track description",   f.getPropertyValue("desc"));
        assertEquals("src",        "Track source",        f.getPropertyValue("src"));
        assertEquals("type", v11 ? "Track type" : null,   f.getPropertyValue("type"));
        assertEquals("number",      7,                    f.getPropertyValue("number"));

        final List<?> links = (List<?>) f.getPropertyValue("link");
        assertEquals("links.size()", numLinks, links.size());
        switch (numLinks) {
            default: // Fallthrough everywhere.
            case 3:  assertStringEquals("http://track-address3.org", links.get(2));
            case 2:  assertStringEquals("http://track-address2.org", links.get(1));
            case 1:  assertStringEquals("http://track-address1.org", links.get(0));
            case 0:  break;
        }

        final List<?> segments = (List<?>) f.getPropertyValue("trkseg");
        assertEquals("segments.size()", 2, segments.size());
        final AbstractFeature seg1 = (AbstractFeature) segments.get(0);
        final AbstractFeature seg2 = (AbstractFeature) segments.get(1);
        final List<?> points = (List<?>) seg1.getPropertyValue("trkpt");
        assertEquals("points.size()", 3, points.size());
        verifyPoint((AbstractFeature) points.get(0), 0, v11);
        verifyPoint((AbstractFeature) points.get(1), 1, v11);
        verifyPoint((AbstractFeature) points.get(2), 2, v11);
        assertTrue(((Collection<?>) seg2.getPropertyValue("trkpt")).isEmpty());

        final Polyline p = (Polyline) f.getPropertyValue("sis:geometry");
        assertEquals("pointCount", 3, p.getPointCount());
        assertEquals("point(0)", new Point(15, 10), p.getPoint(0));
        assertEquals("point(1)", new Point(25, 20), p.getPoint(1));
        assertEquals("point(2)", new Point(35, 30), p.getPoint(2));
        assertEnvelopeEquals(15, 35, 10, 30, (Envelope) f.getPropertyValue("sis:envelope"));
    }

    /**
     * Verifies values of the given point.
     *
     * @param  f      the point to verify.
     * @param  index  index of the point being verified: 0, 1 or 2.
     * @param  v11    {@code true} for GPX 1.1, or {@code false} for GPX 1.0.
     */
    private static void verifyPoint(final AbstractFeature f, final int index, final boolean v11) {
        assertEquals("sis:identifier", index + 1, f.getPropertyValue("sis:identifier"));
        switch (index) {
            case 0: {
                assertEquals(Instant.parse("2010-01-10T00:00:00Z"), f.getPropertyValue("time"));
                assertEquals("x",               15.0,      ((Point) f.getPropertyValue("sis:geometry")).getX(), STRICT);
                assertEquals("y",               10.0,      ((Point) f.getPropertyValue("sis:geometry")).getY(), STRICT);
                assertEquals("ele",            140.0,               f.getPropertyValue("ele"));
                assertEquals("magvar",          35.0,               f.getPropertyValue("magvar"));
                assertEquals("geoidheight",    112.32,              f.getPropertyValue("geoidheight"));
                assertEquals("name",           "first point",       f.getPropertyValue("name"));
                assertEquals("cmt",            "first comment",     f.getPropertyValue("cmt"));
                assertEquals("desc",           "first description", f.getPropertyValue("desc"));
                assertEquals("src",            "first source",      f.getPropertyValue("src"));
                assertEquals("sym",            "first symbol",      f.getPropertyValue("sym"));
                assertEquals("type",           "first type",        f.getPropertyValue("type"));
                assertEquals("fix",            Fix.NONE,            f.getPropertyValue("fix"));
                assertEquals("sat",            11,                  f.getPropertyValue("sat"));
                assertEquals("hdop",           15.15,               f.getPropertyValue("hdop"));
                assertEquals("vdop",           14.14,               f.getPropertyValue("vdop"));
                assertEquals("pdop",           13.13,               f.getPropertyValue("pdop"));
                assertEquals("ageofdgpsdata",  55.55,               f.getPropertyValue("ageofdgpsdata"));
                assertEquals("dgpsid",        256,                  f.getPropertyValue("dgpsid"));
                final List<?> links = (List<?>) f.getPropertyValue("link");
                assertEquals("links.size()", v11 ? 3 : 1, links.size());
                assertStringEquals("http://first-address1.org", links.get(0));
                if (v11) {
                    assertStringEquals("http://first-address2.org", links.get(1));
                    assertStringEquals("http://first-address3.org", links.get(2));
                }
                assertEnvelopeEquals(15, 15, 10, 10, (Envelope) f.getPropertyValue("sis:envelope"));
                break;
            }
            case 1: {
                assertEquals("x", 25, ((Point)f.getPropertyValue("sis:geometry")).getX(), STRICT);
                assertEquals("y", 20, ((Point)f.getPropertyValue("sis:geometry")).getY(), STRICT);
                assertNull("ele",             f.getPropertyValue("ele"));
                assertNull("time",            f.getPropertyValue("time"));
                assertNull("magvar",          f.getPropertyValue("magvar"));
                assertNull("geoidheight",     f.getPropertyValue("geoidheight"));
                assertNull("name",            f.getPropertyValue("name"));
                assertNull("cmt",             f.getPropertyValue("cmt"));
                assertNull("desc",            f.getPropertyValue("desc"));
                assertNull("src",             f.getPropertyValue("src"));
                assertNull("sym",             f.getPropertyValue("sym"));
                assertNull("type",            f.getPropertyValue("type"));
                assertNull("fix",             f.getPropertyValue("fix"));
                assertNull("sat",             f.getPropertyValue("sat"));
                assertNull("hdop",            f.getPropertyValue("hdop"));
                assertNull("vdop",            f.getPropertyValue("vdop"));
                assertNull("pdop",            f.getPropertyValue("pdop"));
                assertNull("ageofdgpsdata",   f.getPropertyValue("ageofdgpsdata"));
                assertNull("dgpsid",          f.getPropertyValue("dgpsid"));
                assertTrue("links.isEmpty()", ((List<?>) f.getPropertyValue("link")).isEmpty());
                assertEnvelopeEquals(25, 25, 20, 20, (Envelope) f.getPropertyValue("sis:envelope"));
                break;
            }
            case 2: {
                assertEquals(Instant.parse("2010-01-30T00:00:00Z"),  f.getPropertyValue("time"));
                assertEquals("x",               35.0,       ((Point) f.getPropertyValue("sis:geometry")).getX(), STRICT);
                assertEquals("y",               30.0,       ((Point) f.getPropertyValue("sis:geometry")).getY(), STRICT);
                assertEquals("ele",            150.0,                f.getPropertyValue("ele"));
                assertEquals("magvar",          25.0,                f.getPropertyValue("magvar"));
                assertEquals("geoidheight",    142.32,               f.getPropertyValue("geoidheight"));
                assertEquals("name",          "third point",         f.getPropertyValue("name"));
                assertEquals("cmt",           "third comment",       f.getPropertyValue("cmt"));
                assertEquals("desc",          "third description",   f.getPropertyValue("desc"));
                assertEquals("src",           "third source",        f.getPropertyValue("src"));
                assertEquals("sym",           "third symbol",        f.getPropertyValue("sym"));
                assertEquals("type",          "third type",          f.getPropertyValue("type"));
                assertEquals("fix",           Fix.THREE_DIMENSIONAL, f.getPropertyValue("fix"));
                assertEquals("sat",            35,                   f.getPropertyValue("sat"));
                assertEquals("hdop",           35.15,                f.getPropertyValue("hdop"));
                assertEquals("vdop",           34.14,                f.getPropertyValue("vdop"));
                assertEquals("pdop",           33.13,                f.getPropertyValue("pdop"));
                assertEquals("ageofdgpsdata",  85.55,                f.getPropertyValue("ageofdgpsdata"));
                assertEquals("dgpsid",        456,                   f.getPropertyValue("dgpsid"));
                final List<?> links = (List<?>) f.getPropertyValue("link");
                assertEquals("links.size()", v11 ? 2 : 1, links.size());
                assertStringEquals("http://third-address1.org", links.get(0));
                if (v11) {
                    assertStringEquals("http://third-address2.org", links.get(1));
                }
                assertEnvelopeEquals(35, 35, 30, 30, (Envelope) f.getPropertyValue("sis:envelope"));
                break;
            }
            default: {
                fail("unexpected index:" + index);
                break;
            }
        }
    }

    /**
     * Tests parsing of GPX version 1.1.0 route without reading the metadata before it.
     * The reader is expected to skip metadata without unmarshalling them.
     *
     * @throws DataStoreException if reader failed to be created or failed at reading.
     */
    @Test
    @DependsOnMethod("testRoute110")
    public void testRouteSkipMetadata() throws DataStoreException {
        try (Store reader = create("1.1/route.xml")) {
            verifyRoute110(reader);
        }
    }

    /**
     * Creates a data store for the {@code "1.1/route.xml"} test files using its URL instead than the input stream.
     * Using the URL makes easier for the data store to read the same data more than once.
     */
    private static Store createFromURL() throws DataStoreException {
        final StorageConnector connector = new StorageConnector(ReaderTest.class.getResource("1.1/route.xml"));
        connector.setOption(OptionKey.URL_ENCODING, "UTF-8");
        return new Store(provider, connector);
    }

    /**
     * Tests reading the same data more than once. For this test, the XML resource needs to be obtained
     * as a URL instead than as an input stream.  But Apache SIS implementation will still tries to use
     * mark/reset instead than re-opening a new stream if it can.
     *
     * @throws DataStoreException if reader failed to be created or failed at reading.
     */
    @Test
    @DependsOnMethod("testRouteSkipMetadata")
    public void testSequentialReads() throws DataStoreException {
        final Metadata md;
        try (Store reader = createFromURL()) {
            verifyRoute110(reader);
            /*
             * Ask for metadata only after a first read, for testing the way the store manages readers.
             * The new 'features()' call should reuse the reader created by 'getMetadata()' - this can
             * be verified by stepping in the code with a debugger.
             */
            md = (Metadata) reader.getMetadata();
            verifyRoute110(reader);
            /*
             * One more check.
             */
            assertSame("metadata", md, reader.getMetadata());
            verifyRoute110(reader);
        }
        verifyAlmostEmptyMetadata(md);
    }

    /**
     * Tests reading the same data more than once without waiting
     * that the previous iterator finishes its iteration.
     *
     * @throws DataStoreException if reader failed to be created or failed at reading.
     */
    @Test
    @DependsOnMethod("testSequentialReads")
    public void testConcurrentReads() throws DataStoreException {
        try (Store reader = createFromURL()) {
<<<<<<< HEAD
            final Stream<AbstractFeature>   f1 = reader.features();
            final Iterator<AbstractFeature> i1 = f1.iterator();
            verifyRoute(i1.next(), true, 3);
            final Stream<AbstractFeature>   f2 = reader.features();
            final Iterator<AbstractFeature> i2 = f2.iterator();
            verifyEmpty(i1.next(), "rtept");
            final Stream<AbstractFeature>   f3 = reader.features();
            final Iterator<AbstractFeature> i3 = f3.iterator();
=======
            final Stream<Feature>   f1 = reader.features(false);
            final Iterator<Feature> i1 = f1.iterator();
            verifyRoute(i1.next(), true, 3);
            final Stream<Feature>   f2 = reader.features(false);
            final Iterator<Feature> i2 = f2.iterator();
            verifyEmpty(i1.next(), "rtept");
            final Stream<Feature>   f3 = reader.features(false);
            final Iterator<Feature> i3 = f3.iterator();
>>>>>>> b13846f8
            verifyRoute(i2.next(), true, 3);
            verifyRoute(i3.next(), true, 3);
            verifyEmpty(i3.next(), "rtept");
            verifyEmpty(i2.next(), "rtept");
            assertFalse("hasNext", i3.hasNext());
            assertFalse("hasNext", i1.hasNext());
            assertFalse("hasNext", i2.hasNext());
            f2.close();
            f1.close();
            f3.close();
        }
    }
}<|MERGE_RESOLUTION|>--- conflicted
+++ resolved
@@ -224,13 +224,8 @@
         try (Store reader = create("1.0/waypoint.xml")) {
             verifyAlmostEmptyMetadata((Metadata) reader.getMetadata());
             assertEquals("version", StoreProvider.V1_0, reader.getVersion());
-<<<<<<< HEAD
-            try (Stream<AbstractFeature> features = reader.features()) {
+            try (Stream<AbstractFeature> features = reader.features(false)) {
                 final Iterator<AbstractFeature> it = features.iterator();
-=======
-            try (Stream<Feature> features = reader.features(false)) {
-                final Iterator<Feature> it = features.iterator();
->>>>>>> b13846f8
                 verifyPoint(it.next(), 0, false);
                 verifyPoint(it.next(), 1, false);
                 verifyPoint(it.next(), 2, false);
@@ -250,13 +245,8 @@
         try (Store reader = create("1.1/waypoint.xml")) {
             verifyAlmostEmptyMetadata((Metadata) reader.getMetadata());
             assertEquals("version", StoreProvider.V1_1, reader.getVersion());
-<<<<<<< HEAD
-            try (Stream<AbstractFeature> features = reader.features()) {
+            try (Stream<AbstractFeature> features = reader.features(false)) {
                 final Iterator<AbstractFeature> it = features.iterator();
-=======
-            try (Stream<Feature> features = reader.features(false)) {
-                final Iterator<Feature> it = features.iterator();
->>>>>>> b13846f8
                 verifyPoint(it.next(), 0, true);
                 verifyPoint(it.next(), 1, true);
                 verifyPoint(it.next(), 2, true);
@@ -276,13 +266,8 @@
         try (Store reader = create("1.0/route.xml")) {
             verifyAlmostEmptyMetadata((Metadata) reader.getMetadata());
             assertEquals("version", StoreProvider.V1_0, reader.getVersion());
-<<<<<<< HEAD
-            try (Stream<AbstractFeature> features = reader.features()) {
+            try (Stream<AbstractFeature> features = reader.features(false)) {
                 final Iterator<AbstractFeature> it = features.iterator();
-=======
-            try (Stream<Feature> features = reader.features(false)) {
-                final Iterator<Feature> it = features.iterator();
->>>>>>> b13846f8
                 verifyRoute(it.next(), false, 1);
                 verifyEmpty(it.next(), "rtept");
                 assertFalse("hasNext", it.hasNext());
@@ -310,13 +295,8 @@
      * This verification is shared by {@link #testRoute110()} and {@link #testSequentialReads()}.
      */
     static void verifyRoute110(final Store reader) throws DataStoreException {
-<<<<<<< HEAD
-        try (Stream<AbstractFeature> features = reader.features()) {
+        try (Stream<AbstractFeature> features = reader.features(false)) {
             final Iterator<AbstractFeature> it = features.iterator();
-=======
-        try (Stream<Feature> features = reader.features(false)) {
-            final Iterator<Feature> it = features.iterator();
->>>>>>> b13846f8
             verifyRoute(it.next(), true, 3);
             verifyEmpty(it.next(), "rtept");
             assertFalse("hasNext", it.hasNext());
@@ -393,13 +373,8 @@
         try (Store reader = create("1.0/track.xml")) {
             verifyAlmostEmptyMetadata((Metadata) reader.getMetadata());
             assertEquals("version", StoreProvider.V1_0, reader.getVersion());
-<<<<<<< HEAD
-            try (Stream<AbstractFeature> features = reader.features()) {
+            try (Stream<AbstractFeature> features = reader.features(false)) {
                 final Iterator<AbstractFeature> it = features.iterator();
-=======
-            try (Stream<Feature> features = reader.features(false)) {
-                final Iterator<Feature> it = features.iterator();
->>>>>>> b13846f8
                 verifyTrack(it.next(), false, 1);
                 verifyEmpty(it.next(), "trkseg");
                 assertFalse("hasNext", it.hasNext());
@@ -418,13 +393,8 @@
         try (Store reader = create("1.1/track.xml")) {
             verifyAlmostEmptyMetadata((Metadata) reader.getMetadata());
             assertEquals("version", StoreProvider.V1_1, reader.getVersion());
-<<<<<<< HEAD
-            try (Stream<AbstractFeature> features = reader.features()) {
+            try (Stream<AbstractFeature> features = reader.features(false)) {
                 final Iterator<AbstractFeature> it = features.iterator();
-=======
-            try (Stream<Feature> features = reader.features(false)) {
-                final Iterator<Feature> it = features.iterator();
->>>>>>> b13846f8
                 verifyTrack(it.next(), true, 3);
                 verifyEmpty(it.next(), "trkseg");
                 assertFalse("hasNext", it.hasNext());
@@ -640,25 +610,14 @@
     @DependsOnMethod("testSequentialReads")
     public void testConcurrentReads() throws DataStoreException {
         try (Store reader = createFromURL()) {
-<<<<<<< HEAD
-            final Stream<AbstractFeature>   f1 = reader.features();
+            final Stream<AbstractFeature>   f1 = reader.features(false);
             final Iterator<AbstractFeature> i1 = f1.iterator();
             verifyRoute(i1.next(), true, 3);
-            final Stream<AbstractFeature>   f2 = reader.features();
+            final Stream<AbstractFeature>   f2 = reader.features(false);
             final Iterator<AbstractFeature> i2 = f2.iterator();
             verifyEmpty(i1.next(), "rtept");
-            final Stream<AbstractFeature>   f3 = reader.features();
+            final Stream<AbstractFeature>   f3 = reader.features(false);
             final Iterator<AbstractFeature> i3 = f3.iterator();
-=======
-            final Stream<Feature>   f1 = reader.features(false);
-            final Iterator<Feature> i1 = f1.iterator();
-            verifyRoute(i1.next(), true, 3);
-            final Stream<Feature>   f2 = reader.features(false);
-            final Iterator<Feature> i2 = f2.iterator();
-            verifyEmpty(i1.next(), "rtept");
-            final Stream<Feature>   f3 = reader.features(false);
-            final Iterator<Feature> i3 = f3.iterator();
->>>>>>> b13846f8
             verifyRoute(i2.next(), true, 3);
             verifyRoute(i3.next(), true, 3);
             verifyEmpty(i3.next(), "rtept");
