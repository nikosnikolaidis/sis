--- conflicted
+++ resolved
@@ -316,13 +316,8 @@
                     LOGGER.finer(format.format(new Object[] {previousRecordNumber, currentRecordNumber}));
                 }
             }
-<<<<<<< HEAD
-            
+
             AbstractFeature feature = this.featuresType.newInstance();
-=======
-
-            Feature feature = this.featuresType.newInstance();
->>>>>>> 3817cf30
             this.shapefileReader.completeFeature(feature);
             DBFDatabaseMetaData metadata = (DBFDatabaseMetaData)this.connection.getMetaData();
 
