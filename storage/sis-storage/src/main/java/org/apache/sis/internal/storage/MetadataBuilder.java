/*
 * Licensed to the Apache Software Foundation (ASF) under one or more
 * contributor license agreements.  See the NOTICE file distributed with
 * this work for additional information regarding copyright ownership.
 * The ASF licenses this file to You under the Apache License, Version 2.0
 * (the "License"); you may not use this file except in compliance with
 * the License.  You may obtain a copy of the License at
 *
 *     http://www.apache.org/licenses/LICENSE-2.0
 *
 * Unless required by applicable law or agreed to in writing, software
 * distributed under the License is distributed on an "AS IS" BASIS,
 * WITHOUT WARRANTIES OR CONDITIONS OF ANY KIND, either express or implied.
 * See the License for the specific language governing permissions and
 * limitations under the License.
 */
package org.apache.sis.internal.storage;

import java.util.Date;
import java.util.Locale;
import java.util.Collection;
import java.util.Collections;
import java.util.HashMap;
import java.util.List;
import java.util.Map;
import java.nio.charset.Charset;
import org.opengis.util.InternationalString;
import org.opengis.metadata.Identifier;
import org.opengis.metadata.citation.Role;
import org.opengis.metadata.citation.DateType;
import org.opengis.metadata.spatial.Dimension;
import org.opengis.metadata.spatial.DimensionNameType;
import org.opengis.metadata.constraint.Restriction;
import org.opengis.metadata.maintenance.ScopeCode;
import org.opengis.metadata.acquisition.Context;
import org.opengis.metadata.acquisition.OperationType;
import org.opengis.metadata.identification.Progress;
import org.opengis.referencing.ReferenceSystem;
import org.opengis.referencing.crs.CoordinateReferenceSystem;
import org.opengis.referencing.operation.TransformException;
import org.apache.sis.geometry.AbstractEnvelope;
import org.apache.sis.metadata.iso.DefaultMetadata;
import org.apache.sis.metadata.iso.DefaultIdentifier;
import org.apache.sis.metadata.iso.DefaultMetadataScope;
import org.apache.sis.metadata.iso.extent.DefaultExtent;
import org.apache.sis.metadata.iso.extent.DefaultTemporalExtent;
import org.apache.sis.metadata.iso.extent.DefaultGeographicBoundingBox;
import org.apache.sis.metadata.iso.spatial.DefaultDimension;
import org.apache.sis.metadata.iso.spatial.DefaultGridSpatialRepresentation;
import org.apache.sis.metadata.iso.content.DefaultAttributeGroup;
import org.apache.sis.metadata.iso.content.DefaultSampleDimension;
import org.apache.sis.metadata.iso.content.DefaultCoverageDescription;
import org.apache.sis.metadata.iso.content.DefaultFeatureCatalogueDescription;
import org.apache.sis.metadata.iso.content.DefaultImageDescription;
import org.apache.sis.metadata.iso.content.DefaultFeatureTypeInfo;
import org.apache.sis.metadata.iso.citation.AbstractParty;
import org.apache.sis.metadata.iso.citation.DefaultCitation;
import org.apache.sis.metadata.iso.citation.DefaultCitationDate;
import org.apache.sis.metadata.iso.citation.DefaultResponsibility;
import org.apache.sis.metadata.iso.citation.DefaultIndividual;
import org.apache.sis.metadata.iso.citation.DefaultOrganisation;
import org.apache.sis.metadata.iso.constraint.DefaultLegalConstraints;
import org.apache.sis.metadata.iso.identification.DefaultResolution;
import org.apache.sis.metadata.iso.identification.DefaultDataIdentification;
import org.apache.sis.metadata.iso.distribution.DefaultDistribution;
import org.apache.sis.metadata.iso.distribution.DefaultFormat;
import org.apache.sis.metadata.iso.acquisition.DefaultAcquisitionInformation;
import org.apache.sis.metadata.iso.acquisition.DefaultEvent;
import org.apache.sis.metadata.iso.acquisition.DefaultInstrument;
import org.apache.sis.metadata.iso.acquisition.DefaultOperation;
import org.apache.sis.metadata.iso.acquisition.DefaultPlatform;
import org.apache.sis.metadata.iso.acquisition.DefaultRequirement;
import org.apache.sis.util.CharSequences;
import org.apache.sis.util.Utilities;
import org.apache.sis.util.iso.Types;

import static java.util.Collections.singleton;
import static org.apache.sis.internal.util.StandardDateFormat.MILLISECONDS_PER_DAY;

// Branch-dependent imports
import org.apache.sis.internal.jdk8.LocalDate;
<<<<<<< HEAD
import org.apache.sis.metadata.iso.citation.DefaultResponsibleParty;
=======
import org.apache.sis.internal.jdk8.JDK8;
import org.opengis.feature.FeatureType;
>>>>>>> e801ba42


/**
 * Helper methods for the metadata created by {@code DataStore} implementations.
 * This is not yet a general-purpose builder suitable for public API, since the
 * methods provided in this class are tailored for Apache SIS data store needs.
 * API of this class may change in any future SIS versions.
 *
 * @author  Martin Desruisseaux (Geomatys)
 * @author  Rémi Marechal (Geomatys)
 * @since   0.8
 * @version 0.8
 * @module
 */
public class MetadataBuilder {
    /**
     * Instructs {@link #newParty(byte)} that the next party to create should be an instance of
     * {@link DefaultIndividual}.
     *
     * @see #partyType
     * @see #newParty(byte)
     */
    public static final byte INDIVIDUAL = 1;

    /**
     * Instructs {@link #newParty(byte)} that the next party to create should be an instance of
     * {@link DefaultOrganisation}.
     *
     * @see #partyType
     * @see #newParty(byte)
     */
    public static final byte ORGANISATION = 2;

    /**
     * The metadata created by this reader, or {@code null} if none.
     */
    private DefaultMetadata metadata;

    /**
     * The identification information that are part of {@linkplain #metadata}, or {@code null} if none.
     */
    private DefaultDataIdentification identification;

    /**
     * The citation of data {@linkplain #identification}, or {@code null} if none.
     */
    private DefaultCitation citation;

    /**
     * Part of the responsible party of the {@linkplain #citation}, or {@code null} if none.
     */
    private DefaultResponsibleParty responsibility;

    /**
     * Part of the responsible party of the {@linkplain #citation}, or {@code null} if none.
     */
    private AbstractParty party;

    /**
     * Copyright information, or {@code null} if none.
     */
    private DefaultLegalConstraints constraints;

    /**
     * The extent information that are part of {@linkplain #identification}, or {@code null} if none.
     */
    private DefaultExtent extent;

    /**
     * Information about the platforms and sensors that collected the data, or {@code null} if none.
     */
    private DefaultAcquisitionInformation acquisition;

    /**
     * Platform where are installed the sensors that collected the data, or {@code null} if none.
     */
    private DefaultPlatform platform;

    /**
     * Information about the grid shape, or {@code null} if none.
     */
    private DefaultGridSpatialRepresentation gridRepresentation;

    /**
     * Information about the content of a grid data cell, or {@code null} if none.
     * May also be an instance of {@link DefaultImageDescription} if {@link #electromagnetic} is {@code true}.
     */
    private DefaultCoverageDescription coverageDescription;

    /**
     * Information about the feature types, or {@code null} if none.
     */
    private DefaultFeatureCatalogueDescription featureDescription;

    /**
     * Information about content type for groups of attributes for a specific range dimension, or {@code null} if none.
     */
    private DefaultAttributeGroup attributeGroup;

    /**
     * The characteristic of each dimension (layer) included in the resource, or {@code null} if none.
     */
    private DefaultSampleDimension sampleDimension;

    /**
     * The distribution format, or {@code null} if none.
     */
    private DefaultFormat format;

    /**
     * Information about distribution (including the {@linkplain #format}), or {@code null} if none.
     */
    private DefaultDistribution distribution;

    /**
     * Whether the next party to create should be an instance of {@link DefaultIndividual} or {@link DefaultOrganisation}.
     * Value can be {@link #INDIVIDUAL}, {@link #ORGANISATION} or 0 if unknown, in which case an {@link AbstractParty}
     * will be created.
     *
     * @see #INDIVIDUAL
     * @see #ORGANISATION
     * @see #newParty(byte)
     */
    private byte partyType;

    /**
     * {@code true} if the next {@code CoverageDescription} to create will be a description of measurements
     * in the electromagnetic spectrum. In that case, the coverage description will actually be an instance
     * of {@code ImageDescription}.
     */
    private boolean electromagnetic;

    /**
     * For using the same instance of {@code Double} when the value is the same.
     * We use this map because the same values appear many time in a Landsat file.
     *
     * @see #parseDouble(String)
     */
    private final Map<Number,Number> sharedNumbers = new HashMap<>();

    /**
     * Creates a new metadata reader.
     */
    public MetadataBuilder() {
    }

    /**
     * Commits all pending information under the "responsible party" node (author, address, <i>etc</i>).
     * If there is no pending party information, then invoking this method has no effect
     * except setting the {@code type} flag.
     * If new party information are added after this method call, they will be stored in a new element.
     *
     * <p>This method does not need to be invoked unless a new "responsible party" node,
     * separated from the previous one, is desired.</p>
     *
     * @param  type  {@link #INDIVIDUAL}, {@link #ORGANISATION} or 0 if unknown.
     */
    public final void newParty(final byte type) {
        if (party != null) {
            responsibility().getParties().add(party);
            party = null;
        }
        partyType = type;
    }

    /**
     * Commits all pending information under the metadata "identification info" node (author, bounding box, <i>etc</i>).
     * If there is no pending identification information, then invoking this method has no effect.
     * If new identification info are added after this method call, they will be stored in a new element.
     *
     * <p>This method does not need to be invoked unless a new "identification info" node,
     * separated from the previous one, is desired.</p>
     */
    public final void newIdentification() {
        /*
         * Construction shall be ordered from children to parents.
         */
        newParty((byte) 0);
        if (responsibility != null) {
            citation().getCitedResponsibleParties().add(responsibility);
            responsibility = null;
        }
        if (citation != null) {
            identification().setCitation(citation);
            citation = null;
        }
        if (extent != null) {
            identification().getExtents().add(extent);
            extent = null;
        }
        if (constraints != null) {
            identification().getResourceConstraints().add(constraints);
            constraints = null;
        }
        if (identification != null) {
            metadata().getIdentificationInfo().add(identification);
            identification = null;
        }
    }

    /**
     * Commits all pending information under the metadata "acquisition" node (station, sensors, <i>etc</i>).
     * If there is no pending acquisition information, then invoking this method has no effect.
     * If new acquisition info are added after this method call, they will be stored in a new element.
     *
     * <p>This method does not need to be invoked unless a new "acquisition info" node,
     * separated from the previous one, is desired.</p>
     */
    public final void newAcquisition() {
        if (platform != null) {
            acquisition().getPlatforms().add(platform);
        }
        if (acquisition != null) {
            metadata().getAcquisitionInformation().add(acquisition);
            acquisition = null;
        }
    }

    /**
     * Commits all pending information under the metadata "spatial representation" node (dimensions, <i>etc</i>).
     * If there is no pending spatial representation information, then invoking this method has no effect.
     * If new spatial representation info are added after this method call, they will be stored in a new element.
     *
     * <p>This method does not need to be invoked unless a new "spatial representation info" node,
     * separated from the previous one, is desired.</p>
     */
    public final void newGridRepresentation() {
        if (gridRepresentation != null) {
            if (!gridRepresentation.isEmpty()) {
                gridRepresentation.setNumberOfDimensions(shared(gridRepresentation.getAxisDimensionProperties().size()));
            }
            metadata.getSpatialRepresentationInfo().add(gridRepresentation);
            gridRepresentation = null;
        }
    }

    /**
     * Commits all pending information under the metadata "content info" node (bands, <i>etc</i>).
     * If there is no pending coverage description, then invoking this method has no effect
     * except setting the {@code electromagnetic} flag.
     * If new coverage descriptions are added after this method call, they will be stored in a new element.
     *
     * <p>This method does not need to be invoked unless a new "coverage description" node is desired,
     * or the {@code electromagnetic} flag needs to be set to {@code true}.</p>
     *
     * @param  electromagnetic  {@code true} if the next {@code CoverageDescription} to create
     *         will be a description of measurements in the electromagnetic spectrum.
     */
    public final void newCoverage(final boolean electromagnetic) {
        if (sampleDimension != null) {
            attributGroup().getAttributes().add(sampleDimension);
            sampleDimension = null;
        }
        if (attributeGroup != null) {
            coverageDescription().getAttributeGroups().add(attributeGroup);
            attributeGroup = null;
        }
        if (coverageDescription != null) {
            metadata().getContentInfo().add(coverageDescription);
            coverageDescription = null;
        }
        this.electromagnetic = electromagnetic;
    }

    /**
     * Commits all pending information under the metadata "feature catalog" node.
     * If there is no pending feature description, then invoking this method has no effect.
     * If new feature descriptions are added after this method call, they will be stored in a new element.
     *
     * <p>This method does not need to be invoked unless a new "feature catalog description" node is desired.</p>
     */
    public final void newFeatureTypes() {
        if (featureDescription != null) {
            metadata().getContentInfo().add(featureDescription);
            featureDescription = null;
        }
    }

    /**
     * Commits all pending information under the metadata "distribution info" node (format, <i>etc</i>).
     * If there is no pending distribution information, then invoking this method has no effect.
     * If new distribution information are added after this method call, they will be stored in a new element.
     *
     * <p>This method does not need to be invoked unless a new "distribution info" node,
     * separated from the previous one, is desired.</p>
     */
    public final void newDistribution() {
        if (format != null) {
            distribution().getDistributionFormats().add(format);
            format = null;
        }
        if (distribution != null) {
            metadata().setDistributionInfo(distribution);
            distribution = null;
        }
    }

    /**
     * Creates the metadata object if it does not already exists, then returns it.
     *
     * @return the metadata (never {@code null}).
     */
    private DefaultMetadata metadata() {
        if (metadata == null) {
            metadata = new DefaultMetadata();
        }
        return metadata;
    }

    /**
     * Creates the identification information object if it does not already exists, then returns it.
     *
     * @return the identification information (never {@code null}).
     */
    private DefaultDataIdentification identification() {
        if (identification == null) {
            identification = new DefaultDataIdentification();
        }
        return identification;
    }

    /**
     * Creates the citation object if it does not already exists, then returns it.
     *
     * @return the citation information (never {@code null}).
     */
    private DefaultCitation citation() {
        if (citation == null) {
            citation = new DefaultCitation();
        }
        return citation;
    }

    /**
     * Creates the responsibility object if it does not already exists, then returns it.
     *
     * @return the responsibility party (never {@code null}).
     */
    private DefaultResponsibility responsibility() {
        if (responsibility == null) {
            responsibility = new DefaultResponsibleParty();
        }
        return responsibility;
    }

    /**
     * Creates the individual or organization information object if it does not already exists, then returns it.
     *
     * <p><b>Limitation:</b> if the party type is unknown, then this method creates an {@code AbstractParty} instead
     * than one of the subtypes. This is not valid, but we currently have no way to guess if a party is an individual
     * or an organization. For now we prefer to let users know that the type is unknown rather than to pick a
     * potentially wrong type.</p>
     *
     * @return the individual or organization information (never {@code null}).
     */
    private AbstractParty party() {
        if (party == null) {
            switch (partyType) {
                case INDIVIDUAL:   party = new DefaultIndividual();   break;
                case ORGANISATION: party = new DefaultOrganisation(); break;
                default:           party = new AbstractParty();       break;
            }
        }
        return party;
    }

    /**
     * Creates the constraints information object if it does not already exists, then returns it.
     *
     * @return the constraints information (never {@code null}).
     */
    private DefaultLegalConstraints constraints() {
        if (constraints == null) {
            constraints = new DefaultLegalConstraints();
        }
        return constraints;
    }

    /**
     * Creates the extent information object if it does not already exists, then returns it.
     *
     * @return the extent information (never {@code null}).
     */
    private DefaultExtent extent() {
        if (extent == null) {
            extent = new DefaultExtent();
        }
        return extent;
    }

    /**
     * Creates the acquisition information object if it does not already exists, then returns it.
     *
     * @return the acquisition information (never {@code null}).
     */
    private DefaultAcquisitionInformation acquisition() {
        if (acquisition == null) {
            acquisition = new DefaultAcquisitionInformation();
        }
        return acquisition;
    }

    /**
     * Creates a platform object if it does not already exists, then returns it.
     *
     * @return the platform information (never {@code null}).
     */
    private DefaultPlatform platform() {
        if (platform == null) {
            platform = new DefaultPlatform();
        }
        return platform;
    }

    /**
     * Creates a grid representation object if it does not already exists, then returns it.
     *
     * @return the grid representation object (never {@code null}).
     */
    private DefaultGridSpatialRepresentation gridRepresentation() {
        if (gridRepresentation == null) {
            gridRepresentation = new DefaultGridSpatialRepresentation();
        }
        return gridRepresentation;
    }

    /**
     * Creates the sample dimension object if it does not already exists, then returns it.
     *
     * @return the sample dimension (never {@code null}).
     */
    private DefaultSampleDimension sampleDimension() {
        if (sampleDimension == null) {
            sampleDimension = new DefaultSampleDimension();
        }
        return sampleDimension;
    }

    /**
     * Creates the attribut group object if it does not already exists, then returns it.
     *
     * @return the attribut group (never {@code null}).
     */
    private DefaultAttributeGroup attributGroup() {
        if (attributeGroup == null) {
            attributeGroup = new DefaultAttributeGroup();
        }
        return attributeGroup;
    }

    /**
     * Creates the coverage description object if it does not already exists, then returns it.
     *
     * @return the coverage description (never {@code null}).
     */
    private DefaultCoverageDescription coverageDescription() {
        if (coverageDescription == null) {
            coverageDescription = electromagnetic ? new DefaultImageDescription() : new DefaultCoverageDescription();
        }
        return coverageDescription;
    }

    /**
     * Creates the feature descriptions object if it does not already exists, then returns it.
     * This method sets the {@code includedWithDataset} property to {@code true} because the
     * metadata built by this helper class are typically encoded together with the data.
     *
     * @return the feature descriptions (never {@code null}).
     */
    private DefaultFeatureCatalogueDescription featureDescription() {
        if (featureDescription == null) {
            featureDescription = new DefaultFeatureCatalogueDescription();
            featureDescription.setIncludedWithDataset(true);
        }
        return featureDescription;
    }

    /**
     * Creates the distribution format object if it does not already exists, then returns it.
     *
     * @return the distribution format (never {@code null}).
     */
    private DefaultFormat format() {
        if (format == null) {
            format = new DefaultFormat();
        }
        return format;
    }

    /**
     * Creates the distribution information object if it does not already exists, then returns it.
     *
     * @return the distribution information (never {@code null}).
     */
    private DefaultDistribution distribution() {
        if (distribution == null) {
            distribution = new DefaultDistribution();
        }
        return distribution;
    }

    /**
     * Adds the given element in the collection if not already present.
     * This method is used only for properties that are usually stored in {@code List} rather than {@code Set}
     * and for which we do not keep a reference in this {@code MetadataBuilder} after the element has been added.
     * This method is intended for adding elements that despite being modifiable, are not going to be modified by
     * this {@code MetadataBuilder} class.
     */
    private static <E> void addIfNotPresent(final Collection<E> collection, final E element) {
        if (!collection.contains(element)) {
            collection.add(element);
        }
    }

    /**
     * Adds a language used for documenting metadata.
     *
     * @param  language  a language used for documenting metadata.
     */
    public final void add(final Locale language) {
        if (language != null) {
            metadata().getLanguages().add(language);
        }
    }

    /**
     * Adds the given character encoding to the metadata.
     *
     * @param  encoding  the character encoding to add.
     */
    public final void add(final Charset encoding) {
        if (encoding != null) {
            metadata().getCharacterSets().add(encoding);
        }
    }

    /**
     * Adds information about the scope of the resource.
     * The scope is typically {@link ScopeCode#DATASET}.
     *
     * @param  scope  the scope of the resource, or {@code null} if none.
     */
    public final void add(final ScopeCode scope) {
        if (scope != null) {
            metadata().getMetadataScopes().add(new DefaultMetadataScope(scope, null));
        }
    }

    /**
     * Adds descriptions for the given feature.
     *
     * @param  type         the feature type to add, or {@code null}.
     * @param  occurrences  number of instances of the given features, or {@code null} if unknown.
     */
    public final void add(final FeatureType type, final Integer occurrences) {
        if (type != null) {
            final DefaultFeatureTypeInfo info = new DefaultFeatureTypeInfo(type.getName());
            if (occurrences != null) {
                info.setFeatureInstanceCount(shared(occurrences));
            }
            featureDescription().getFeatureTypeInfo().add(info);
        }
    }

    /**
     * Adds the given coordinate reference system to metadata, if it does not already exists.
     * This method ensures that there is no duplicated values. Comparisons ignore metadata.
     *
     * @param  crs  the coordinate reference system to add to the metadata, or {@code null} if none.
     */
    public final void add(final CoordinateReferenceSystem crs) {
        if (crs != null) {
            final Collection<ReferenceSystem> systems = metadata().getReferenceSystemInfo();
            for (final ReferenceSystem existing : systems) {
                if (Utilities.equalsIgnoreMetadata(crs, existing)) {
                    return;
                }
            }
            systems.add(crs);
        }
    }

    /**
     * Adds the given envelope, including its CRS, to the metadata. If the metadata already contains a geographic
     * bounding box, then a new bounding box is added; this method does not compute the union of the two boxes.
     *
     * @param  envelope  the extent to add in the metadata, or {@code null} if none.
     * @throws TransformException if an error occurred while converting the given envelope to extents.
     */
    public final void addExtent(final AbstractEnvelope envelope) throws TransformException {
        if (envelope != null) {
            add(envelope.getCoordinateReferenceSystem());
            if (!envelope.isAllNaN()) {
                extent().addElements(envelope);
            }
        }
    }

    /**
     * Adds a geographic bounding box initialized to the values in the given array.
     * The array must contains at least 4 values starting at the given index in this exact order:
     *
     * <ul>
     *   <li>{@code westBoundLongitude} (the minimal λ value), or {@code NaN}</li>
     *   <li>{@code eastBoundLongitude} (the maximal λ value), or {@code NaN}</li>
     *   <li>{@code southBoundLatitude} (the minimal φ value), or {@code NaN}</li>
     *   <li>{@code northBoundLatitude} (the maximal φ value), or {@code NaN}</li>
     * </ul>
     *
     * @param  ordinates  the geographic coordinates.
     * @param  index      index of the first value to use in the given array.
     */
    public final void addExtent(final double[] ordinates, int index) {
        final DefaultGeographicBoundingBox bbox = new DefaultGeographicBoundingBox(
                    ordinates[index], ordinates[++index], ordinates[++index], ordinates[++index]);
        if (!bbox.isEmpty()) {
            addIfNotPresent(extent().getGeographicElements(), bbox);
        }
    }

    /**
     * Adds a temporal extent covered by the data.
     *
     * @param  startTime  when the data begins, or {@code null}.
     * @param  endTime    when the data ends, or {@code null}.
     * @throws UnsupportedOperationException if the temporal module is not on the classpath.
     *
     * @see #addAcquisitionTime(Date)
     */
    public final void addExtent(final Date startTime, final Date endTime) {
        if (startTime != null || endTime != null) {
            final DefaultTemporalExtent t = new DefaultTemporalExtent();
            t.setBounds(startTime, endTime);
            addIfNotPresent(extent().getTemporalElements(), t);
        }
    }

    /**
     * Adds a date of the given type. This is not the data acquisition time,
     * but rather the metadata creation or last update time.
     *
     * @param date  the date to add, or {@code null}.
     * @param type  the type of the date to add, or {@code null}.
     */
    public final void add(final Date date, final DateType type) {
        if (date != null) {
            addIfNotPresent(citation().getDates(), new DefaultCitationDate(date, type));
        }
    }

    /**
     * Returns the given character sequence as a non-empty character string with leading and trailing spaces removed.
     * If the given character sequence is null, empty or blank, then this method returns {@code null}.
     */
    private static InternationalString trim(CharSequence value) {
        value = CharSequences.trimWhitespaces(value);
        if (value != null && value.length() != 0) {
            return Types.toInternationalString(value);
        } else {
            return null;
        }
    }

    /**
     * Returns the concatenation of the given string. The previous string may be {@code null}.
     * This method does nothing if the previous string already contains the one to append.
     */
    private static InternationalString append(final InternationalString previous, final InternationalString toAdd) {
        if (previous == null) {
            return toAdd;
        }
        final String p = previous.toString();
        final String a = toAdd.toString();
        if (p.contains(a)) {
            return previous;
        }
        return Types.toInternationalString(p + System.lineSeparator() + a);
    }

    /**
     * Returns {@code true} if the given character sequences have equal content.
     */
    private static boolean equals(final CharSequence s1, final CharSequence s2) {
        if (s1 == s2) {
            return true;
        }
        if (s1 == null || s2 == null) {
            return false;
        }
        return s1.toString().equals(s2.toString());
    }

    /**
     * Adds a title or alternate title of the resource.
     *
     * @param value  the resource title or alternate title, or {@code null} if none.
     */
    public final void addTitle(final CharSequence value) {
        final InternationalString i18n = trim(value);
        if (i18n != null) {
            final DefaultCitation citation = citation();
            final InternationalString current = citation.getTitle();
            if (current == null) {
                citation.setTitle(i18n);
            } else if (!equals(current, i18n)) {
                citation.getAlternateTitles().add(i18n);
            }
        }
    }

    /**
     * Adds a brief narrative summary of the resource(s).
     * If a summary already existed, the new one will be appended after a new line.
     *
     * @param description  the summary of resource(s), or {@code null} if none.
     */
    public final void addAbstract(final CharSequence description) {
        final InternationalString i18n = trim(description);
        if (i18n != null) {
            final DefaultDataIdentification identification = identification();
            identification.setAbstract(append(identification.getAbstract(), i18n));
        }
    }

    /**
     * Adds an author name. If an author was already defined with a different name,
     * then a new party instance is created.
     *
     * @param  name  the name of the author or publisher, or {@code null} if none.
     */
    public final void addAuthor(final CharSequence name) {
        final InternationalString i18n = trim(name);
        if (i18n != null) {
            if (party != null) {
                final InternationalString current = party.getName();
                if (current != null) {
                    if (equals(current, name)) {
                        return;
                    }
                    newParty(partyType);
                }
            }
            party().setName(i18n);
        }
    }

    /**
     * Adds recognition of those who contributed to the resource(s).
     *
     * @param  credit  recognition of those who contributed to the resource(s).
     */
    public final void addCredits(final CharSequence credit) {
        final InternationalString i18n = trim(credit);
        if (i18n != null) {
            addIfNotPresent(identification().getCredits(), i18n);
        }
    }

    /**
     * Adds a data identifier (not necessarily the same as the metadata identifier).
     * Empty strings (ignoring spaces) are ignored.
     *
     * @param  code  the identifier code, or {@code null} if none.
     */
    public final void addIdentifier(String code) {
        if (code != null && !(code = code.trim()).isEmpty()) {
            addIfNotPresent(citation().getIdentifiers(), new DefaultIdentifier(code));
        }
    }

    /**
     * Elements to omit in the legal notice to be parsed by {@link MetadataBuilder#parseLegalNotice(String)}.
     * Some of those elements are implied by the metadata were the legal notice will be stored.
     */
    private static final class LegalSymbols {
        /**
         * Symbols associated to restrictions.
         */
        private static final LegalSymbols[] VALUES = {
            new LegalSymbols(Restriction.COPYRIGHT, "COPYRIGHT", "(C)", "©", "All rights reserved"),
            new LegalSymbols(Restriction.TRADEMARK, "TRADEMARK", "(TM)", "™", "(R)", "®")
        };

        /**
         * The restriction to use if an item in the {@linkplain #symbols} list is found.
         */
        private final Restriction restriction;

        /**
         * Symbols to use as an indication that the {@linkplain #restriction} applies.
         */
        private final String[] symbols;

        /**
         * Creates a new enumeration value for the given symbol.
         */
        private LegalSymbols(final Restriction restriction, final String... symbols) {
            this.restriction = restriction;
            this.symbols = symbols;
        }

        /**
         * Returns {@code true} if the given character is a space or a punctuation of category "other".
         * The punctuation characters include coma, dot, semi-colon, <i>etc.</i> but do not include
         * parenthesis or connecting punctuation.
         *
         * @param c the Unicode code point of the character to test.
         */
        private static boolean isSpaceOrPunctuation(final int c) {
            switch (Character.getType(c)) {
                case Character.LINE_SEPARATOR:
                case Character.SPACE_SEPARATOR:
                case Character.PARAGRAPH_SEPARATOR:
                case Character.OTHER_PUNCTUATION: return true;
                default: return false;
            }
        }

        /**
         * Implementation of {@link MetadataBuilder#parseLegalNotice(String)}, provided here for reducing
         * the amount of class loading in the common case where there is no legal notice to parse.
         */
        static void parse(final String notice, final DefaultLegalConstraints constraints) {
            final int length = notice.length();
            final StringBuilder buffer = new StringBuilder(length);
            int     year           = 0;         // The copyright year, or 0 if none.
            int     quoteLevel     = 0;         // Incremented on ( [ « characters, decremented on ) ] » characters.
            boolean isCopyright    = false;     // Whether the word parsed by previous iteration was "Copyright" or "(C)".
            boolean wasSeparator   = true;      // Whether the caracter parsed by the previous iteration was a word separator.
            boolean wasPunctuation = true;      // Whether the previous character was a punctuation of Unicode category "other".
            boolean skipNextChars  = true;      // Whether the next spaces and some punction characters should be ignored.
parse:      for (int i = 0; i < length;) {
                final int c = notice.codePointAt(i);
                final int n = Character.charCount(c);
                int     quoteChange   = 0;
                boolean isSeparator   = false;
                boolean isPunctuation;
                switch (Character.getType(c)) {
                    case Character.INITIAL_QUOTE_PUNCTUATION:
                    case Character.START_PUNCTUATION: {
                        quoteChange   = +1;                     //  ( [ «  etc.
                        skipNextChars = false;
                        isPunctuation = false;
                        break;
                    }
                    case Character.FINAL_QUOTE_PUNCTUATION:
                    case Character.END_PUNCTUATION: {
                        quoteChange   = -1;                     //  ) ] »  etc.
                        skipNextChars = false;
                        isPunctuation = false;
                        break;
                    }
                    default: {                                  // Letter, digit, hyphen, etc.
                        skipNextChars = false;
                        isPunctuation = false;
                        break;
                    }
                    case Character.OTHER_PUNCTUATION: {         //  , . : ; / " etc. but not -.
                        isPunctuation = true;
                        isSeparator   = true;
                        break;
                    }
                    case Character.LINE_SEPARATOR:
                    case Character.SPACE_SEPARATOR:
                    case Character.PARAGRAPH_SEPARATOR: {
                        isPunctuation = wasPunctuation;
                        isSeparator   = true;
                        break;
                    }
                }
                if (wasSeparator && !isSeparator && quoteLevel == 0) {
                    /*
                     * Found the beginning of a new word. Ignore textes like "(C)" or "All rights reserved".
                     * Some of those textes are implied by the metadata where the legal notice will be stored.
                     */
                    for (final LegalSymbols r : VALUES) {
                        for (final String symbol : r.symbols) {
                            if (notice.regionMatches(true, i, symbol, 0, symbol.length())) {
                                final int after = i + symbol.length();
                                if (after >= length || isSpaceOrPunctuation(notice.codePointAt(after))) {
                                    isCopyright |= Restriction.COPYRIGHT.equals(r.restriction);
                                    constraints.getUseConstraints().add(r.restriction);
                                    wasPunctuation = true;      // Pretend that "Copyright" was followed by a coma.
                                    skipNextChars  = true;      // Ignore spaces and punctuations until the next word.
                                    i = after;                  // Skip the "Copyright" (or other) word.
                                    continue parse;
                                }
                            }
                        }
                    }
                    /*
                     * If a copyright notice is followed by digits, assume that those digits are the copyright year.
                     * We require the year to be surrounded by punctuations in order to reduce the risk of confusion
                     * with postal addresses. So this block should accept "John, 1992." but not "1992 Nowhere road".
                     */
                    if (isCopyright && wasPunctuation && year == 0 && c >= '0' && c <= '9') {
                        int endOfDigits = i + n;            // After the last digit in sequence.
                        while (endOfDigits < length) {
                            final int d = notice.codePointAt(endOfDigits);
                            if (d < '0' || d > '9') break;
                            endOfDigits++;              // No need to use Character.charCount(s) here.
                        }
                        // Verify if the digits are followed by a punctuation.
                        final int endOfToken = CharSequences.skipLeadingWhitespaces(notice, endOfDigits, length);
                        if (endOfToken >= length || isSpaceOrPunctuation(notice.codePointAt(endOfToken))) try {
                            year = Integer.parseInt(notice.substring(i, endOfDigits));
                            if (year >= 1800 && year <= 9999) {                     // Those limits are arbitrary.
                                skipNextChars = true;
                                i = endOfToken;
                                continue;
                            }
                            year = 0;                                               // Reject as not a copyright year.
                        } catch (NumberFormatException e) {
                            // Not an integer - ignore, will be handled as text.
                        }
                    }
                }
                /*
                 * End of the block that was executed at the beginning of each new word.
                 * Following is executed for every characters, except if the above block
                 * skipped a portion of the input string.
                 */
                wasPunctuation = isPunctuation;
                wasSeparator   = isSeparator;
                quoteLevel    += quoteChange;
                if (!skipNextChars && !Character.isIdentifierIgnorable(c)) {
                    buffer.appendCodePoint(c);
                }
                i += n;
            }
            /*
             * End of parsing. Omit trailing spaces and some punctuations if any, then store the result.
             */
            int i = buffer.length();
            while (i > 0) {
                final int c = buffer.codePointBefore(i);
                if (!isSpaceOrPunctuation(c)) break;
                i -= Character.charCount(c);
            }
            final DefaultCitation c = new DefaultCitation(notice);
            if (year != 0) {
                final Date date = new Date(LocalDate.of(year, 1, 1).toEpochDay() * MILLISECONDS_PER_DAY);
                c.setDates(Collections.singleton(new DefaultCitationDate(date, DateType.valueOf("IN_FORCE"))));
            }
            if (i != 0) {
                buffer.setLength(i);
                // Same limitation than MetadataBuilder.party().
                final AbstractParty party = new AbstractParty(buffer, null);
                final DefaultResponsibleParty r = new DefaultResponsibleParty(Role.OWNER);
                r.setParties(Collections.singleton(party));
                c.setCitedResponsibleParties(Collections.singleton(r));
            }
            constraints.getReferences().add(c);
        }
    }

    /**
     * Parses the legal notice. The method expects a string of the form
     * “Copyright, John Smith, 1992. All rights reserved.”
     * The result of above example will be:
     *
     * {@preformat text
     *   Metadata
     *     └─Identification info
     *         └─Resource constraints
     *             ├─Use constraints……………………………… Copyright
     *             └─Reference
     *                 ├─Title……………………………………………… Copyright (C), John Smith, 1992. All rights reserved.
     *                 ├─Date
     *                 │   ├─Date……………………………………… 1992-01-01
     *                 │   └─Date type………………………… In force
     *                 └─Cited responsible party
     *                     ├─Party
     *                     │   └─Name…………………………… John Smith
     *                     └─Role……………………………………… Owner
     * }
     *
     * @param  notice  the legal notice, or {@code null} if none.
     */
    public final void parseLegalNotice(final String notice) {
        if (notice != null) {
            LegalSymbols.parse(notice, constraints());
        }
    }

    /**
     * Adds a platform on which instrument are installed. If a platform was already defined
     * with a different identifier, then a new platform instance will be created.
     *
     * @param  identifier  identifier of the platform to add, or {@code null}.
     */
    public final void addPlatform(String identifier) {
        if (identifier != null && !(identifier = identifier.trim()).isEmpty()) {
            if (platform != null) {
                final Identifier current = platform.getIdentifier();
                if (current != null) {
                    if (identifier.equals(current.getCode())) {
                        return;
                    }
                    acquisition().getPlatforms().add(platform);
                    platform = null;
                }
            }
            platform().setIdentifier(new DefaultIdentifier(identifier));
        }
    }

    /**
     * Adds an instrument or sensor on the platform.
     *
     * @param  identifier  identifier of the sensor to add, or {@code null}.
     */
    public final void addInstrument(String identifier) {
        if (identifier != null && !(identifier = identifier.trim()).isEmpty()) {
            final DefaultInstrument instrument = new DefaultInstrument();
            instrument.setIdentifier(new DefaultIdentifier(identifier));
            addIfNotPresent(platform().getInstruments(), instrument);
        }
    }

    /**
     * Adds an event that describe the time at which data were acquired.
     *
     * @param  time  the acquisition time, or {@code null}.
     *
     * @see #addExtent(Date, Date)
     */
    public final void addAcquisitionTime(final Date time) {
        if (time != null) {
            final DefaultEvent event = new DefaultEvent();
            event.setContext(Context.ACQUISITION);
            event.setTime(time);
            final DefaultOperation op = new DefaultOperation();
            op.setSignificantEvents(singleton(event));
            op.setType(OperationType.REAL);
            op.setStatus(Progress.COMPLETED);
            addIfNotPresent(acquisition().getOperations(), op);
        }
    }

    /**
     * Returns the identifier of the requirement to be satisfied by data acquisition.
     *
     * @param  identifier  requirement identifier, or {@code null}.
     */
    public final void addAcquisitionRequirement(String identifier) {
        if (identifier != null && !(identifier = identifier.trim()).isEmpty()) {
            final DefaultRequirement r = new DefaultRequirement();
            r.setIdentifier(new DefaultIdentifier(identifier));
            acquisition().getAcquisitionRequirements().add(r);
        }
    }

    /**
     * Sets the area of the dataset obscured by clouds, expressed as a percentage of the spatial extent.
     * This method does nothing if the given value is {@link Double#NaN}.
     *
     * <p>This method is available only if {@link #commitCoverageDescription(boolean)}
     * has been invoked with the {@code electromagnetic} parameter set to {@code true}.</p>
     *
     * @param  value  the new cloud percentage.
     * @throws IllegalArgumentException if the given value is out of range.
     */
    public final void setCloudCoverPercentage(final double value) {
        if (!Double.isNaN(value)) {
            ((DefaultImageDescription) coverageDescription()).setCloudCoverPercentage(shared(value));
        }
    }

    /**
     * Sets the illumination azimuth measured in degrees clockwise from true north at the time the image is taken.
     * For images from a scanning device, refer to the centre pixel of the image.
     * This method does nothing if the given value is {@link Double#NaN}.
     *
     * <p>This method is available only if {@link #commitCoverageDescription(boolean)}
     * has been invoked with the {@code electromagnetic} parameter set to {@code true}.</p>
     *
     * @param  value  the new illumination azimuth angle, or {@code null}.
     * @throws IllegalArgumentException if the given value is out of range.
     */
    public final void setIlluminationAzimuthAngle(final double value) {
        if (!Double.isNaN(value)) {
            ((DefaultImageDescription) coverageDescription()).setIlluminationAzimuthAngle(shared(value));
        }
    }

    /**
     * Sets the illumination elevation measured in degrees clockwise from the target plane
     * at intersection of the optical line of sight with the Earth's surface.
     * For images from a canning device, refer to the centre pixel of the image.
     * This method does nothing if the given value is {@link Double#NaN}.
     *
     * <p>This method is available only if {@link #commitCoverageDescription(boolean)}
     * has been invoked with the {@code electromagnetic} parameter set to {@code true}.</p>
     *
     * @param  value  the new illumination azimuth angle, or {@code null}.
     * @throws IllegalArgumentException if the given value is out of range.
     */
    public final void setIlluminationElevationAngle(final double value) {
        if (!Double.isNaN(value)) {
            ((DefaultImageDescription) coverageDescription()).setIlluminationElevationAngle(shared(value));
        }
    }

    /**
     * Adds a linear resolution in metres.
     *
     * @param  distance  the resolution in metres, or {@code NaN} if none.
     */
    public final void addResolution(final double distance) {
        if (!Double.isNaN(distance)) {
            final DefaultResolution r = new DefaultResolution();
            r.setDistance(shared(distance));
            addIfNotPresent(identification().getSpatialResolutions(), r);
        }
    }

    /**
     * Adds a new format. The given name should be a short name like "GeoTIFF".
     * The long name will be inferred from the given short name, if possible.
     *
     * @param  abbreviation  the format short name or abbreviation, or {@code null}.
     */
    public final void addFormat(final CharSequence abbreviation) {
        if (abbreviation != null && abbreviation.length() != 0) {
            addIfNotPresent(identification().getResourceFormats(), new DefaultFormat(abbreviation, null));
        }
    }

    /**
     * Returns the axis at the given dimension index. All previous dimensions are created if needed.
     *
     * @param  index  index of the desired dimension.
     * @return dimension at the given index.
     */
    private DefaultDimension axis(final short index) {
        final List<Dimension> axes = gridRepresentation().getAxisDimensionProperties();
        for (int i=axes.size(); i <= index; i++) {
            axes.add(new DefaultDimension());
        }
        return (DefaultDimension) axes.get(index);
    }

    /**
     * Sets the number of cells along the given dimension.
     *
     * @param  dimension  the axis dimension, as a {@code short} for avoiding excessive values.
     * @param  name       the name to set for the given dimension.
     */
    public final void setAxisName(final short dimension, final DimensionNameType name) {
        axis(dimension).setDimensionName(name);
    }

    /**
     * Sets the number of cells along the given dimension.
     *
     * @param  dimension  the axis dimension, as a {@code short} for avoiding excessive values.
     * @param  length     number of cell values along the given dimension.
     */
    public final void setAxisLength(final short dimension, final int length) {
        axis(dimension).setDimensionSize(shared(length));
    }

    /**
     * Adds a minimal value for the current sample dimension. If a minimal value was already defined, then
     * the new value will be set only if it is smaller than the existing one. {@code NaN} values are ignored.
     *
     * @param value  the minimal value to add to the existing range of sample values, or {@code NaN}.
     */
    public final void addMinimumSampleValue(final double value) {
        if (!Double.isNaN(value)) {
            final DefaultSampleDimension sampleDimension = sampleDimension();
            final Double current = sampleDimension.getMinValue();
            if (current == null || value < current) {
                sampleDimension.setMinValue(shared(value));
            }
        }
    }

    /**
     * Adds a maximal value for the current sample dimension. If a maximal value was already defined, then
     * the new value will be set only if it is greater than the existing one. {@code NaN} values are ignored.
     *
     * @param value  the maximal value to add to the existing range of sample values, or {@code NaN}.
     */
    public final void addMaximumSampleValue(final double value) {
        if (!Double.isNaN(value)) {
            final DefaultSampleDimension sampleDimension = sampleDimension();
            final Double current = sampleDimension.getMaxValue();
            if (current == null || value > current) {
                sampleDimension.setMaxValue(shared(value));
            }
        }
    }

    /**
     * Adds a compression name.
     *
     * @param value  the compression name, or {@code null}.
     */
    public final void addCompression(final CharSequence value) {
        final InternationalString i18n = trim(value);
        if (i18n != null) {
            final DefaultFormat format = format();
            format.setFileDecompressionTechnique(append(format.getFileDecompressionTechnique(), i18n));
        }
    }

    /**
     * Returns the metadata (optionally as an unmodifiable object), or {@code null} if none.
     * If {@code freeze} is {@code true}, then the returned metadata instance can not be modified.
     *
     * @param  freeze  {@code true} if this method should {@linkplain DefaultMetadata#freeze() freeze}
     *         the metadata instance before to return it.
     * @return the metadata, or {@code null} if none.
     */
    public final DefaultMetadata build(final boolean freeze) {
        newIdentification();
        newGridRepresentation();
        newFeatureTypes();
        newCoverage(false);
        newDistribution();
        newAcquisition();
        final DefaultMetadata md = metadata;
        metadata = null;
        if (freeze && md != null) {
            md.freeze();
        }
        return md;
    }

    /**
     * Returns a shared instance of the given value.
     * This is a helper method for callers who want to set themselves some additional
     * metadata values on the instance returned by {@link #build(boolean)}.
     *
     * @param   value  a double value.
     * @return  the same value, but as an existing instance if possible.
     */
    public final Double shared(final Double value) {
        final Number existing = JDK8.putIfAbsent(sharedNumbers, value, value);
        return (existing != null) ? (Double) existing : value;
    }

    /**
     * Returns a shared instance of the given value.
     * This is a helper method for callers who want to set themselves some additional
     * metadata values on the instance returned by {@link #build(boolean)}.
     *
     * @param   value  an integer value.
     * @return  the same value, but as an existing instance if possible.
     */
    public final Integer shared(final Integer value) {
        final Number existing = JDK8.putIfAbsent(sharedNumbers, value, value);
        return (existing != null) ? (Integer) existing : value;
    }
}<|MERGE_RESOLUTION|>--- conflicted
+++ resolved
@@ -79,12 +79,9 @@
 
 // Branch-dependent imports
 import org.apache.sis.internal.jdk8.LocalDate;
-<<<<<<< HEAD
+import org.apache.sis.internal.jdk8.JDK8;
+import org.apache.sis.feature.DefaultFeatureType;
 import org.apache.sis.metadata.iso.citation.DefaultResponsibleParty;
-=======
-import org.apache.sis.internal.jdk8.JDK8;
-import org.opengis.feature.FeatureType;
->>>>>>> e801ba42
 
 
 /**
@@ -639,7 +636,7 @@
      * @param  type         the feature type to add, or {@code null}.
      * @param  occurrences  number of instances of the given features, or {@code null} if unknown.
      */
-    public final void add(final FeatureType type, final Integer occurrences) {
+    public final void add(final DefaultFeatureType type, final Integer occurrences) {
         if (type != null) {
             final DefaultFeatureTypeInfo info = new DefaultFeatureTypeInfo(type.getName());
             if (occurrences != null) {
@@ -837,9 +834,11 @@
      * @param  credit  recognition of those who contributed to the resource(s).
      */
     public final void addCredits(final CharSequence credit) {
-        final InternationalString i18n = trim(credit);
-        if (i18n != null) {
-            addIfNotPresent(identification().getCredits(), i18n);
+        if (credit != null) {
+            final String c = CharSequences.trimWhitespaces(credit).toString();
+            if (!c.isEmpty()) {
+                addIfNotPresent(identification().getCredits(), c);
+            }
         }
     }
 
