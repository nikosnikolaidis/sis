/*
 * Licensed to the Apache Software Foundation (ASF) under one or more
 * contributor license agreements.  See the NOTICE file distributed with
 * this work for additional information regarding copyright ownership.
 * The ASF licenses this file to You under the Apache License, Version 2.0
 * (the "License"); you may not use this file except in compliance with
 * the License.  You may obtain a copy of the License at
 *
 *     http://www.apache.org/licenses/LICENSE-2.0
 *
 * Unless required by applicable law or agreed to in writing, software
 * distributed under the License is distributed on an "AS IS" BASIS,
 * WITHOUT WARRANTIES OR CONDITIONS OF ANY KIND, either express or implied.
 * See the License for the specific language governing permissions and
 * limitations under the License.
 */
package org.apache.sis.internal.storage;

import java.util.Date;
import java.util.Locale;
import java.util.Iterator;
import java.util.Collection;
import java.util.Collections;
import java.util.HashMap;
import java.util.List;
import java.util.Map;
import java.nio.charset.Charset;
import javax.measure.Unit;
import org.opengis.util.MemberName;
import org.opengis.util.GenericName;
import org.opengis.util.InternationalString;
import org.opengis.metadata.Identifier;
import org.opengis.metadata.citation.Role;
import org.opengis.metadata.citation.DateType;
import org.opengis.metadata.citation.Citation;
import org.opengis.metadata.citation.CitationDate;
import org.opengis.metadata.citation.Responsibility;
import org.opengis.metadata.spatial.Dimension;
import org.opengis.metadata.spatial.DimensionNameType;
import org.opengis.metadata.spatial.CellGeometry;
import org.opengis.metadata.spatial.PixelOrientation;
import org.opengis.metadata.spatial.SpatialRepresentationType;
import org.opengis.metadata.constraint.Restriction;
import org.opengis.metadata.content.TransferFunctionType;
import org.opengis.metadata.maintenance.ScopeCode;
import org.opengis.metadata.acquisition.Context;
import org.opengis.metadata.acquisition.OperationType;
import org.opengis.metadata.identification.Progress;
import org.opengis.metadata.identification.KeywordType;
import org.opengis.metadata.identification.TopicCategory;
import org.opengis.metadata.distribution.Format;
import org.opengis.referencing.crs.VerticalCRS;
import org.opengis.referencing.crs.CoordinateReferenceSystem;
import org.opengis.referencing.operation.TransformException;
import org.apache.sis.geometry.AbstractEnvelope;
import org.apache.sis.metadata.iso.DefaultMetadata;
import org.apache.sis.metadata.iso.DefaultIdentifier;
import org.apache.sis.metadata.iso.DefaultMetadataScope;
import org.apache.sis.metadata.iso.extent.DefaultExtent;
import org.apache.sis.metadata.iso.extent.DefaultVerticalExtent;
import org.apache.sis.metadata.iso.extent.DefaultTemporalExtent;
import org.apache.sis.metadata.iso.extent.DefaultGeographicBoundingBox;
import org.apache.sis.metadata.iso.extent.DefaultGeographicDescription;
import org.apache.sis.metadata.iso.spatial.DefaultGridSpatialRepresentation;
import org.apache.sis.metadata.iso.spatial.DefaultDimension;
import org.apache.sis.metadata.iso.spatial.DefaultGeorectified;
import org.apache.sis.metadata.iso.spatial.DefaultGeoreferenceable;
import org.apache.sis.metadata.iso.content.DefaultAttributeGroup;
import org.apache.sis.metadata.iso.content.DefaultSampleDimension;
import org.apache.sis.metadata.iso.content.DefaultCoverageDescription;
import org.apache.sis.metadata.iso.content.DefaultFeatureCatalogueDescription;
import org.apache.sis.metadata.iso.content.DefaultRangeElementDescription;
import org.apache.sis.metadata.iso.content.DefaultImageDescription;
import org.apache.sis.metadata.iso.content.DefaultFeatureTypeInfo;
import org.apache.sis.metadata.iso.citation.AbstractParty;
import org.apache.sis.metadata.iso.citation.DefaultCitation;
import org.apache.sis.metadata.iso.citation.DefaultCitationDate;
import org.apache.sis.metadata.iso.citation.DefaultResponsibility;
import org.apache.sis.metadata.iso.citation.DefaultIndividual;
import org.apache.sis.metadata.iso.citation.DefaultOrganisation;
import org.apache.sis.metadata.iso.constraint.DefaultLegalConstraints;
import org.apache.sis.metadata.iso.identification.DefaultKeywords;
import org.apache.sis.metadata.iso.identification.DefaultResolution;
import org.apache.sis.metadata.iso.identification.DefaultDataIdentification;
import org.apache.sis.metadata.iso.distribution.DefaultFormat;
import org.apache.sis.metadata.iso.distribution.DefaultDistributor;
import org.apache.sis.metadata.iso.distribution.DefaultDistribution;
import org.apache.sis.metadata.iso.acquisition.DefaultAcquisitionInformation;
import org.apache.sis.metadata.iso.acquisition.DefaultEvent;
import org.apache.sis.metadata.iso.acquisition.DefaultInstrument;
import org.apache.sis.metadata.iso.acquisition.DefaultOperation;
import org.apache.sis.metadata.iso.acquisition.DefaultPlatform;
import org.apache.sis.metadata.iso.acquisition.DefaultRequirement;
import org.apache.sis.metadata.iso.lineage.DefaultLineage;
import org.apache.sis.metadata.iso.lineage.DefaultProcessStep;
import org.apache.sis.metadata.iso.lineage.DefaultProcessing;
import org.apache.sis.metadata.sql.MetadataStoreException;
import org.apache.sis.metadata.sql.MetadataSource;
import org.apache.sis.util.ArgumentChecks;
import org.apache.sis.util.CharSequences;
import org.apache.sis.util.iso.Types;

import static java.util.Collections.singleton;
import static org.apache.sis.internal.util.StandardDateFormat.MILLISECONDS_PER_DAY;

// Branch-dependent imports
import org.opengis.metadata.identification.CharacterSet;
import org.apache.sis.internal.jdk8.LocalDate;
import org.apache.sis.internal.jdk8.JDK8;
import org.apache.sis.feature.DefaultFeatureType;
import org.apache.sis.metadata.iso.citation.DefaultResponsibleParty;


/**
 * Helper methods for the metadata created by {@code DataStore} implementations.
 * This is not a general-purpose builder suitable for public API, since the
 * methods provided in this class are tailored for Apache SIS data store needs.
 * API of this class may change in any future SIS versions.
 *
 * @author  Martin Desruisseaux (Geomatys)
 * @author  Rémi Marechal (Geomatys)
 * @version 0.8
 * @since   0.8
 * @module
 */
public class MetadataBuilder {
    /**
     * Whether the next party to create should be an instance of {@link DefaultIndividual} or {@link DefaultOrganisation}.
     *
     * @see #party()
     * @see #newParty(PartyType)
     */
    private PartyType partyType = PartyType.UNKNOWN;

    /**
     * Whether the next grid should be an instance of {@link DefaultGeorectified} or {@link DefaultGeoreferenceable}.
     *
     * @see #gridRepresentation()
     * @see #newGridRepresentation(GridType)
     */
    private GridType gridType = GridType.UNSPECIFIED;

    /**
     * {@code true} if the next {@code CoverageDescription} to create will be a description of measurements
     * in the electromagnetic spectrum. In that case, the coverage description will actually be an instance
     * of {@code ImageDescription}.
     *
     * @see #coverageDescription()
     * @see #newCoverage(boolean)
     */
    private boolean electromagnetic;

    /**
     * For using the same instance of {@code Integer} or {@code Double} when the value is the same.
     * Also used for reusing {@link Citation} instances already created for a given title.
     * Keys and values can be:
     *
     * <table class="sis">
     *   <tr><th>Key</th>                          <th>Value</th>               <th>Method</th></tr>
     *   <tr><td>{@link Integer}</td>              <td>{@link Integer}</td>     <td>{@link #shared(Integer)}</td></tr>
     *   <tr><td>{@link Double}</td>               <td>{@link Double}</td>      <td>{@link #shared(Double)}</td></tr>
     *   <tr><td>{@link Identifier}</td>           <td>{@link Identifier}</td>  <td>{@link #sharedIdentifier(CharSequence, String)}</td></tr>
     *   <tr><td>{@link InternationalString}</td>  <td>{@link Citation}</td>    <td>{@link #sharedCitation(InternationalString)}</td></tr>
     * </table>
     */
    private final Map<Object,Object> sharedValues = new HashMap<>();

    // Other fields declared below together with closely related methods.

    /**
     * Creates a new metadata builder.
     */
    public MetadataBuilder() {
    }

    /**
     * The metadata created by this builder, or {@code null} if not yet created.
     */
    private DefaultMetadata metadata;

    /**
     * Creates the metadata object if it does not already exists, then returns it.
     *
     * @return the metadata (never {@code null}).
     * @see #build(boolean)
     */
    private DefaultMetadata metadata() {
        if (metadata == null) {
            metadata = new DefaultMetadata();
        }
        return metadata;
    }

    /**
     * The identification information that are part of {@linkplain #metadata}, or {@code null} if none.
     */
    private DefaultDataIdentification identification;

    /**
     * Creates the identification information object if it does not already exists, then returns it.
     *
     * @return the identification information (never {@code null}).
     * @see #newIdentification()
     */
    private DefaultDataIdentification identification() {
        if (identification == null) {
            identification = new DefaultDataIdentification();
        }
        return identification;
    }

    /**
     * The citation of data {@linkplain #identification}, or {@code null} if none.
     */
    private DefaultCitation citation;

    /**
     * Creates the citation object if it does not already exists, then returns it.
     *
     * @return the citation information (never {@code null}).
     */
    private DefaultCitation citation() {
        if (citation == null) {
            citation = new DefaultCitation();
        }
        return citation;
    }

    /**
     * Part of the responsible party of the {@linkplain #citation}, or {@code null} if none.
     */
    private DefaultResponsibleParty responsibility;

    /**
     * Creates the responsibility object if it does not already exists, then returns it.
     *
     * @return the responsibility party (never {@code null}).
     */
    private DefaultResponsibility responsibility() {
        if (responsibility == null) {
            responsibility = new DefaultResponsibility();
        }
        return responsibility;
    }

    /**
     * Part of the responsible party of the {@linkplain #citation}, or {@code null} if none.
     */
    private AbstractParty party;

    /**
     * Creates the individual or organization information object if it does not already exists, then returns it.
     *
     * <p><b>Limitation:</b> if the party type is unknown, then this method creates an {@code AbstractParty} instead
     * than one of the subtypes. This is not valid, but we currently have no way to guess if a party is an individual
     * or an organization. For now we prefer to let users know that the type is unknown rather than to pick a
     * potentially wrong type.</p>
     *
     * @return the individual or organization information (never {@code null}).
     * @see #newParty(MetadataBuilder.PartyType)
     */
    private AbstractParty party() {
        if (party == null) {
            switch (partyType) {
                case UNKNOWN:      party = new AbstractParty();       break;
                case INDIVIDUAL:   party = new DefaultIndividual();   break;
                case ORGANISATION: party = new DefaultOrganisation(); break;
                default:           throw new AssertionError(partyType);
            }
        }
        return party;
    }

    /**
     * Copyright information, or {@code null} if none.
     */
    private DefaultLegalConstraints constraints;

    /**
     * Creates the constraints information object if it does not already exists, then returns it.
     *
     * @return the constraints information (never {@code null}).
     */
    private DefaultLegalConstraints constraints() {
        if (constraints == null) {
            constraints = new DefaultLegalConstraints();
        }
        return constraints;
    }

    /**
     * The extent information that are part of {@linkplain #identification}, or {@code null} if none.
     */
    private DefaultExtent extent;

    /**
     * Creates the extent information object if it does not already exists, then returns it.
     *
     * @return the extent information (never {@code null}).
     */
    private DefaultExtent extent() {
        if (extent == null) {
            extent = new DefaultExtent();
        }
        return extent;
    }

    /**
     * Information about the platforms and sensors that collected the data, or {@code null} if none.
     */
    private DefaultAcquisitionInformation acquisition;

    /**
     * Creates the acquisition information object if it does not already exists, then returns it.
     *
     * @return the acquisition information (never {@code null}).
     * @see #newAcquisition()
     */
    private DefaultAcquisitionInformation acquisition() {
        if (acquisition == null) {
            acquisition = new DefaultAcquisitionInformation();
        }
        return acquisition;
    }

    /**
     * Platform where are installed the sensors that collected the data, or {@code null} if none.
     */
    private DefaultPlatform platform;

    /**
     * Creates a platform object if it does not already exists, then returns it.
     *
     * @return the platform information (never {@code null}).
     */
    private DefaultPlatform platform() {
        if (platform == null) {
            platform = new DefaultPlatform();
        }
        return platform;
    }

    /**
     * Information about the feature types, or {@code null} if none.
     */
    private DefaultFeatureCatalogueDescription featureDescription;

    /**
     * Creates the feature descriptions object if it does not already exists, then returns it.
     * This method sets the {@code includedWithDataset} property to {@code true} because the
     * metadata built by this helper class are typically encoded together with the data.
     *
     * @return the feature descriptions (never {@code null}).
     * @see #newFeatureTypes()
     */
    private DefaultFeatureCatalogueDescription featureDescription() {
        if (featureDescription == null) {
            featureDescription = new DefaultFeatureCatalogueDescription();
            featureDescription.setIncludedWithDataset(true);
        }
        return featureDescription;
    }

    /**
     * Information about the content of a grid data cell, or {@code null} if none.
     * May also be an instance of {@link DefaultImageDescription} if {@link #electromagnetic} is {@code true}.
     */
    private DefaultCoverageDescription coverageDescription;

    /**
     * Creates the coverage description object if it does not already exists, then returns it.
     *
     * @return the coverage description (never {@code null}).
     * @see #newCoverage(boolean)
     */
    private DefaultCoverageDescription coverageDescription() {
        if (coverageDescription == null) {
            coverageDescription = electromagnetic ? new DefaultImageDescription() : new DefaultCoverageDescription();
        }
        return coverageDescription;
    }

    /**
     * Information about content type for groups of attributes for a specific range dimension, or {@code null} if none.
     */
    private DefaultAttributeGroup attributeGroup;

    /**
     * Creates the attribute group object if it does not already exists, then returns it.
     *
     * @return the attribute group (never {@code null}).
     */
    private DefaultAttributeGroup attributeGroup() {
        if (attributeGroup == null) {
            attributeGroup = new DefaultAttributeGroup();
        }
        return attributeGroup;
    }

    /**
     * The characteristic of each dimension (layer) included in the resource, or {@code null} if none.
     */
    private DefaultSampleDimension sampleDimension;

    /**
     * Creates the sample dimension object if it does not already exists, then returns it.
     *
     * @return the sample dimension (never {@code null}).
     * @see #newSampleDimension()
     */
    private DefaultSampleDimension sampleDimension() {
        if (sampleDimension == null) {
            sampleDimension = new DefaultSampleDimension();
        }
        return sampleDimension;
    }

    /**
     * Information about the grid shape, or {@code null} if none.
     */
    private DefaultGridSpatialRepresentation gridRepresentation;

    /**
     * Creates a grid representation object if it does not already exists, then returns it.
     *
     * @return the grid representation object (never {@code null}).
     * @see #newGridRepresentation(GridType)
     */
    private DefaultGridSpatialRepresentation gridRepresentation() {
        if (gridRepresentation == null) {
            switch (gridType) {
                case GEORECTIFIED:     gridRepresentation = new DefaultGeorectified(); break;
                case GEOREFERENCEABLE: gridRepresentation = new DefaultGeoreferenceable(); break;
                default:               gridRepresentation = new DefaultGridSpatialRepresentation(); break;
            }
        }
        return gridRepresentation;
    }

    /**
     * Information about the distributor of and options for obtaining the resource.
     */
    private DefaultDistribution distribution;

    /**
     * Creates the distribution information object if it does not already exists, then returns it.
     *
     * @return the distribution information (never {@code null}).
     * @see #newDistribution()
     */
    private DefaultDistribution distribution() {
        if (distribution == null) {
            distribution = new DefaultDistribution();
        }
        return distribution;
    }

    /**
     * The distribution format, or {@code null} if none.
     * This is part of the resource {@linkplain #identification}.
     */
    private Format format;

    /**
     * Creates the distribution format object if it does not already exists, then returns it.
     *
     * @return the distribution format (never {@code null}).
     */
    private DefaultFormat format() {
        DefaultFormat df = DefaultFormat.castOrCopy(format);
        if (df == null) {
            format = df = new DefaultFormat();
        }
        return df;
    }

    /**
     * Information about the events or source data used in constructing the data specified by the
     * {@linkplain DefaultLineage#getScope() scope}.
     */
    private DefaultLineage lineage;

    /**
     * Creates the lineage object if it does not already exists, then returns it.
     *
     * @return the lineage (never {@code null}).
     * @see #newLineage()
     */
    private DefaultLineage lineage() {
        if (lineage == null) {
            lineage = new DefaultLineage();
        }
        return lineage;
    }

    /**
     * Information about an event or transformation in the life of a resource.
     * This is part of {@link #lineage}.
     */
    private DefaultProcessStep processStep;

    /**
     * Creates the process step object if it does not already exists, then returns it.
     *
     * @return the process step (never {@code null}).
     */
    private DefaultProcessStep processStep() {
        if (processStep == null) {
            processStep = new DefaultProcessStep();
        }
        return processStep;
    }

    /**
     * Information about the procedures, processes and algorithms applied in the process step.
     * This is part of {@link #processStep}.
     */
    private DefaultProcessing processing;

    /**
     * Creates the processing object if it does not already exists, then returns it.
     *
     * @return the processing (never {@code null}).
     */
    private DefaultProcessing processing() {
        if (processing == null) {
            processing = new DefaultProcessing();
        }
        return processing;
    }

    /**
     * Adds the given element in the given collection if not already present. This method is used only for
     * properties that are usually stored in {@code List} rather than {@code Set} and for which we do not
     * keep a reference in this {@code MetadataBuilder} after the element has been added. This method is
     * intended for adding elements that despite being modifiable, are not going to be modified by this
     * {@code MetadataBuilder} class. Performance should not be a concern since the given list is usually
     * very short (0 or 1 element).
     *
     * <p>The given element should be non-null. The check for null value should be done by the caller instead
     * than by this method in order to avoid unneeded creation of collections. Such creation are implicitly
     * done by calls to {@code metadata.getFoos()} methods.</p>
     */
    private static <E> void addIfNotPresent(final Collection<E> collection, final E element) {
        if (!collection.contains(element)) {
            collection.add(element);
        }
    }

    /**
     * The type of party to create (individual, organization or unknown).
     */
    public enum PartyType {
        /**
         * Instructs {@link #newParty(PartyType)} that the next party to create should be an instance of
         * {@link DefaultIndividual}.
         */
        INDIVIDUAL,

        /**
         * Instructs {@link #newParty(PartyType)} that the next party to create should be an instance of
         * {@link DefaultOrganisation}.
         */
        ORGANISATION,

        /**
         * Instructs {@link #newParty(PartyType)} that the next party to create if of unknown type.
         */
        UNKNOWN
    }

    /**
     * Commits all pending information under the "responsible party" node (author, address, <i>etc</i>).
     * If there is no pending party information, then invoking this method has no effect
     * except setting the {@code type} flag.
     * If new party information are added after this method call, they will be stored in a new element.
     *
     * <p>This method does not need to be invoked unless a new "responsible party" node,
     * separated from the previous one, is desired.</p>
     *
     * @param  type  whether the party to create is an individual or an organization.
     */
    public final void newParty(final PartyType type) {
        ArgumentChecks.ensureNonNull("type", type);
        if (party != null) {
            addIfNotPresent(responsibility().getParties(), party);
            party = null;
        }
        partyType = type;
    }

    /**
     * Commits all pending information under the metadata "identification info" node (author, bounding box, <i>etc</i>).
     * If there is no pending identification information, then invoking this method has no effect.
     * If new identification info are added after this method call, they will be stored in a new element.
     *
     * <p>This method does not need to be invoked unless a new "identification info" node,
     * separated from the previous one, is desired.</p>
     */
    public final void newIdentification() {
        /*
         * Construction shall be ordered from children to parents.
         */
        newParty(PartyType.UNKNOWN);
        if (responsibility != null) {
            addIfNotPresent(citation().getCitedResponsibleParties(), responsibility);
            responsibility = null;
        }
        if (citation != null) {
            identification().setCitation(citation);
            citation = null;
        }
        if (extent != null) {
            addIfNotPresent(identification().getExtents(), extent);
            extent = null;
        }
        if (format != null) {
            addIfNotPresent(identification().getResourceFormats(), format);
            format = null;
        }
        if (constraints != null) {
            addIfNotPresent(identification().getResourceConstraints(), constraints);
            constraints = null;
        }
        if (identification != null) {
            addIfNotPresent(metadata().getIdentificationInfo(), identification);
            identification = null;
        }
    }

    /**
     * Commits all pending information under the metadata "acquisition" node (station, sensors, <i>etc</i>).
     * If there is no pending acquisition information, then invoking this method has no effect.
     * If new acquisition info are added after this method call, they will be stored in a new element.
     *
     * <p>This method does not need to be invoked unless a new "acquisition info" node,
     * separated from the previous one, is desired.</p>
     */
    public final void newAcquisition() {
        if (platform != null) {
            addIfNotPresent(acquisition().getPlatforms(), platform);
        }
        if (acquisition != null) {
            addIfNotPresent(metadata().getAcquisitionInformation(), acquisition);
            acquisition = null;
        }
    }

    /**
     * Commits all pending information under metadata "distribution" node.
     * If there is no pending distribution information, then invoking this method has no effect.
     * If new distribution info are added after this method call, they will be stored in a new element.
     *
     * <p>This method does not need to be invoked unless a new "distribution info" node,
     * separated from the previous one, is desired.</p>
     */
    public final void newDistribution() {
        if (distribution != null) {
            addIfNotPresent(metadata().getDistributionInfo(), distribution);
            distribution = null;
        }
    }

    /**
     * Commits all pending information under the metadata "feature catalog" node.
     * If there is no pending feature description, then invoking this method has no effect.
     * If new feature descriptions are added after this method call, they will be stored in a new element.
     *
     * <p>This method does not need to be invoked unless a new "feature catalog description" node is desired.</p>
     */
    public final void newFeatureTypes() {
        if (featureDescription != null) {
            addIfNotPresent(metadata().getContentInfo(), featureDescription);
            featureDescription = null;
        }
    }

    /**
     * Commits all pending information under the metadata "content info" node (bands, <i>etc</i>).
     * If there is no pending coverage description, then invoking this method has no effect
     * except setting the {@code electromagnetic} flag.
     * If new coverage descriptions are added after this method call, they will be stored in a new element.
     *
     * <p>This method does not need to be invoked unless a new "coverage description" node is desired,
     * or the {@code electromagnetic} flag needs to be set to {@code true}.</p>
     *
     * @param  electromagnetic  {@code true} if the next {@code CoverageDescription} to create
     *         will be a description of measurements in the electromagnetic spectrum.
     */
    public final void newCoverage(final boolean electromagnetic) {
        newSampleDimension();
        if (attributeGroup != null) {
            addIfNotPresent(coverageDescription().getAttributeGroups(), attributeGroup);
            attributeGroup = null;
        }
        if (coverageDescription != null) {
            addIfNotPresent(metadata().getContentInfo(), coverageDescription);
            coverageDescription = null;
        }
        this.electromagnetic = electromagnetic;
    }

    /**
     * Commits all pending information under the coverage "attribute group" node.
     * If there is no pending sample dimension description, then invoking this method has no effect.
     * If new sample dimensions are added after this method call, they will be stored in a new element.
     *
     * <p>This method does not need to be invoked unless a new "sample dimension" node is desired.</p>
     */
    public final void newSampleDimension() {
        if (sampleDimension != null) {
            addIfNotPresent(attributeGroup().getAttributes(), sampleDimension);
            sampleDimension = null;
        }
    }

    /**
     * The type of grid spatial representation (georectified, georeferenceable or unspecified).
     */
    public enum GridType {
        /**
         * Grid is an instance of {@link org.opengis.metadata.spatial.Georectified}.
         */
        GEORECTIFIED,

        /**
         * Grid is an instance of {@link org.opengis.metadata.spatial.Georeferenceable}.
         */
        GEOREFERENCEABLE,

        /**
         * Grid is neither georectified or georeferenceable.
         * A plain {@link org.opengis.metadata.spatial.GridSpatialRepresentation} instance will be used.
         */
        UNSPECIFIED
    }

    /**
     * Commits all pending information under the metadata "spatial representation" node (dimensions, <i>etc</i>).
     * If there is no pending spatial representation information, then invoking this method has no effect.
     * If new spatial representation info are added after this method call, they will be stored in a new element.
     *
     * <p>This method does not need to be invoked unless a new "spatial representation info" node,
     * separated from the previous one, is desired.</p>
     *
     * @param type  whether the next grid should be an instance of {@link DefaultGeorectified} or {@link DefaultGeoreferenceable}.
     */
    public final void newGridRepresentation(final GridType type) {
        ArgumentChecks.ensureNonNull("type", type);
        if (gridRepresentation != null) {
            final int n = gridRepresentation.getAxisDimensionProperties().size();
            if (n != 0) {
                gridRepresentation.setNumberOfDimensions(shared(n));
            }
            addIfNotPresent(metadata.getSpatialRepresentationInfo(), gridRepresentation);
            gridRepresentation = null;
        }
        gridType = type;
    }

    /**
     * Commits all pending information under the metadata "lineage" node (process steps, <i>etc</i>).
     * If there is no pending lineage information, then invoking this method has no effect.
     * If new lineage information are added after this method call, they will be stored in a new element.
     *
     * <p>This method does not need to be invoked unless a new "lineage" node,
     * separated from the previous one, is desired.</p>
     */
    public final void newLineage() {
        if (processing != null) {
            processStep().setProcessingInformation(processing);
            processing = null;
        }
        if (processStep != null) {
            addIfNotPresent(lineage().getProcessSteps(), processStep);
            processStep = null;
        }
        if (lineage != null) {
            addIfNotPresent(metadata().getResourceLineages(), lineage);
            lineage = null;
        }
    }

    /**
     * Creates or fetches a citation for the given title. The same citation may be shared by many metadata objects,
     * for example identifiers or groups of keywords. Current implementation creates a {@link DefaultCitation} for
     * the given title and caches the result. Future implementations may return predefined citation constants from
     * the SQL database when applicable.
     *
     * @param  title  the citation title, or {@code null} if none.
     * @return a (potentially shared) citation for the given title, or {@code null} if the given title was null.
     */
    private Citation sharedCitation(final InternationalString title) {
        if (title == null) return null;
        Citation c = (Citation) sharedValues.get(title);
        if (c == null) {
            c = new DefaultCitation(title);
            sharedValues.put(title, c);
        }
        return c;
    }

    /**
     * Creates or fetches an identifier for the given authority and code. This method may query the metadata
     * database for fetching a more complete {@link Citation} for the given {@code authority}.
     * This method may return a shared {@code Identifier} instance.
     *
     * @param  authority  the authority tile, or {@code null} if none.
     * @param  code       the identifier code (mandatory).
     */
    private Identifier sharedIdentifier(final CharSequence authority, final String code) {
        final DefaultIdentifier id = new DefaultIdentifier(sharedCitation(trim(authority)), code);
        return (Identifier) JDK8.getOrDefault(sharedValues, id, id);
    }

    /**
     * Specify if an information apply to data, to metadata or to both.
     * This is used for setting the locale or character encoding.
     */
    public enum Scope {
        /**
         * Information applies only to the resource (data).
         */
        RESOURCE,

        /**
         * Information applies only to metadata.
         */
        METADATA,

        /**
         * Information applies to both resource and metadata.
         */
        ALL
    }

    /**
     * Adds a resource (data) identifier, a metadata identifier, or both as they are often the same.
     * The identifier is added only if {@code code} is non-null, regardless other argument values.
     * Empty strings (ignoring spaces) are ignored.
     * Storages locations are:
     *
     * <ul>
     *   <li><b>Metadata:</b> {@code metadata/metadataIdentifier}</li>
     *   <li><b>Resource:</b> {@code metadata/identificationInfo/citation/identifier}</li>
     * </ul>
     *
     * @param  authority  the the person or party responsible for maintenance of the namespace, or {@code null} if none.
     * @param  code       the identifier code, or {@code null} for no-operation.
     * @param  scope      whether the date applies to data, to metadata or to both.
     *
     * @see #addTitle(CharSequence)
     */
<<<<<<< HEAD
    private DefaultResponsibility responsibility() {
        if (responsibility == null) {
            responsibility = new DefaultResponsibleParty();
=======
    public final void addIdentifier(final CharSequence authority, String code, final Scope scope) {
        ArgumentChecks.ensureNonNull("scope", scope);
        if (code != null && !(code = code.trim()).isEmpty()) {
            final Identifier id = sharedIdentifier(authority, code);
            if (scope != Scope.RESOURCE) metadata().setMetadataIdentifier(id);
            if (scope != Scope.METADATA) addIfNotPresent(citation().getIdentifiers(), id);
>>>>>>> 4edd3015
        }
    }

    /**
     * Sets the file format. The given name should be a short name like "GeoTIFF".
     * The long name will be inferred from the given short name, if possible.
     * Storage location is:
     *
     * <ul>
     *   <li>{@code metadata/identificationInfo/resourceFormat/formatSpecificationCitation/alternateTitle}</li>
     * </ul>
     *
     * @param  abbreviation  the format short name or abbreviation, or {@code null} for no-operation.
     * @throws MetadataStoreException  if this method can not connect to the {@code jdbc/SpatialMetadata} database.
     *         Callers should generally handle this exception as a recoverable one (i.e. log a warning and continue).
     *
     * @see #addCompression(CharSequence)
     */
    public final void setFormat(final String abbreviation) throws MetadataStoreException {
        if (abbreviation != null && abbreviation.length() != 0) {
            if (format == null) {
                format = MetadataSource.getProvided().lookup(Format.class, abbreviation);
            }
        }
    }

    /**
     * Adds a language used for documenting data and/or metadata.
     * Storage locations are:
     *
     * <ul>
     *   <li><b>Metadata:</b> {@code metadata/language}</li>
     *   <li><b>Resource:</b> {@code metadata/identificationInfo/language}</li>
     * </ul>
     *
     * @param  language  a language used for documenting data and/or metadata, or {@code null} for no-operation.
     * @param  scope     whether the language applies to data, to metadata or to both.
     *
     * @see #addEncoding(Charset, MetadataBuilder.Scope)
     */
    public final void addLanguage(final Locale language, final Scope scope) {
        ArgumentChecks.ensureNonNull("scope", scope);
        if (language != null) {
            // No need to use 'addIfNotPresent(…)' because Locale collection is a Set by default.
            if (scope != Scope.RESOURCE) metadata().getLanguages().add(language);
            if (scope != Scope.METADATA) identification().getLanguages().add(language);
        }
    }

    /**
     * Adds a character set used for encoding the data and/or metadata.
     * Storage locations are:
     *
     * <ul>
     *   <li><b>Metadata:</b> {@code metadata/characterSet}</li>
     *   <li><b>Resource:</b> {@code metadata/identificationInfo/characterSet}</li>
     * </ul>
     *
     * @param  encoding  the character set used for encoding data and/or metadata, or {@code null} for no-operation.
     * @param  scope     whether the encoding applies to data, to metadata or to both.
     *
     * @see #addLanguage(Locale, MetadataBuilder.Scope)
     */
    public final void addEncoding(final Charset encoding, final Scope scope) {
        ArgumentChecks.ensureNonNull("scope", scope);
        if (encoding != null) {
            // No need to use 'addIfNotPresent(…)' because Charset collection is a Set by default.
            if (scope != Scope.RESOURCE) metadata().getCharacterSets().add(encoding);
            if (scope != Scope.METADATA) identification().getCharacterSets().add(encoding);
        }
    }

    /**
     * Adds information about the scope of the resource.
     * The scope is typically {@link ScopeCode#DATASET}.
     * Storage locations are:
     *
     * <ul>
     *   <li>{@code metadata/metadataScope/resourceScope}</li>
     *   <li>{@code metadata/metadataScope/name}</li>
     * </ul>
     *
     * @param  scope  the scope of the resource, or {@code null} if none.
     * @param  name   description of the scope, or {@code null} if none.
     */
    public final void addResourceScope(final ScopeCode scope, final CharSequence name) {
        if (scope != null || name != null) {
            addIfNotPresent(metadata().getMetadataScopes(), new DefaultMetadataScope(scope, name));
        }
    }

    /**
     * Adds a date of the given type. This is not the data acquisition time, but rather the metadata creation
     * or last update time. With {@link Scope#METADATA}, this is the creation of the metadata file as a whole.
     * With {@link Scope#RESOURCE}, this is the creation of the metadata for a particular "identification info".
     * They are often the same, since there is typically only one "identification info" per file.
     * Storage locations are:
     *
     * <ul>
     *   <li><b>Metadata:</b> {@code metadata/dateInfo/*}</li>
     *   <li><b>Resource:</b> {@code metadata/identificationInfo/citation/date/*}</li>
     * </ul>
     *
     * If a date already exists for the given type, then the earliest date is retained (oldest date are discarded)
     * except for {@link DateType#LAST_REVISION}, {@link DateType#LAST_UPDATE LAST_UPDATE} or any other date type
     * prefixed by {@code "LATE_"}, where only the latest date is kept.
     *
     * @param  date   the date to add, or {@code null} for no-operation..
     * @param  type   the type of the date to add, or {@code null} if none (not legal but tolerated).
     * @param  scope  whether the date applies to data, to metadata or to both.
     *
     * @see #addAcquisitionTime(Date)
     */
    public final void addCitationDate(final Date date, final DateType type, final Scope scope) {
        ArgumentChecks.ensureNonNull("scope", scope);
        if (date != null) {
            final DefaultCitationDate cd = new DefaultCitationDate(date, type);
            if (scope != Scope.RESOURCE) addEarliest(metadata().getDateInfo(), cd, type);
            if (scope != Scope.METADATA) addEarliest(citation().getDates(),    cd, type);
        }
    }

    /**
     * Adds a date in the given collection, making sure that there is no two dates of the same type.
     * If two dates are of the same type, retains the latest one if the type name starts with {@code "LATE_"}
     * or retains the earliest date otherwise.
     */
    private static void addEarliest(final Collection<CitationDate> dates, final CitationDate cd, final DateType type) {
        for (final Iterator<CitationDate> it = dates.iterator(); it.hasNext();) {
            final CitationDate co = it.next();
            if (type.equals(co.getDateType())) {
                final Date oldDate = co.getDate();
                final Date newDate = cd.getDate();
                if (type.name().startsWith("LATE_") ? oldDate.before(newDate) : oldDate.after(newDate)) {
                    it.remove();
                    break;
                }
                return;
            }
        }
        dates.add(cd);
    }

    /**
     * Returns the given character sequence as a non-empty character string with leading and trailing spaces removed.
     * If the given character sequence is null, empty or blank, then this method returns {@code null}.
     */
    private static InternationalString trim(CharSequence value) {
        value = CharSequences.trimWhitespaces(value);
        if (value != null && value.length() != 0) {
            return Types.toInternationalString(value);
        } else {
            return null;
        }
    }

    /**
     * Returns the concatenation of the given strings. The previous string may be {@code null}.
     * This method does nothing if the previous string already contains the one to append.
     */
    private static InternationalString append(final InternationalString previous, final InternationalString toAdd) {
        if (previous == null) {
            return toAdd;
        }
        final String p = previous.toString();
        final String a = toAdd.toString();
        if (p.contains(a)) {
            return previous;
        }
        return Types.toInternationalString(p + System.lineSeparator() + a);
    }

    /**
     * Returns {@code true} if the given character sequences have equal content.
     */
    private static boolean equals(final CharSequence s1, final CharSequence s2) {
        if (s1 == s2) {
            return true;
        }
        if (s1 == null || s2 == null) {
            return false;
        }
        return s1.toString().equals(s2.toString());
    }

    /**
     * Adds a title or alternate title of the resource.
     * Storage location is:
     *
     * <ul>
     *   <li>{@code metadata/identificationInfo/citation/title} if available</li>
     *   <li>{@code metadata/identificationInfo/citation/alternateTitle} otherwise</li>
     * </ul>
     *
     * @param title  the resource title or alternate title, or {@code null} for no-operation.
     *
     * @see #addAbstract(CharSequence)
     */
    public final void addTitle(final CharSequence title) {
        final InternationalString i18n = trim(title);
        if (i18n != null) {
            final DefaultCitation citation = citation();
            final InternationalString current = citation.getTitle();
            if (current == null) {
                citation.setTitle(i18n);
            } else if (!equals(current, i18n)) {
                addIfNotPresent(citation.getAlternateTitles(), i18n);
            }
        }
    }

    /**
     * Adds a brief narrative summary of the resource(s).
     * If a summary already existed, the new one will be appended after a new line.
     * Storage location is:
     *
     * <ul>
     *   <li>{@code metadata/identificationInfo/abstract}
     * </ul>
     *
     * @param description  the summary of resource(s), or {@code null} for no-operation.
     *
     * @see #addTitle(CharSequence)
     * @see #addPurpose(CharSequence)
     */
    public final void addAbstract(final CharSequence description) {
        final InternationalString i18n = trim(description);
        if (i18n != null) {
            final DefaultDataIdentification identification = identification();
            identification.setAbstract(append(identification.getAbstract(), i18n));
        }
    }

    /**
     * Adds a summary of the intentions with which the resource(s) was developed.
     * If a purpose already existed, the new one will be appended after a new line.
     * Storage location is:
     *
     * <ul>
     *   <li>{@code metadata/identificationInfo/purpose}</li>
     * </ul>
     *
     * @param intention  the summary of intention(s), or {@code null} for no-operation.
     *
     * @see #addAbstract(CharSequence)
     */
    public final void addPurpose(final CharSequence intention) {
        final InternationalString i18n = trim(intention);
        if (i18n != null) {
            final DefaultDataIdentification identification = identification();
            identification.setPurpose(append(identification.getPurpose(), i18n));
        }
    }

    /**
     * Adds other information required to complete the citation that is not recorded elsewhere.
     * Storage location is:
     *
     * <ul>
     *   <li>{@code metadata/identificationInfo/citation/otherCitationDetails}</li>
     * </ul>
     *
     * @param  details  other details, or {@code null} for no-operation.
     */
    public final void addOtherCitationDetails(final CharSequence details) {
        final InternationalString i18n = trim(details);
        if (i18n != null) {
            addIfNotPresent(citation().getOtherCitationDetails(), i18n);
        }
    }

    /**
     * Adds any other descriptive information about the resource.
     * If information already existed, the new one will be appended after a new line.
     * Storage location is:
     *
     * <ul>
     *   <li>{@code metadata/identificationInfo/supplementalInformation}</li>
     * </ul>
     *
     * @param info  any other descriptive information about the resource, or {@code null} for no-operation.
     */
    public final void addSupplementalInformation(final CharSequence info) {
        final InternationalString i18n = trim(info);
        if (i18n != null) {
            final DefaultDataIdentification identification = identification();
            identification.setSupplementalInformation(append(identification.getSupplementalInformation(), i18n));
        }
    }

    /**
     * Adds a main theme of the resource.
     * Storage location is:
     *
     * <ul>
     *   <li>{@code metadata/identificationInfo/topicCategory}</li>
     * </ul>
     *
     * @param  topic  main theme of the resource, or {@code null} for no-operation.
     */
    public final void addTopicCategory(final TopicCategory topic) {
        if (topic != null) {
            // No need to use 'addIfNotPresent(…)' for enumerations.
            identification().getTopicCategories().add(topic);
        }
    }

    /**
     * Adds keywords if at least one non-empty element exists in the {@code keywords} array.
     * Other arguments have no impact on whether keywords are added or not because only the
     * {@code MD_Keywords.keyword} property is mandatory.
     * Storage locations are:
     *
     * <ul>
     *   <li>{@code metadata/identificationInfo/descriptiveKeywords}</li>
     *   <li>{@code metadata/identificationInfo/thesaurusName/title}</li>
     *   <li>{@code metadata/identificationInfo/type}</li>
     * </ul>
     *
<<<<<<< HEAD
     * @param  encoding  the character set used for encoding data and/or metadata.
     * @param  scope     whether the encoding applies to data, to metadata or to both.
     */
    public final void add(final Charset encoding, final Scope scope) {
        ArgumentChecks.ensureNonNull("scope", scope);
        if (encoding != null) {
            // No need to use 'addIfNotPresent(…)' because Charset collection is a Set by default.
            if (scope != Scope.DATA)           metadata().getCharacterSets().add(encoding);
            if (scope != Scope.METADATA) identification().getCharacterSets().add(
                    Types.forCodeName(CharacterSet.class, encoding.toString(), true));
=======
     * @param  keywords       word(s) used to describe the subject, or {@code null} for no-operation.
     * @param  type           subject matter used to group similar keywords, or {@code null} if none.
     * @param  thesaurusName  name of the formally registered thesaurus, or {@code null} if none.
     */
    public final void addKeywords(final Iterable<? extends CharSequence> keywords, final KeywordType type,
            final CharSequence thesaurusName)
    {
        if (keywords != null) {
            DefaultKeywords group = null;
            Collection<InternationalString> list = null;
            for (final CharSequence kw : keywords) {
                final InternationalString i18n = trim(kw);
                if (i18n != null) {
                    if (list == null) {
                        group = new DefaultKeywords();
                        group.setType(type);
                        group.setThesaurusName(sharedCitation(trim(thesaurusName)));
                        list = group.getKeywords();
                    }
                    list.add(i18n);
                }
            }
            if (group != null) {
                addIfNotPresent(identification().getDescriptiveKeywords(), group);
            }
>>>>>>> 4edd3015
        }
    }

    /**
     * Adds an author name. If an author was already defined with a different name,
     * then a new party instance is created.
     * Storage location is:
     *
     * <ul>
     *   <li>{@code metadata/identificationInfo/citation/party/name}</li>
     * </ul>
     *
     * @param  name  the name of the author or publisher, or {@code null} for no-operation.
     */
    public final void addAuthor(final CharSequence name) {
        final InternationalString i18n = trim(name);
        if (i18n != null) {
            if (party != null) {
                final InternationalString current = party.getName();
                if (current != null) {
                    if (equals(current, name)) {
                        return;
                    }
                    newParty(partyType);
                }
            }
            party().setName(i18n);
        }
    }

    /**
     * Adds s role, name, contact and position information for an individual or organization that is responsible
     * for the resource. This method can be used as an alternative to {@link #addAuthor(CharSequence)} when the
     * caller needs to create the responsibly party itself.
     *
     * <p>If the given {@code role} is non-null, then this method will ensure that the added party has the given
     * role. A copy of the given party will be created if needed (the given party will never be modified).</p>
     *
     * Storage locations are:
     *
     * <ul>
     *   <li>{@code metadata/identificationInfo/citation/citedResponsibleParty}</li>
     *   <li>{@code metadata/identificationInfo/citation/citedResponsibleParty/role}</li>
     * </ul>
     *
<<<<<<< HEAD
     * @see FeatureCatalogBuilder#define(DefaultFeatureType)
     */
    public final GenericName add(final DefaultFeatureType type, final Integer occurrences) {
        if (type != null) {
            final GenericName name = type.getName();
            if (name != null) {
                final DefaultFeatureTypeInfo info = new DefaultFeatureTypeInfo(name);
                if (occurrences != null) {
                    info.setFeatureInstanceCount(shared(occurrences));
                }
                addIfNotPresent(featureDescription().getFeatureTypeInfo(), info);
                return name;
=======
     * @param  party  the individual or organization that is responsible, or {@code null} for no-operation.
     * @param  role   the role to set, or {@code null} for leaving it unchanged.
     */
    public final void addCitedResponsibleParty(Responsibility party, final Role role) {
        if (party != null) {
            if (role != null && !role.equals(party.getRole())) {
                party = new DefaultResponsibility(party);
                ((DefaultResponsibility) party).setRole(role);
>>>>>>> 4edd3015
            }
            addIfNotPresent(citation().getCitedResponsibleParties(), party);
        }
    }

    /**
     * Adds a means of communication with person(s) and organizations(s) associated with the resource(s).
     * This is often the same party than the above cited responsibly party, with only the role changed.
     * Storage locations are:
     *
     * <ul>
     *   <li><b>Metadata</b> {@code metadata/contact}</li>
     *   <li><b>Resource</b> {@code metadata/identificationInfo/pointOfContact}</li>
     * </ul>
     *
     * @param  contact  means of communication with party associated with the resource, or {@code null} for no-operation.
     * @param  scope    whether the contact applies to data, to metadata or to both.
     */
    public final void addPointOfContact(final Responsibility contact, final Scope scope) {
        ArgumentChecks.ensureNonNull("scope", scope);
        if (contact != null) {
            if (scope != Scope.RESOURCE)     addIfNotPresent(metadata().getContacts(), contact);
            if (scope != Scope.METADATA) addIfNotPresent(identification().getPointOfContacts(), contact);
        }
    }

    /**
     * Adds a distributor. This is often the same than the above responsible party.
     * Storage location is:
     *
     * <ul>
     *   <li>{@code metadata/distributionInfo/distributor/distributorContact}</li>
     * </ul>
     *
     * @param  distributor  the distributor, or {@code null} for no-operation.
     */
    public final void addDistributor(final Responsibility distributor) {
        if (distributor != null) {
            addIfNotPresent(distribution().getDistributors(), new DefaultDistributor(distributor));
        }
    }

    /**
     * Adds recognition of those who contributed to the resource(s).
     * Storage location is:
     *
     * <ul>
     *   <li>{@code metadata/identificationInfo/credit}</li>
     * </ul>
     *
     * @param  credit  recognition of those who contributed to the resource, or {@code null} for no-operation.
     */
    public final void addCredits(final CharSequence credit) {
        if (credit != null) {
            final String c = CharSequences.trimWhitespaces(credit).toString();
            if (!c.isEmpty()) {
                addIfNotPresent(identification().getCredits(), c);
            }
        }
    }

    /**
     * Elements to omit in the legal notice to be parsed by {@link MetadataBuilder#parseLegalNotice(String)}.
     * Some of those elements are implied by the metadata were the legal notice will be stored.
     */
    private static final class LegalSymbols {
        /**
         * Symbols associated to restrictions.
         */
        private static final LegalSymbols[] VALUES = {
            new LegalSymbols(Restriction.COPYRIGHT, "COPYRIGHT", "(C)", "©", "All rights reserved"),
            new LegalSymbols(Restriction.TRADEMARK, "TRADEMARK", "(TM)", "™", "(R)", "®")
        };

        /**
         * The restriction to use if an item in the {@linkplain #symbols} list is found.
         */
        private final Restriction restriction;

        /**
         * Symbols to use as an indication that the {@linkplain #restriction} applies.
         */
        private final String[] symbols;

        /**
         * Creates a new enumeration value for the given symbol.
         */
        private LegalSymbols(final Restriction restriction, final String... symbols) {
            this.restriction = restriction;
            this.symbols = symbols;
        }

        /**
         * Returns {@code true} if the given character is a space or a punctuation of category "other".
         * The punctuation characters include coma, dot, semi-colon, <i>etc.</i> but do not include
         * parenthesis or connecting punctuation.
         *
         * @param c the Unicode code point of the character to test.
         */
        private static boolean isSpaceOrPunctuation(final int c) {
            switch (Character.getType(c)) {
                case Character.LINE_SEPARATOR:
                case Character.SPACE_SEPARATOR:
                case Character.PARAGRAPH_SEPARATOR:
                case Character.OTHER_PUNCTUATION: return true;
                default: return false;
            }
        }

        /**
         * Implementation of {@link MetadataBuilder#parseLegalNotice(String)}, provided here for reducing
         * the amount of class loading in the common case where there is no legal notice to parse.
         */
        static void parse(final String notice, final DefaultLegalConstraints constraints) {
            final int length = notice.length();
            final StringBuilder buffer = new StringBuilder(length);
            int     year           = 0;         // The copyright year, or 0 if none.
            int     quoteLevel     = 0;         // Incremented on ( [ « characters, decremented on ) ] » characters.
            boolean isCopyright    = false;     // Whether the word parsed by previous iteration was "Copyright" or "(C)".
            boolean wasSeparator   = true;      // Whether the caracter parsed by the previous iteration was a word separator.
            boolean wasPunctuation = true;      // Whether the previous character was a punctuation of Unicode category "other".
            boolean skipNextChars  = true;      // Whether the next spaces and some punction characters should be ignored.
parse:      for (int i = 0; i < length;) {
                final int c = notice.codePointAt(i);
                final int n = Character.charCount(c);
                int     quoteChange   = 0;
                boolean isSeparator   = false;
                boolean isPunctuation;
                switch (Character.getType(c)) {
                    case Character.INITIAL_QUOTE_PUNCTUATION:
                    case Character.START_PUNCTUATION: {
                        quoteChange   = +1;                     //  ( [ «  etc.
                        skipNextChars = false;
                        isPunctuation = false;
                        break;
                    }
                    case Character.FINAL_QUOTE_PUNCTUATION:
                    case Character.END_PUNCTUATION: {
                        quoteChange   = -1;                     //  ) ] »  etc.
                        skipNextChars = false;
                        isPunctuation = false;
                        break;
                    }
                    default: {                                  // Letter, digit, hyphen, etc.
                        skipNextChars = false;
                        isPunctuation = false;
                        break;
                    }
                    case Character.OTHER_PUNCTUATION: {         //  , . : ; / " etc. but not -.
                        isPunctuation = true;
                        isSeparator   = true;
                        break;
                    }
                    case Character.LINE_SEPARATOR:
                    case Character.SPACE_SEPARATOR:
                    case Character.PARAGRAPH_SEPARATOR: {
                        isPunctuation = wasPunctuation;
                        isSeparator   = true;
                        break;
                    }
                }
                if (wasSeparator && !isSeparator && quoteLevel == 0) {
                    /*
                     * Found the beginning of a new word. Ignore textes like "(C)" or "All rights reserved".
                     * Some of those textes are implied by the metadata where the legal notice will be stored.
                     */
                    for (final LegalSymbols r : VALUES) {
                        for (final String symbol : r.symbols) {
                            if (notice.regionMatches(true, i, symbol, 0, symbol.length())) {
                                final int after = i + symbol.length();
                                if (after >= length || isSpaceOrPunctuation(notice.codePointAt(after))) {
                                    isCopyright |= Restriction.COPYRIGHT.equals(r.restriction);
                                    constraints.getUseConstraints().add(r.restriction);
                                    wasPunctuation = true;      // Pretend that "Copyright" was followed by a coma.
                                    skipNextChars  = true;      // Ignore spaces and punctuations until the next word.
                                    i = after;                  // Skip the "Copyright" (or other) word.
                                    continue parse;
                                }
                            }
                        }
                    }
                    /*
                     * If a copyright notice is followed by digits, assume that those digits are the copyright year.
                     * We require the year is followed by punctuations or non-breaking space in order to reduce the
                     * risk of confusion with postal addresses. So this block should accept "John, 1992." but not
                     * "1992-1 Nowhere road".
                     */
                    if (isCopyright && wasPunctuation && year == 0 && c >= '0' && c <= '9') {
                        int endOfDigits = i + n;            // After the last digit in sequence.
                        while (endOfDigits < length) {
                            final int d = notice.codePointAt(endOfDigits);
                            if (d < '0' || d > '9') break;
                            endOfDigits++;              // No need to use Character.charCount(s) here.
                        }
                        // Verify if the digits are followed by a punctuation.
                        final int endOfToken = CharSequences.skipLeadingWhitespaces(notice, endOfDigits, length);
                        if (endOfToken > endOfDigits || isSpaceOrPunctuation(notice.codePointAt(endOfToken))) try {
                            year = Integer.parseInt(notice.substring(i, endOfDigits));
                            if (year >= 1800 && year <= 9999) {                     // Those limits are arbitrary.
                                skipNextChars = true;
                                i = endOfToken;
                                continue;
                            }
                            year = 0;                                               // Reject as not a copyright year.
                        } catch (NumberFormatException e) {
                            // Not an integer - ignore, will be handled as text.
                        }
                    }
                }
                /*
                 * End of the block that was executed at the beginning of each new word.
                 * Following is executed for every characters, except if the above block
                 * skipped a portion of the input string.
                 */
                wasPunctuation = isPunctuation;
                wasSeparator   = isSeparator;
                quoteLevel    += quoteChange;
                if (!skipNextChars && !Character.isIdentifierIgnorable(c)) {
                    buffer.appendCodePoint(c);
                }
                i += n;
            }
            /*
             * End of parsing. Omit trailing spaces and some punctuations if any, then store the result.
             */
            int i = buffer.length();
            while (i > 0) {
                final int c = buffer.codePointBefore(i);
                if (!isSpaceOrPunctuation(c)) break;
                i -= Character.charCount(c);
            }
            final DefaultCitation c = new DefaultCitation(notice);
            if (year != 0) {
                final Date date = new Date(LocalDate.of(year, 1, 1).toEpochDay() * MILLISECONDS_PER_DAY);
                c.setDates(Collections.singleton(new DefaultCitationDate(date, DateType.valueOf("IN_FORCE"))));
            }
            if (i != 0) {
                buffer.setLength(i);
                // Same limitation than MetadataBuilder.party().
                final AbstractParty party = new AbstractParty(buffer, null);
                final DefaultResponsibleParty r = new DefaultResponsibleParty(Role.OWNER);
                r.setParties(Collections.singleton(party));
                c.setCitedResponsibleParties(Collections.singleton(r));
            }
            constraints.getReferences().add(c);
        }
    }

    /**
     * Parses the legal notice. The method expects a string of the form
     * “Copyright, John Smith, 1992. All rights reserved.”
     * The result of above example will be:
     *
     * {@preformat text
     *   Metadata
     *     └─Identification info
     *         └─Resource constraints
     *             ├─Use constraints……………………………… Copyright
     *             └─Reference
     *                 ├─Title……………………………………………… Copyright (C), John Smith, 1992. All rights reserved.
     *                 ├─Date
     *                 │   ├─Date……………………………………… 1992-01-01
     *                 │   └─Date type………………………… In force
     *                 └─Cited responsible party
     *                     ├─Party
     *                     │   └─Name…………………………… John Smith
     *                     └─Role……………………………………… Owner
     * }
     *
     * Storage location is:
     *
     * <ul>
     *   <li>{@code metadata/identificationInfo/resourceConstraint}</li>
     * </ul>
     *
     * @param  notice  the legal notice, or {@code null} for no-operation.
     */
    public final void parseLegalNotice(final String notice) {
        if (notice != null) {
            LegalSymbols.parse(notice, constraints());
        }
    }

    /**
     * Adds an access constraint applied to assure the protection of privacy or intellectual property,
     * and any special restrictions or limitations on obtaining the resource.
     * Storage location is:
     *
     * <ul>
     *   <li>{@code metadata/identificationInfo/resourceConstraint/accessConstraints}</li>
     * </ul>
     *
     * @param  restriction  access constraints applied, or {@code null} for no-operation.
     */
    public final void addAccessConstraint(final Restriction restriction) {
        if (restriction != null) {
            // No need to use 'addIfNotPresent(…)' for code lists.
            constraints().getAccessConstraints().add(restriction);
        }
    }

    /**
     * Adds a limitation affecting the fitness for use of the resource.
     * Storage location is:
     *
     * <ul>
     *   <li>{@code metadata/identificationInfo/resourceConstraint/useLimitation}</li>
     * </ul>
     *
     * @param  limitation  limitation affecting the fitness for use, or {@code null} for no-operation.
     */
    public final void addUseLimitation(final CharSequence limitation) {
        final InternationalString i18n = trim(limitation);
        if (i18n != null) {
            addIfNotPresent(constraints().getUseLimitations(), i18n);
        }
    }

    /**
     * Adds the given coordinate reference system to metadata, if it does not already exists.
     * This method ensures that there is no duplicated values.
     * Storage location is:
     *
     * <ul>
     *   <li>{@code metadata/referenceSystemInfo}</li>
     * </ul>
     *
     * @param  crs  the coordinate reference system to add to the metadata, or {@code null} for no-operation.
     */
    public final void addReferenceSystem(final CoordinateReferenceSystem crs) {
        if (crs != null) {
            addIfNotPresent(metadata().getReferenceSystemInfo(), crs);
        }
    }

    /**
     * Adds a geographic extent described by an identifier. The given identifier is stored as-is as
     * the natural language description, and possibly in a modified form as the geographic identifier.
     * See {@link DefaultGeographicDescription#DefaultGeographicDescription(CharSequence)} for details.
     * Storage locations are:
     *
     * <ul>
     *   <li>{@code metadata/identificationInfo/extent/geographicElement/description}</li>
     *   <li>{@code metadata/identificationInfo/extent/geographicElement/identifier}</li>
     * </ul>
     *
     * @param  identifier  identifier or description of spatial and temporal extent, or {@code null} for no-operation.
     */
    public final void addExtent(final CharSequence identifier) {
        final InternationalString i18n = trim(identifier);
        if (i18n != null) {
            addIfNotPresent(extent().getGeographicElements(), new DefaultGeographicDescription(identifier));
        }
    }

    /**
     * Adds the given envelope, including its CRS, to the metadata. If the metadata already contains a geographic
     * bounding box, then a new bounding box is added; this method does not compute the union of the two boxes.
     * Storage location is:
     *
     * <ul>
     *   <li>{@code metadata/identificationInfo/extent/geographicElement}</li>
     * </ul>
     *
     * @param  envelope  the extent to add in the metadata, or {@code null} for no-operation.
     * @throws TransformException if an error occurred while converting the given envelope to extents.
     */
    public final void addExtent(final AbstractEnvelope envelope) throws TransformException {
        if (envelope != null) {
            addReferenceSystem(envelope.getCoordinateReferenceSystem());
            if (!envelope.isAllNaN()) {
                extent().addElements(envelope);
            }
        }
    }

    /**
     * Adds a geographic bounding box initialized to the values in the given array.
     * The array must contains at least 4 values starting at the given index in this exact order:
     *
     * <ul>
     *   <li>{@code westBoundLongitude} (the minimal λ value), or {@code NaN}</li>
     *   <li>{@code eastBoundLongitude} (the maximal λ value), or {@code NaN}</li>
     *   <li>{@code southBoundLatitude} (the minimal φ value), or {@code NaN}</li>
     *   <li>{@code northBoundLatitude} (the maximal φ value), or {@code NaN}</li>
     * </ul>
     *
     * Storage location is:
     *
     * <ul>
     *   <li>{@code metadata/identificationInfo/extent/geographicElement}</li>
     * </ul>
     *
     * @param  ordinates  the geographic coordinates, or {@code null} for no-operation.
     * @param  index      index of the first value to use in the given array.
     */
    public final void addExtent(final double[] ordinates, int index) {
        if (ordinates != null) {
            final DefaultGeographicBoundingBox bbox = new DefaultGeographicBoundingBox(
                        ordinates[index], ordinates[++index], ordinates[++index], ordinates[++index]);
            if (!bbox.isEmpty()) {
                addIfNotPresent(extent().getGeographicElements(), bbox);
            }
        }
    }

    /**
     * Adds a vertical extent covered by the data.
     * Storage location is:
     *
     * <ul>
     *   <li>{@code metadata/identificationInfo/extent/verticalElement}</li>
     * </ul>
     *
     * @param  minimumValue  the lowest vertical extent contained in the dataset, or {@link Double#NaN} if none.
     * @param  maximumValue  the highest vertical extent contained in the dataset, or {@link Double#NaN} if none.
     * @param  verticalCRS   the information about the vertical coordinate reference system, or {@code null}.
     */
    public final void addVerticalExtent(final double minimumValue,
                                        final double maximumValue,
                                        final VerticalCRS verticalCRS)
    {
        if (!Double.isNaN(minimumValue) || !Double.isNaN(maximumValue) || verticalCRS != null) {
            addIfNotPresent(extent().getVerticalElements(),
                            new DefaultVerticalExtent(minimumValue, maximumValue, verticalCRS));
        }
    }

    /**
     * Adds a temporal extent covered by the data.
     * Storage location is:
     *
     * <ul>
     *   <li>{@code metadata/identificationInfo/extent/temporalElement}</li>
     * </ul>
     *
     * @param  startTime  when the data begins, or {@code null} if unbounded.
     * @param  endTime    when the data ends, or {@code null} if unbounded.
     * @throws UnsupportedOperationException if the temporal module is not on the classpath.
     *
     * @see #addAcquisitionTime(Date)
     */
    public final void addTemporalExtent(final Date startTime, final Date endTime) {
        if (startTime != null || endTime != null) {
            final DefaultTemporalExtent t = new DefaultTemporalExtent();
            t.setBounds(startTime, endTime);
            addIfNotPresent(extent().getTemporalElements(), t);
        }
    }

    /**
     * Adds descriptions for the given feature.
     * Storage location is:
     *
     * <ul>
     *   <li>{@code metadata/contentInfo/featureTypes/featureTypeName}</li>
     *   <li>{@code metadata/contentInfo/featureTypes/featureInstanceCount}</li>
     * </ul>
     *
     * This method returns the feature name for more convenient chaining with
     * {@link org.apache.sis.storage.FeatureNaming#add FeatureNaming.add(…)}.
     * Note that the {@link FeatureCatalogBuilder} subclasses can also be used for that chaining.
     *
     * @param  type         the feature type to add, or {@code null} for no-operation.
     * @param  occurrences  number of instances of the given feature type, or {@code null} if unknown.
     * @return the name of the added feature, or {@code null} if none.
     *
     * @see FeatureCatalogBuilder#define(FeatureType)
     */
    public final GenericName addFeatureType(final FeatureType type, final Integer occurrences) {
        if (type != null) {
            final GenericName name = type.getName();
            if (name != null) {
                final DefaultFeatureTypeInfo info = new DefaultFeatureTypeInfo(name);
                if (occurrences != null) {
                    info.setFeatureInstanceCount(shared(occurrences));
                }
                addIfNotPresent(featureDescription().getFeatureTypeInfo(), info);
                return name;
            }
        }
        return null;
    }

    /**
     * Adds a method used to spatially represent geographic information.
     * Storage location is:
     *
     * <ul>
     *   <li>{@code metadata/identificationInfo/spatialRepresentationType}</li>
     * </ul>
     *
     * @param  type  method used to spatially represent geographic information, or {@code null} for no-operation.
     */
    public final void addSpatialRepresentation(final SpatialRepresentationType type) {
        if (type != null) {
            // No need to use 'addIfNotPresent(…)' for code lists.
            identification().getSpatialRepresentationTypes().add(type);
        }
    }

    /**
     * Adds a linear resolution in metres.
     * Storage location is:
     *
     * <ul>
     *   <li>{@code metadata/identificationInfo/spatialResolution/distance}</li>
     * </ul>
     *
     * @param  distance  the resolution in metres, or {@code NaN} for no-operation.
     */
    public final void addResolution(final double distance) {
        if (!Double.isNaN(distance)) {
            final DefaultResolution r = new DefaultResolution();
            r.setDistance(shared(distance));
            addIfNotPresent(identification().getSpatialResolutions(), r);
        }
    }

    /**
     * Sets identification of grid data as point or cell.
     * Storage location is:
     *
     * <ul>
     *   <li>{@code metadata/spatialRepresentationInfo/cellGeometry}</li>
     * </ul>
     *
     * @param  value   whether the data represent point or area, or {@code null} for no-operation.
     */
    public final void setCellGeometry(final CellGeometry value) {
        if (value != null) {
            gridRepresentation().setCellGeometry(value);
        }
    }

    /**
     * Sets the point in a pixel corresponding to the Earth location of the pixel.
     * Storage location is:
     *
     * <ul>
     *   <li>{@code metadata/spatialRepresentationInfo/pointInPixel}</li>
     * </ul>
     *
     * @param  value   whether the data represent point or area, or {@code null} for no-operation.
     */
    public final void setPointInPixel(final PixelOrientation value) {
        if (value != null) {
            ((DefaultGeorectified) gridRepresentation()).setPointInPixel(value);
        }
    }

    /**
     * Sets a general description of the transformation form grid coordinates to "real world" coordinates.
     * Storage location is:
     *
     * <ul>
     *   <li>{@code metadata/spatialRepresentationInfo/transformationDimensionDescription}</li>
     * </ul>
     *
     * @param  value  a general description of the "grid to CRS" transformation, or {@code null} for no-operation.
     */
    public final void setGridToCRS(final CharSequence value) {
        final InternationalString i18n = trim(value);
        if (i18n != null) {
            ((DefaultGeorectified) gridRepresentation()).setTransformationDimensionDescription(i18n);
        }
    }

    /**
     * Returns the axis at the given dimension index. All previous dimensions are created if needed.
     *
     * @param  index  index of the desired dimension.
     * @return dimension at the given index.
     */
    private DefaultDimension axis(final int index) {
        final List<Dimension> axes = gridRepresentation().getAxisDimensionProperties();
        for (int i=axes.size(); i <= index; i++) {
            axes.add(new DefaultDimension());
        }
        return (DefaultDimension) axes.get(index);
    }

    /**
     * Sets the number of cells along the given dimension.
     * Storage location is:
     *
     * <ul>
     *   <li>{@code metadata/spatialRepresentationInfo/axisDimensionProperties/dimensionName}</li>
     * </ul>
     *
     * @param  dimension  the axis dimension.
     * @param  name       the name to set for the given dimension.
     */
    public final void setAxisName(final int dimension, final DimensionNameType name) {
        axis(dimension).setDimensionName(name);
    }

    /**
     * Sets the number of cells along the given dimension.
     * Storage location is:
     *
     * <ul>
     *   <li>{@code metadata/spatialRepresentationInfo/axisDimensionProperties/dimensionSize}</li>
     * </ul>
     *
     * @param  dimension  the axis dimension.
     * @param  length     number of cell values along the given dimension.
     */
    public final void setAxisLength(final int dimension, final int length) {
        axis(dimension).setDimensionSize(shared(length));
    }

    /**
     * Sets the degree of detail in the given dimension.
     * Storage location is:
     *
     * <ul>
     *   <li>{@code metadata/spatialRepresentationInfo/axisDimensionProperties/resolution}</li>
     * </ul>
     *
     * @param  dimension   the axis dimension.
     * @param  resolution  the degree of detail in the grid dataset, or NaN for no-operation.
     */
    public final void setAxisResolution(final int dimension, final double resolution) {
        if (!Double.isNaN(resolution)) {
            axis(dimension).setResolution(shared(resolution));
        }
    }

    /**
     * Sets the name or number that uniquely identifies instances of bands of wavelengths on which a sensor operates.
     * If a coverage contains more than one band, additional bands can be created by calling
     * {@link #newSampleDimension()} before to call this method.
     * Storage location is:
     *
     * <ul>
     *   <li>{@code metadata/contentInfo/attributeGroup/attribute/sequenceIdentifier}</li>
     * </ul>
     *
     * @param  sequenceIdentifier  the band name or number, or {@code null} for no-operation.
     */
    public final void setBandIdentifier(final MemberName sequenceIdentifier) {
        if (sequenceIdentifier != null) {
            sampleDimension().setSequenceIdentifier(sequenceIdentifier);
        }
    }

    /**
     * Adds an identifier for the current band.
     * These identifiers can be use to provide names for the attribute from a standard set of names.
     * If a coverage contains more than one band, additional bands can be created by calling
     * {@link #newSampleDimension()} before to call this method.
     * Storage location is:
     *
     * <ul>
     *   <li>{@code metadata/contentInfo/attributeGroup/attribute/name}</li>
     * </ul>
     *
     * @param  authority  identifies which controlled list of name is used, or {@code null} if none.
     * @param  name       the band name, or {@code null} for no-operation.
     */
    public final void addBandIdentifier(final CharSequence authority, String name) {
        if (name != null && !(name = name.trim()).isEmpty()) {
            addIfNotPresent(sampleDimension().getNames(), sharedIdentifier(authority, name));
        }
    }

    /**
     * Adds a description of the current band.
     * If a coverage contains more than one band, additional bands can be created by calling
     * {@link #newSampleDimension()} before to call this method.
     * Storage location is:
     *
     * <ul>
     *   <li>{@code metadata/contentInfo/attributeGroup/attribute/description}</li>
     * </ul>
     *
     * @param  description  the band description, or {@code null} for no-operation.
     */
    public final void addBandDescription(final CharSequence description) {
        final InternationalString i18n = trim(description);
        if (i18n != null) {
            final DefaultSampleDimension sampleDimension = sampleDimension();
            sampleDimension.setDescription(append(sampleDimension.getDescription(), i18n));
        }
    }

    /**
     * Adds a description of a particular sample value.
     * Storage location is:
     *
     * <ul>
     *   <li>{@code metadata/contentInfo/rangeElementDescription}</li>
     * </ul>
     *
     * <div class="note"><b>Note:</b>
     * ISO 19115 range elements are approximatively equivalent to
     * {@code org.apache.sis.coverage.Category} in the {@code sis-coverage} module.</div>
     *
     * @param  name        designation associated with a set of range elements, or {@code null} if none.
     * @param  definition  description of a set of specific range elements, or {@code null} if none.
     */
    public void addSampleValueDescription(final CharSequence name, final CharSequence definition) {
        final InternationalString i18n = trim(name);
        final InternationalString def  = trim(definition);
        if (i18n != null && def != null) {
            final DefaultRangeElementDescription element = new DefaultRangeElementDescription();
            element.setName(i18n);
            element.setDefinition(def);
            addIfNotPresent(coverageDescription().getRangeElementDescriptions(), element);
        }
    }

    /**
     * Adds a minimal value for the current sample dimension. If a minimal value was already defined, then
     * the new value will be set only if it is smaller than the existing one. {@code NaN} values are ignored.
     * If a coverage contains more than one band, additional bands can be created by calling
     * {@link #newSampleDimension()} before to call this method.
     * Storage location is:
     *
     * <ul>
     *   <li>{@code metadata/contentInfo/attributeGroup/attribute/minValue}</li>
     * </ul>
     *
     * @param value  the minimal value to add to the existing range of sample values, or {@code NaN} for no-operation.
     */
    public final void addMinimumSampleValue(final double value) {
        if (!Double.isNaN(value)) {
            final DefaultSampleDimension sampleDimension = sampleDimension();
            final Double current = sampleDimension.getMinValue();
            if (current == null || value < current) {
                sampleDimension.setMinValue(shared(value));
            }
        }
    }

    /**
     * Adds a maximal value for the current sample dimension. If a maximal value was already defined, then
     * the new value will be set only if it is greater than the existing one. {@code NaN} values are ignored.
     * If a coverage contains more than one band, additional bands can be created by calling
     * {@link #newSampleDimension()} before to call this method.
     * Storage location is:
     *
     * <ul>
     *   <li>{@code metadata/contentInfo/attributeGroup/attribute/maxValue}</li>
     * </ul>
     *
     * @param value  the maximal value to add to the existing range of sample values, or {@code NaN} for no-operation.
     */
    public final void addMaximumSampleValue(final double value) {
        if (!Double.isNaN(value)) {
            final DefaultSampleDimension sampleDimension = sampleDimension();
            final Double current = sampleDimension.getMaxValue();
            if (current == null || value > current) {
                sampleDimension.setMaxValue(shared(value));
            }
        }
    }

    /**
     * Sets the units of data in the current band.
     * If a coverage contains more than one band, additional bands can be created by calling
     * {@link #newSampleDimension()} before to call this method.
     * Storage location is:
     *
     * <ul>
     *   <li>{@code metadata/contentInfo/attributeGroup/attribute/unit}</li>
     * </ul>
     *
     * @param  unit  units of measurement of sample values.
     */
    public final void setSampleUnits(final Unit<?> unit) {
        if (unit != null) {
            sampleDimension().setUnits(unit);
        }
    }

    /**
     * Sets the scale factor and offset which have been applied to the cell value.
     * The transfer function type is declared {@linkplain TransferFunctionType#LINEAR linear}
     * If a coverage contains more than one band, additional bands can be created by calling
     * {@link #newSampleDimension()} before to call this method.
     * Storage location is:
     *
     * <ul>
     *   <li>{@code metadata/contentInfo/attributeGroup/attribute/scale}</li>
     *   <li>{@code metadata/contentInfo/attributeGroup/attribute/offset}</li>
     *   <li>{@code metadata/contentInfo/attributeGroup/attribute/transferFunctionType}</li>
     * </ul>
     *
     * @param scale   the scale factor which has been applied to the cell value.
     * @param offset  the physical value corresponding to a cell value of zero.
     */
    public final void setTransferFunction(final double scale, final double offset) {
        if (!Double.isNaN(scale) || !Double.isNaN(offset)) {
            final DefaultSampleDimension sd = sampleDimension();
            if (!Double.isNaN(scale))  sd.setScaleFactor(scale);
            if (!Double.isNaN(offset)) sd.setOffset(offset);
            sd.setTransferFunctionType(TransferFunctionType.LINEAR);
        }
    }

    /**
     * Sets the maximum number of significant bits in the uncompressed representation for the value in current band.
     * Storage location is:
     *
     * <ul>
     *   <li>{@code metadata/contentInfo/attributeGroup/attribute/bitsPerValue}</li>
     * </ul>
     *
     * @param  bits  the new maximum number of significant bits.
     * @throws IllegalArgumentException if the given value is zero or negative.
     */
    public final void setBitPerSample(final int bits) {
        sampleDimension().setBitsPerValue(bits);
    }

    /**
     * Sets an identifier for the level of processing that has been applied to the coverage.
     * Storage location is:
     *
     * <ul>
     *   <li>{@code metadata/contentInfo/processingLevelCode}</li>
     * </ul>
     *
     * @param  authority        identifies which controlled list of code is used, or {@code null} if none.
     * @param  processingLevel  identifier for the level of processing that has been applied to the resource,
     *                          or {@code null} for no-operation.
     */
    public final void setProcessingLevelCode(final CharSequence authority, String processingLevel) {
        if (processingLevel != null) {
            processingLevel = processingLevel.trim();
            if (!processingLevel.isEmpty()) {
                coverageDescription().setProcessingLevelCode(sharedIdentifier(authority, processingLevel));
            }
        }
    }

    /**
     * Sets the area of the dataset obscured by clouds, expressed as a percentage of the spatial extent.
     * This method does nothing if the given value is {@link Double#NaN}.
     *
     * <p>This method is available only if {@link #newCoverage(boolean)} has been invoked
     * with the {@code electromagnetic} parameter set to {@code true}. Storage location is:</p>
     *
     * <ul>
     *   <li>{@code metadata/contentInfo/cloudCoverPercentage}</li>
     * </ul>
     *
     * @param  value  the new cloud percentage, or {@code NaN} for no-operation.
     * @throws IllegalArgumentException if the given value is out of range.
     */
    public final void setCloudCoverPercentage(final double value) {
        if (!Double.isNaN(value)) {
            ((DefaultImageDescription) coverageDescription()).setCloudCoverPercentage(shared(value));
        }
    }

    /**
     * Sets the illumination azimuth measured in degrees clockwise from true north at the time the image is taken.
     * For images from a scanning device, refer to the centre pixel of the image.
     * This method does nothing if the given value is {@link Double#NaN}.
     *
     * <p>This method is available only if {@link #newCoverage(boolean)} has been invoked
     * with the {@code electromagnetic} parameter set to {@code true}. Storage location is:</p>
     *
     * <ul>
     *   <li>{@code metadata/contentInfo/illuminationAzimuthAngle}</li>
     * </ul>
     *
     * @param  value  the new illumination azimuth angle, or {@code NaN} for no-operation.
     * @throws IllegalArgumentException if the given value is out of range.
     */
    public final void setIlluminationAzimuthAngle(final double value) {
        if (!Double.isNaN(value)) {
            ((DefaultImageDescription) coverageDescription()).setIlluminationAzimuthAngle(shared(value));
        }
    }

    /**
     * Sets the illumination elevation measured in degrees clockwise from the target plane
     * at intersection of the optical line of sight with the Earth's surface.
     * For images from a canning device, refer to the centre pixel of the image.
     * This method does nothing if the given value is {@link Double#NaN}.
     *
     * <p>This method is available only if {@link #newCoverage(boolean)} has been invoked
     * with the {@code electromagnetic} parameter set to {@code true}. Storage location is:</p>
     *
     * <ul>
     *   <li>{@code metadata/contentInfo/illuminationElevationAngle}</li>
     * </ul>
     *
     * @param  value  the new illumination azimuth angle, or {@code NaN} for no-operation.
     * @throws IllegalArgumentException if the given value is out of range.
     */
    public final void setIlluminationElevationAngle(final double value) {
        if (!Double.isNaN(value)) {
            ((DefaultImageDescription) coverageDescription()).setIlluminationElevationAngle(shared(value));
        }
    }

    /**
     * Adds a platform on which instrument are installed. If a platform was already defined
     * with a different identifier, then a new platform instance will be created.
     * Storage location is:
     *
     * <ul>
     *   <li>{@code metadata/acquisitionInformation/platform/identifier}</li>
     * </ul>
     *
     * @param  authority   identifiers the authority that define platform codes, or {@code null} if none.
     * @param  identifier  identifier of the platform to add, or {@code null} for no-operation.
     */
<<<<<<< HEAD
    public final void setFormat(final String abbreviation) throws MetadataStoreException {
        if (abbreviation != null && abbreviation.length() != 0) {
            if (format == null) {
                format = MetadataSource.getProvided().lookup(Format.class, abbreviation);
                /*
                 * Additional step for converting deprecated "name" and "specification" into non-deprecated properties.
                 * This step is not required on SIS branches that depend on development branches of GeoAPI 3.1 or 4.0.
                 */
                format = DefaultFormat.castOrCopy(format);
=======
    public final void addPlatform(final CharSequence authority, String identifier) {
        if (identifier != null && !(identifier = identifier.trim()).isEmpty()) {
            if (platform != null) {
                final Identifier current = platform.getIdentifier();
                if (current != null) {
                    if (identifier.equals(current.getCode())) {
                        return;
                    }
                    acquisition().getPlatforms().add(platform);
                    platform = null;
                }
>>>>>>> 4edd3015
            }
            platform().setIdentifier(sharedIdentifier(authority, identifier));
        }
    }

    /**
     * Adds an instrument or sensor on the platform.
     * Storage location is:
     *
     * <ul>
     *   <li>{@code metadata/acquisitionInformation/platform/instrument/identifier}</li>
     * </ul>
     *
     * @param  authority   identifiers the authority that define instrument codes, or {@code null} if none.
     * @param  identifier  identifier of the sensor to add, or {@code null} for no-operation.
     */
    public final void addInstrument(final CharSequence authority, String identifier) {
        if (identifier != null && !(identifier = identifier.trim()).isEmpty()) {
            final DefaultInstrument instrument = new DefaultInstrument();
            instrument.setIdentifier(sharedIdentifier(authority, identifier));
            addIfNotPresent(platform().getInstruments(), instrument);
        }
    }

    /**
     * Adds an event that describe the time at which data were acquired.
     * Storage location is:
     *
     * <ul>
     *   <li>{@code metadata/acquisitionInformation/operation/significantEvent/time}</li>
     * </ul>
     *
     * @param  time  the acquisition time, or {@code null} for no-operation.
     *
     * @see #addTemporalExtent(Date, Date)
     */
    public final void addAcquisitionTime(final Date time) {
        if (time != null) {
            final DefaultEvent event = new DefaultEvent();
            event.setContext(Context.ACQUISITION);
            event.setTime(time);
            final DefaultOperation op = new DefaultOperation();
            op.setSignificantEvents(singleton(event));
            op.setType(OperationType.REAL);
            op.setStatus(Progress.COMPLETED);
            addIfNotPresent(acquisition().getOperations(), op);
        }
    }

    /**
     * Adds the identifier of the requirement to be satisfied by data acquisition.
     * Storage location is:
     *
     * <ul>
     *   <li>{@code metadata/acquisitionInformation/acquisitionRequirement/identifier}</li>
     * </ul>
     *
     * @param  authority   specifies the authority that define requirement codes, or {@code null} if none.
     * @param  identifier  unique name or code for the requirement, or {@code null} for no-operation.
     */
    public final void addAcquisitionRequirement(final CharSequence authority, String identifier) {
        if (identifier != null && !(identifier = identifier.trim()).isEmpty()) {
            final DefaultRequirement r = new DefaultRequirement();
            r.setIdentifier(sharedIdentifier(authority, identifier));
            addIfNotPresent(acquisition().getAcquisitionRequirements(), r);
        }
    }

    /**
     * Adds information about the procedure, process and algorithm applied in a process step.
     * If a processing was already defined with a different identifier, then a new processing
     * instance will be created. Storage location is:
     *
     * <ul>
     *   <li>{@code metadata/resourceLineage/processStep/processingInformation/identifier}</li>
     * </ul>
     *
     * @param  authority   identifies the authority that defines processing code, or {@code null} if none.
     * @param  identifier  processing package that produced the data, or {@code null} for no-operation.
     *
     * @see #addSoftwareReference(CharSequence)
     * @see #addHostComputer(CharSequence)
     */
    public final void addProcessing(final CharSequence authority, String identifier) {
        if (identifier != null && !(identifier = identifier.trim()).isEmpty()) {
            if (processing != null) {
                final Identifier current = processing.getIdentifier();
                if (current != null) {
                    if (identifier.equals(current.getCode())) {
                        return;
                    }
                    processStep().setProcessingInformation(processing);
                    addIfNotPresent(lineage().getProcessSteps(), processStep);
                    processing  = null;
                    processStep = null;
                }
            }
            processing().setIdentifier(sharedIdentifier(authority, identifier));
        }
    }

    /**
     * Adds a reference to document describing processing software.
     * This is added to the processing identified by last call to {@link #addProcessing(CharSequence, String)}.
     * Storage location is:
     *
     * <ul>
     *   <li>{@code metadata/resourceLineage/processStep/processingInformation/softwareReference/title}</li>
     * </ul>
     *
     * @param  title  title of the document that describe the software, or {@code null} for no-operation.
     */
    public final void addSoftwareReference(final CharSequence title) {
        final InternationalString i18n = trim(title);
        if (i18n != null) {
            addIfNotPresent(processing().getSoftwareReferences(), sharedCitation(i18n));
        }
    }

    /**
     * Adds information about the computer and/or operating system in use at the processing time.
     * This is added to the processing identified by last call to {@link #addProcessing(CharSequence, String)}.
     * Storage location is:
     *
     * <ul>
     *   <li>{@code metadata/resourceLineage/processStep/processingInformation/procedureDescription}</li>
     * </ul>
     *
     * @param  platform  name of the system on which the processing has been executed, or {@code null} for no-operation.
     */
    public final void addHostComputer(final CharSequence platform) {
        InternationalString i18n = trim(platform);
        if (i18n != null) {
            i18n = Resources.formatInternational(Resources.Keys.ProcessingExecutedOn_1, i18n);
            final DefaultProcessing p = processing();
            p.setProcedureDescription(append(p.getProcedureDescription(), i18n));
        }
    }

    /**
     * Adds additional details about the process step.
     * If a description already exists, the new one will be added on a new line.
     * Storage location is:
     *
     * <ul>
     *   <li>{@code metadata/resourceLineage/processStep/description}</li>
     * </ul>
     *
     * @param  description  additional details about the process step, or {@code null} for no-operation.
     */
    public final void addProcessDescription(final CharSequence description) {
        final InternationalString i18n = trim(description);
        if (i18n != null) {
            final DefaultProcessStep ps = processStep();
            ps.setDescription(append(ps.getDescription(), i18n));
        }
    }

    /**
     * Adds a compression name.
     * Storage location is:
     *
     * <ul>
     *   <li>{@code metadata/identificationInfo/resourceFormat/fileDecompressionTechnique}</li>
     * </ul>
     *
     * @param value  the compression name, or {@code null} for no-operation.
     *
     * @see #setFormat(String)
     */
    public final void addCompression(final CharSequence value) {
        final InternationalString i18n = trim(value);
        if (i18n != null) {
            final DefaultFormat format = format();
            format.setFileDecompressionTechnique(append(format.getFileDecompressionTechnique(), i18n));
        }
    }

    /**
     * Returns the metadata (optionally as an unmodifiable object), or {@code null} if none.
     * If {@code freeze} is {@code true}, then the returned metadata instance can not be modified.
     *
     * @param  freeze  {@code true} if this method should {@linkplain DefaultMetadata#freeze() freeze}
     *                 the metadata instance before to return it.
     * @return the metadata, or {@code null} if none.
     */
    public final DefaultMetadata build(final boolean freeze) {
        newIdentification();
        newGridRepresentation(GridType.UNSPECIFIED);
        newFeatureTypes();
        newCoverage(false);
        newAcquisition();
        newDistribution();
        final DefaultMetadata md = metadata;
        metadata = null;
        if (freeze && md != null) {
            md.freeze();
        }
        return md;
    }

    /**
     * Returns a shared instance of the given value.
     * This is a helper method for callers who want to set themselves some additional
     * metadata values on the instance returned by {@link #build(boolean)}.
     *
     * @param   value  a double value.
     * @return  the same value, but as an existing instance if possible.
     */
    public final Double shared(final Double value) {
        final Object existing = JDK8.putIfAbsent(sharedValues, value, value);
        return (existing != null) ? (Double) existing : value;
    }

    /**
     * Returns a shared instance of the given value.
     * This is a helper method for callers who want to set themselves some additional
     * metadata values on the instance returned by {@link #build(boolean)}.
     *
     * @param   value  an integer value.
     * @return  the same value, but as an existing instance if possible.
     */
    public final Integer shared(final Integer value) {
        final Object existing = JDK8.putIfAbsent(sharedValues, value, value);
        return (existing != null) ? (Integer) existing : value;
    }
}<|MERGE_RESOLUTION|>--- conflicted
+++ resolved
@@ -34,7 +34,6 @@
 import org.opengis.metadata.citation.DateType;
 import org.opengis.metadata.citation.Citation;
 import org.opengis.metadata.citation.CitationDate;
-import org.opengis.metadata.citation.Responsibility;
 import org.opengis.metadata.spatial.Dimension;
 import org.opengis.metadata.spatial.DimensionNameType;
 import org.opengis.metadata.spatial.CellGeometry;
@@ -104,6 +103,7 @@
 import static org.apache.sis.internal.util.StandardDateFormat.MILLISECONDS_PER_DAY;
 
 // Branch-dependent imports
+import org.opengis.metadata.citation.ResponsibleParty;
 import org.opengis.metadata.identification.CharacterSet;
 import org.apache.sis.internal.jdk8.LocalDate;
 import org.apache.sis.internal.jdk8.JDK8;
@@ -236,9 +236,9 @@
      *
      * @return the responsibility party (never {@code null}).
      */
-    private DefaultResponsibility responsibility() {
+    private DefaultResponsibleParty responsibility() {
         if (responsibility == null) {
-            responsibility = new DefaultResponsibility();
+            responsibility = new DefaultResponsibleParty();
         }
         return responsibility;
     }
@@ -656,7 +656,7 @@
      */
     public final void newDistribution() {
         if (distribution != null) {
-            addIfNotPresent(metadata().getDistributionInfo(), distribution);
+            metadata().setDistributionInfo(distribution);
             distribution = null;
         }
     }
@@ -851,18 +851,12 @@
      *
      * @see #addTitle(CharSequence)
      */
-<<<<<<< HEAD
-    private DefaultResponsibility responsibility() {
-        if (responsibility == null) {
-            responsibility = new DefaultResponsibleParty();
-=======
     public final void addIdentifier(final CharSequence authority, String code, final Scope scope) {
         ArgumentChecks.ensureNonNull("scope", scope);
         if (code != null && !(code = code.trim()).isEmpty()) {
             final Identifier id = sharedIdentifier(authority, code);
             if (scope != Scope.RESOURCE) metadata().setMetadataIdentifier(id);
             if (scope != Scope.METADATA) addIfNotPresent(citation().getIdentifiers(), id);
->>>>>>> 4edd3015
         }
     }
 
@@ -885,6 +879,11 @@
         if (abbreviation != null && abbreviation.length() != 0) {
             if (format == null) {
                 format = MetadataSource.getProvided().lookup(Format.class, abbreviation);
+                /*
+                 * Additional step for converting deprecated "name" and "specification" into non-deprecated properties.
+                 * This step is not required on SIS branches that depend on development branches of GeoAPI 3.1 or 4.0.
+                 */
+                format = DefaultFormat.castOrCopy(format);
             }
         }
     }
@@ -931,7 +930,8 @@
         if (encoding != null) {
             // No need to use 'addIfNotPresent(…)' because Charset collection is a Set by default.
             if (scope != Scope.RESOURCE) metadata().getCharacterSets().add(encoding);
-            if (scope != Scope.METADATA) identification().getCharacterSets().add(encoding);
+            if (scope != Scope.METADATA) identification().getCharacterSets().add(
+                    Types.forCodeName(CharacterSet.class, encoding.toString(), true));
         }
     }
 
@@ -967,7 +967,7 @@
      * </ul>
      *
      * If a date already exists for the given type, then the earliest date is retained (oldest date are discarded)
-     * except for {@link DateType#LAST_REVISION}, {@link DateType#LAST_UPDATE LAST_UPDATE} or any other date type
+     * except for {@code DateType.LAST_REVISION}, {@code DateType.LAST_UPDATE LAST_UPDATE} or any other date type
      * prefixed by {@code "LATE_"}, where only the latest date is kept.
      *
      * @param  date   the date to add, or {@code null} for no-operation..
@@ -1130,7 +1130,8 @@
     public final void addOtherCitationDetails(final CharSequence details) {
         final InternationalString i18n = trim(details);
         if (i18n != null) {
-            addIfNotPresent(citation().getOtherCitationDetails(), i18n);
+            final DefaultCitation citation = citation();
+            citation.setOtherCitationDetails(append(citation.getOtherCitationDetails(), i18n));
         }
     }
 
@@ -1182,18 +1183,6 @@
      *   <li>{@code metadata/identificationInfo/type}</li>
      * </ul>
      *
-<<<<<<< HEAD
-     * @param  encoding  the character set used for encoding data and/or metadata.
-     * @param  scope     whether the encoding applies to data, to metadata or to both.
-     */
-    public final void add(final Charset encoding, final Scope scope) {
-        ArgumentChecks.ensureNonNull("scope", scope);
-        if (encoding != null) {
-            // No need to use 'addIfNotPresent(…)' because Charset collection is a Set by default.
-            if (scope != Scope.DATA)           metadata().getCharacterSets().add(encoding);
-            if (scope != Scope.METADATA) identification().getCharacterSets().add(
-                    Types.forCodeName(CharacterSet.class, encoding.toString(), true));
-=======
      * @param  keywords       word(s) used to describe the subject, or {@code null} for no-operation.
      * @param  type           subject matter used to group similar keywords, or {@code null} if none.
      * @param  thesaurusName  name of the formally registered thesaurus, or {@code null} if none.
@@ -1219,7 +1208,6 @@
             if (group != null) {
                 addIfNotPresent(identification().getDescriptiveKeywords(), group);
             }
->>>>>>> 4edd3015
         }
     }
 
@@ -1265,29 +1253,14 @@
      *   <li>{@code metadata/identificationInfo/citation/citedResponsibleParty/role}</li>
      * </ul>
      *
-<<<<<<< HEAD
-     * @see FeatureCatalogBuilder#define(DefaultFeatureType)
-     */
-    public final GenericName add(final DefaultFeatureType type, final Integer occurrences) {
-        if (type != null) {
-            final GenericName name = type.getName();
-            if (name != null) {
-                final DefaultFeatureTypeInfo info = new DefaultFeatureTypeInfo(name);
-                if (occurrences != null) {
-                    info.setFeatureInstanceCount(shared(occurrences));
-                }
-                addIfNotPresent(featureDescription().getFeatureTypeInfo(), info);
-                return name;
-=======
      * @param  party  the individual or organization that is responsible, or {@code null} for no-operation.
      * @param  role   the role to set, or {@code null} for leaving it unchanged.
      */
-    public final void addCitedResponsibleParty(Responsibility party, final Role role) {
+    public final void addCitedResponsibleParty(ResponsibleParty party, final Role role) {
         if (party != null) {
             if (role != null && !role.equals(party.getRole())) {
-                party = new DefaultResponsibility(party);
+                party = new DefaultResponsibleParty(party);
                 ((DefaultResponsibility) party).setRole(role);
->>>>>>> 4edd3015
             }
             addIfNotPresent(citation().getCitedResponsibleParties(), party);
         }
@@ -1306,7 +1279,7 @@
      * @param  contact  means of communication with party associated with the resource, or {@code null} for no-operation.
      * @param  scope    whether the contact applies to data, to metadata or to both.
      */
-    public final void addPointOfContact(final Responsibility contact, final Scope scope) {
+    public final void addPointOfContact(final ResponsibleParty contact, final Scope scope) {
         ArgumentChecks.ensureNonNull("scope", scope);
         if (contact != null) {
             if (scope != Scope.RESOURCE)     addIfNotPresent(metadata().getContacts(), contact);
@@ -1324,7 +1297,7 @@
      *
      * @param  distributor  the distributor, or {@code null} for no-operation.
      */
-    public final void addDistributor(final Responsibility distributor) {
+    public final void addDistributor(final ResponsibleParty distributor) {
         if (distributor != null) {
             addIfNotPresent(distribution().getDistributors(), new DefaultDistributor(distributor));
         }
@@ -1755,9 +1728,9 @@
      * @param  occurrences  number of instances of the given feature type, or {@code null} if unknown.
      * @return the name of the added feature, or {@code null} if none.
      *
-     * @see FeatureCatalogBuilder#define(FeatureType)
-     */
-    public final GenericName addFeatureType(final FeatureType type, final Integer occurrences) {
+     * @see FeatureCatalogBuilder#define(DefaultFeatureType)
+     */
+    public final GenericName addFeatureType(final DefaultFeatureType type, final Integer occurrences) {
         if (type != null) {
             final GenericName name = type.getName();
             if (name != null) {
@@ -2201,17 +2174,6 @@
      * @param  authority   identifiers the authority that define platform codes, or {@code null} if none.
      * @param  identifier  identifier of the platform to add, or {@code null} for no-operation.
      */
-<<<<<<< HEAD
-    public final void setFormat(final String abbreviation) throws MetadataStoreException {
-        if (abbreviation != null && abbreviation.length() != 0) {
-            if (format == null) {
-                format = MetadataSource.getProvided().lookup(Format.class, abbreviation);
-                /*
-                 * Additional step for converting deprecated "name" and "specification" into non-deprecated properties.
-                 * This step is not required on SIS branches that depend on development branches of GeoAPI 3.1 or 4.0.
-                 */
-                format = DefaultFormat.castOrCopy(format);
-=======
     public final void addPlatform(final CharSequence authority, String identifier) {
         if (identifier != null && !(identifier = identifier.trim()).isEmpty()) {
             if (platform != null) {
@@ -2223,7 +2185,6 @@
                     acquisition().getPlatforms().add(platform);
                     platform = null;
                 }
->>>>>>> 4edd3015
             }
             platform().setIdentifier(sharedIdentifier(authority, identifier));
         }
