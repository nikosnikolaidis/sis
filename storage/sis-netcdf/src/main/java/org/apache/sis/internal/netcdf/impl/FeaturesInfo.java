--- conflicted
+++ resolved
@@ -287,7 +287,7 @@
      * Returns the type of all features to be read by this {@code FeaturesInfo}.
      */
     @Override
-    public FeatureType getType() {
+    public DefaultFeatureType getType() {
         return type;
     }
 
@@ -297,11 +297,7 @@
      * @param  parallel  ignored, since current version does not support parallelism.
      */
     @Override
-<<<<<<< HEAD
-    public Stream<AbstractFeature> features() {
-=======
-    public Stream<Feature> features(boolean parallel) {
->>>>>>> 12751eeb
+    public Stream<AbstractFeature> features(boolean parallel) {
         return StreamSupport.stream(new Iter(), false);
     }
 
